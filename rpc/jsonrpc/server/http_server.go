// Commons for HTTP handling
package server

import (
	"bufio"
	"encoding/json"
	"errors"
	"fmt"
	"net"
	"net/http"
	"os"
	"runtime/debug"
	"strconv"
	"strings"
	"time"

	"golang.org/x/net/netutil"

	"github.com/Finschia/ostracon/libs/log"
	types "github.com/Finschia/ostracon/rpc/jsonrpc/types"
)

// Config is a RPC server configuration.
type Config struct {
	// see netutil.LimitListener
	MaxOpenConnections int
	// mirrors http.Server#ReadTimeout
	ReadTimeout time.Duration
	// mirrors http.Server#WriteTimeout
	WriteTimeout time.Duration
	// mirrors http.Server#IdleTimeout
	IdleTimeout time.Duration
	// MaxBodyBytes controls the maximum number of bytes the
	// server will read parsing the request body.
	MaxBodyBytes int64
	// MaxBodyBytes controls the maximum number of one request batch
	MaxRequestBatchRequest int
	// mirrors http.Server#MaxHeaderBytes
	MaxHeaderBytes int
}

// DefaultConfig returns a default configuration.
func DefaultConfig() *Config {
	return &Config{
		MaxOpenConnections:     0, // unlimited
		ReadTimeout:            10 * time.Second,
		WriteTimeout:           10 * time.Second,
		IdleTimeout:            60 * time.Second,
		MaxBodyBytes:           int64(1000000), // 1MB
		MaxRequestBatchRequest: 10,
		MaxHeaderBytes:         1 << 20, // same as the net/http default
	}
}

// Serve creates a http.Server and calls Serve with the given listener. It
// wraps handler with RecoverAndLogHandler and handlers. Handlers contain
// a maxBytesHandler, which limits the max body size to config.MaxBodyBytes and
// a maxBatchRequestHandler, which limits the max number of requests in a batch.
//
// NOTE: This function blocks - you may want to call it in a go-routine.
func Serve(listener net.Listener, handler http.Handler, logger log.Logger, config *Config) error {
<<<<<<< HEAD
	logger.Info(fmt.Sprintf("Starting RPC HTTP server on %s", listener.Addr()))

	handlers := maxBatchRequestHandler{
		h: maxBytesHandler{
			h: handler,
			n: config.MaxBodyBytes,
		},
		NewHeaderName:  "MaxRequestBatchRequest",
		NewHeaderValue: strconv.Itoa(config.MaxRequestBatchRequest),
	}

	s := &http.Server{
		Handler:        RecoverAndLogHandler(handlers, logger),
		ReadTimeout:    config.ReadTimeout,
		WriteTimeout:   config.WriteTimeout,
		IdleTimeout:    config.IdleTimeout,
		MaxHeaderBytes: config.MaxHeaderBytes,
=======
	logger.Info("serve", "msg", log.NewLazySprintf("Starting RPC HTTP server on %s", listener.Addr()))
	s := &http.Server{
		Handler:           RecoverAndLogHandler(maxBytesHandler{h: handler, n: config.MaxBodyBytes}, logger),
		ReadTimeout:       config.ReadTimeout,
		ReadHeaderTimeout: config.ReadTimeout,
		WriteTimeout:      config.WriteTimeout,
		IdleTimeout:       config.IdleTimeout,
		MaxHeaderBytes:    config.MaxHeaderBytes,
>>>>>>> d77f0c26
	}
	err := s.Serve(listener)
	logger.Info("RPC HTTP server stopped", "err", err)
	return err
}

// Serve creates a http.Server and calls ServeTLS with the given listener,
// certFile and keyFile. It wraps handler with RecoverAndLogHandler and handlers.
// Handlers contain a maxBytesHandler, which limits the max body size to config.MaxBodyBytes and
// a maxBatchRequestHandler, which limits the max number of requests in a batch.
//
// NOTE: This function blocks - you may want to call it in a go-routine.
func ServeTLS(
	listener net.Listener,
	handler http.Handler,
	certFile, keyFile string,
	logger log.Logger,
	config *Config,
) error {
	logger.Info("serve tls", "msg", log.NewLazySprintf("Starting RPC HTTPS server on %s (cert: %q, key: %q)",
		listener.Addr(), certFile, keyFile))

	handlers := maxBatchRequestHandler{
		h: maxBytesHandler{
			h: handler,
			n: config.MaxBodyBytes,
		},
		NewHeaderName:  "MaxRequestBatchRequest",
		NewHeaderValue: strconv.Itoa(config.MaxRequestBatchRequest),
	}

	s := &http.Server{
<<<<<<< HEAD
		Handler:        RecoverAndLogHandler(handlers, logger),
		ReadTimeout:    config.ReadTimeout,
		WriteTimeout:   config.WriteTimeout,
		IdleTimeout:    config.IdleTimeout,
		MaxHeaderBytes: config.MaxHeaderBytes,
=======
		Handler:           RecoverAndLogHandler(maxBytesHandler{h: handler, n: config.MaxBodyBytes}, logger),
		ReadTimeout:       config.ReadTimeout,
		ReadHeaderTimeout: config.ReadTimeout,
		WriteTimeout:      config.WriteTimeout,
		IdleTimeout:       config.IdleTimeout,
		MaxHeaderBytes:    config.MaxHeaderBytes,
>>>>>>> d77f0c26
	}
	err := s.ServeTLS(listener, certFile, keyFile)

	logger.Error("RPC HTTPS server stopped", "err", err)
	return err
}

// WriteRPCResponseHTTPError marshals res as JSON (with indent) and writes it
// to w.
//
// source: https://www.jsonrpc.org/historical/json-rpc-over-http.html
func WriteRPCResponseHTTPError(
	w http.ResponseWriter,
	httpCode int,
	res types.RPCResponse,
) error {
	if res.Error == nil {
		panic("tried to write http error response without RPC error")
	}

	jsonBytes, err := json.Marshal(res)
	if err != nil {
		return fmt.Errorf("json marshal: %w", err)
	}

	w.Header().Set("Content-Type", "application/json")
	w.WriteHeader(httpCode)
	_, err = w.Write(jsonBytes)
	return err
}

// WriteRPCResponseHTTP marshals res as JSON (with indent) and writes it to w.
func WriteRPCResponseHTTP(w http.ResponseWriter, res ...types.RPCResponse) error {
	return writeRPCResponseHTTP(w, []httpHeader{}, res...)
}

// WriteCacheableRPCResponseHTTP marshals res as JSON (with indent) and writes
// it to w. Adds cache-control to the response header and sets the expiry to
// one day.
func WriteCacheableRPCResponseHTTP(w http.ResponseWriter, res ...types.RPCResponse) error {
	return writeRPCResponseHTTP(w, []httpHeader{{"Cache-Control", "public, max-age=86400"}}, res...)
}

type httpHeader struct {
	name  string
	value string
}

func writeRPCResponseHTTP(w http.ResponseWriter, headers []httpHeader, res ...types.RPCResponse) error {
	var v interface{}
	if len(res) == 1 {
		v = res[0]
	} else {
		v = res
	}

	jsonBytes, err := json.Marshal(v)
	if err != nil {
		return fmt.Errorf("json marshal: %w", err)
	}
	w.Header().Set("Content-Type", "application/json")
	for _, header := range headers {
		w.Header().Set(header.name, header.value)
	}
	w.WriteHeader(200)
	_, err = w.Write(jsonBytes)
	return err
}

//-----------------------------------------------------------------------------

// RecoverAndLogHandler wraps an HTTP handler, adding error logging.
// If the inner function panics, the outer function recovers, logs, sends an
// HTTP 500 error response.
func RecoverAndLogHandler(handler http.Handler, logger log.Logger) http.Handler {
	return http.HandlerFunc(func(w http.ResponseWriter, r *http.Request) {
		// Wrap the ResponseWriter to remember the status
		rww := &responseWriterWrapper{-1, w}
		begin := time.Now()

		rww.Header().Set("X-Server-Time", fmt.Sprintf("%v", begin.Unix()))

		defer func() {
			// Handle any panics in the panic handler below. Does not use the logger, since we want
			// to avoid any further panics. However, we try to return a 500, since it otherwise
			// defaults to 200 and there is no other way to terminate the connection. If that
			// should panic for whatever reason then the Go HTTP server will handle it and
			// terminate the connection - panicing is the de-facto and only way to get the Go HTTP
			// server to terminate the request and close the connection/stream:
			// https://github.com/golang/go/issues/17790#issuecomment-258481416
			if e := recover(); e != nil {
				fmt.Fprintf(os.Stderr, "Panic during RPC panic recovery: %v\n%v\n", e, string(debug.Stack()))
				w.WriteHeader(500)
			}
		}()

		defer func() {
			// Send a 500 error if a panic happens during a handler.
			// Without this, Chrome & Firefox were retrying aborted ajax requests,
			// at least to my localhost.
			if e := recover(); e != nil {
				// If RPCResponse
				if res, ok := e.(types.RPCResponse); ok {
					if wErr := WriteRPCResponseHTTP(rww, res); wErr != nil {
						logger.Error("failed to write response", "res", res, "err", wErr)
					}
				} else {
					// Panics can contain anything, attempt to normalize it as an error.
					var err error
					switch e := e.(type) {
					case error:
						err = e
					case string:
						err = errors.New(e)
					case fmt.Stringer:
						err = errors.New(e.String())
					default:
					}

					logger.Error("panic in RPC HTTP handler", "err", e, "stack", string(debug.Stack()))

					res := types.RPCInternalError(types.JSONRPCIntID(-1), err)
					if wErr := WriteRPCResponseHTTPError(rww, http.StatusInternalServerError, res); wErr != nil {
						logger.Error("failed to write response", "res", res, "err", wErr)
					}
				}
			}

			// Finally, log.
			durationMS := time.Since(begin).Nanoseconds() / 1000000
			if rww.Status == -1 {
				rww.Status = 200
			}
			logger.Debug("served RPC HTTP response",
				"method", r.Method,
				"url", r.URL,
				"status", rww.Status,
				"duration", durationMS,
				"remoteAddr", r.RemoteAddr,
			)
		}()

		handler.ServeHTTP(rww, r)
	})
}

// Remember the status for logging
type responseWriterWrapper struct {
	Status int
	http.ResponseWriter
}

func (w *responseWriterWrapper) WriteHeader(status int) {
	w.Status = status
	w.ResponseWriter.WriteHeader(status)
}

// implements http.Hijacker
func (w *responseWriterWrapper) Hijack() (net.Conn, *bufio.ReadWriter, error) {
	return w.ResponseWriter.(http.Hijacker).Hijack()
}

type maxBytesHandler struct {
	h http.Handler
	n int64
}

func (h maxBytesHandler) ServeHTTP(w http.ResponseWriter, r *http.Request) {
	r.Body = http.MaxBytesReader(w, r.Body, h.n)
	h.h.ServeHTTP(w, r)
}

type maxBatchRequestHandler struct {
	h              http.Handler
	NewHeaderName  string
	NewHeaderValue string
}

func (h maxBatchRequestHandler) ServeHTTP(w http.ResponseWriter, r *http.Request) {
	r.Header.Set(h.NewHeaderName, h.NewHeaderValue)
	h.h.ServeHTTP(w, r)
}

// Listen starts a new net.Listener on the given address.
// It returns an error if the address is invalid or the call to Listen() fails.
func Listen(addr string, config *Config) (listener net.Listener, err error) {
	parts := strings.SplitN(addr, "://", 2)
	if len(parts) != 2 {
		return nil, fmt.Errorf(
			"invalid listening address %s (use fully formed addresses, including the tcp:// or unix:// prefix)",
			addr,
		)
	}
	proto, addr := parts[0], parts[1]
	listener, err = net.Listen(proto, addr)
	if err != nil {
		return nil, fmt.Errorf("failed to listen on %v: %v", addr, err)
	}
	if config.MaxOpenConnections > 0 {
		listener = netutil.LimitListener(listener, config.MaxOpenConnections)
	}

	return listener, nil
}<|MERGE_RESOLUTION|>--- conflicted
+++ resolved
@@ -59,8 +59,7 @@
 //
 // NOTE: This function blocks - you may want to call it in a go-routine.
 func Serve(listener net.Listener, handler http.Handler, logger log.Logger, config *Config) error {
-<<<<<<< HEAD
-	logger.Info(fmt.Sprintf("Starting RPC HTTP server on %s", listener.Addr()))
+	logger.Info("serve", "msg", log.NewLazySprintf("Starting RPC HTTP server on %s", listener.Addr()))
 
 	handlers := maxBatchRequestHandler{
 		h: maxBytesHandler{
@@ -72,21 +71,12 @@
 	}
 
 	s := &http.Server{
-		Handler:        RecoverAndLogHandler(handlers, logger),
-		ReadTimeout:    config.ReadTimeout,
-		WriteTimeout:   config.WriteTimeout,
-		IdleTimeout:    config.IdleTimeout,
-		MaxHeaderBytes: config.MaxHeaderBytes,
-=======
-	logger.Info("serve", "msg", log.NewLazySprintf("Starting RPC HTTP server on %s", listener.Addr()))
-	s := &http.Server{
-		Handler:           RecoverAndLogHandler(maxBytesHandler{h: handler, n: config.MaxBodyBytes}, logger),
+		Handler:           RecoverAndLogHandler(handlers, logger),
 		ReadTimeout:       config.ReadTimeout,
 		ReadHeaderTimeout: config.ReadTimeout,
 		WriteTimeout:      config.WriteTimeout,
 		IdleTimeout:       config.IdleTimeout,
 		MaxHeaderBytes:    config.MaxHeaderBytes,
->>>>>>> d77f0c26
 	}
 	err := s.Serve(listener)
 	logger.Info("RPC HTTP server stopped", "err", err)
@@ -119,20 +109,12 @@
 	}
 
 	s := &http.Server{
-<<<<<<< HEAD
-		Handler:        RecoverAndLogHandler(handlers, logger),
-		ReadTimeout:    config.ReadTimeout,
-		WriteTimeout:   config.WriteTimeout,
-		IdleTimeout:    config.IdleTimeout,
-		MaxHeaderBytes: config.MaxHeaderBytes,
-=======
-		Handler:           RecoverAndLogHandler(maxBytesHandler{h: handler, n: config.MaxBodyBytes}, logger),
+		Handler:           RecoverAndLogHandler(handlers, logger),
 		ReadTimeout:       config.ReadTimeout,
 		ReadHeaderTimeout: config.ReadTimeout,
 		WriteTimeout:      config.WriteTimeout,
 		IdleTimeout:       config.IdleTimeout,
 		MaxHeaderBytes:    config.MaxHeaderBytes,
->>>>>>> d77f0c26
 	}
 	err := s.ServeTLS(listener, certFile, keyFile)
 

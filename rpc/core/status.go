--- conflicted
+++ resolved
@@ -46,18 +46,11 @@
 		}
 	}
 
-<<<<<<< HEAD
-	// Return the very last voting power, not the voting power of this validator
+	// Return the very last staking power, not the staking power of this validator
 	// during the last block.
-	var votingPower int64
+	var stakingPower int64
 	if val := validatorAtHeight(latestUncommittedHeight()); val != nil {
-		votingPower = val.VotingPower
-=======
-	var stakingPower int64
-
-	if val := validatorAtHeight(latestHeight); val != nil {
 		stakingPower = val.StakingPower
->>>>>>> 0c3a7c93
 	}
 
 	result := &ctypes.ResultStatus{
@@ -74,15 +67,9 @@
 			CatchingUp:          env.ConsensusReactor.FastSync(),
 		},
 		ValidatorInfo: ctypes.ValidatorInfo{
-<<<<<<< HEAD
-			Address:     env.PubKey.Address(),
-			PubKey:      env.PubKey,
-			VotingPower: votingPower,
-=======
-			Address:      pubKey.Address(),
-			PubKey:       pubKey,
+			Address:      env.PubKey.Address(),
+			PubKey:       env.PubKey,
 			StakingPower: stakingPower,
->>>>>>> 0c3a7c93
 		},
 	}
 
@@ -90,34 +77,9 @@
 }
 
 func validatorAtHeight(h int64) *types.Validator {
-<<<<<<< HEAD
 	vals, err := sm.LoadValidators(env.StateDB, h)
 	if err != nil {
 		return nil
-=======
-	privValAddress := pubKey.Address()
-
-	// If we're still at height h, search in the current validator set.
-	// ValidatorOrVoter: validator
-	lastBlockHeight, vals := consensusState.GetValidators()
-	if lastBlockHeight == h {
-		for _, val := range vals {
-			if bytes.Equal(val.Address, privValAddress) {
-				return val
-			}
-		}
-	}
-
-	// If we've moved to the next height, retrieve the validator set from DB.
-	if lastBlockHeight > h {
-		// ValidatorOrVoter: validator
-		vals, err := sm.LoadValidators(stateDB, h)
-		if err != nil {
-			return nil // should not happen
-		}
-		_, val := vals.GetByAddress(privValAddress)
-		return val
->>>>>>> 0c3a7c93
 	}
 	privValAddress := env.PubKey.Address()
 	_, val := vals.GetByAddress(privValAddress)

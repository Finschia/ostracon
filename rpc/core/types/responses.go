--- conflicted
+++ resolved
@@ -122,21 +122,14 @@
 	RemoteIP         string               `json:"remote_ip"`
 }
 
-<<<<<<< HEAD
-// Validators for a height.
-type ResultValidators struct {
+// Voters for a height
+type ResultVoters struct {
 	BlockHeight int64              `json:"block_height"`
-	Validators  []*types.Validator `json:"validators"`
+	Voters      []*types.Validator `json:"voters"`
 	// Count of actual validators in this result
 	Count int `json:"count"`
 	// Total number of validators
 	Total int `json:"total"`
-=======
-// Validators for a height
-type ResultVoters struct {
-	BlockHeight int64              `json:"block_height"`
-	Voters      []*types.Validator `json:"voters"`
->>>>>>> 6d659d0c
 }
 
 // ConsensusParams for given height

package core

import (
	cm "github.com/tendermint/tendermint/consensus"
	tmmath "github.com/tendermint/tendermint/libs/math"
	ctypes "github.com/tendermint/tendermint/rpc/core/types"
	rpctypes "github.com/tendermint/tendermint/rpc/jsonrpc/types"
	sm "github.com/tendermint/tendermint/state"
	"github.com/tendermint/tendermint/types"
	dbm "github.com/tendermint/tm-db"
)

// Validators gets the validator set at the given block height.
//
// If no height is provided, it will fetch the latest validator set. Note the
// voters are sorted by their voting power - this is the canonical order
// for the voters in the set as used in computing their Merkle root.
//
// More: https://docs.tendermint.com/master/rpc/#/Info/validators
func Validators(ctx *rpctypes.Context, heightPtr *int64, page, perPage int) (*ctypes.ResultValidators, error) {
	return validators(ctx, heightPtr, page, perPage, sm.LoadValidators)
}

func validators(ctx *rpctypes.Context, heightPtr *int64, page, perPage int,
	loadFunc func(db dbm.DB, height int64) (*types.ValidatorSet, error)) (
	*ctypes.ResultValidators, error) {
	// The latest validator that we know is the
	// NextValidator of the last block.
	height := consensusState.GetState().LastBlockHeight + 1
	height, err := getHeight(blockStore.Base(), height, heightPtr)
	if err != nil {
		return nil, err
	}

	vals, err := loadFunc(stateDB, height)
	if err != nil {
		return nil, err
	}

	totalCount := len(vals.Validators)
	perPage = validatePerPage(perPage)
	page, err = validatePage(page, perPage, totalCount)
	if err != nil {
		return nil, err
	}

	skipCount := validateSkipCount(page, perPage)

	v := vals.Validators[skipCount : skipCount+tmmath.MinInt(perPage, totalCount-skipCount)]

	return &ctypes.ResultValidators{
		BlockHeight: height,
		Validators:  v}, nil
}

func Voters(ctx *rpctypes.Context, heightPtr *int64, page, perPage int) (*ctypes.ResultVoters, error) {
	return voters(ctx, heightPtr, page, perPage, sm.LoadVoters)
}

func voters(ctx *rpctypes.Context, heightPtr *int64, page, perPage int,
	loadFunc func(db dbm.DB, height int64, voterParam *types.VoterParams) (*types.VoterSet, error)) (
	*ctypes.ResultVoters, error) {
	// The latest validator that we know is the
	// NextValidator of the last block.
	height, err := getHeight(latestUncommittedHeight(), heightPtr)
	if err != nil {
		return nil, err
	}

<<<<<<< HEAD
	vals, err := loadFunc(stateDB, height, consensusState.GetState().VoterParams)
=======
	voters, err := loadFunc(env.StateDB, height, env.ConsensusState.GetState().VoterParams)
	//validators, err := sm.LoadValidators(env.StateDB, height)
>>>>>>> 3e77e1cd
	if err != nil {
		return nil, err
	}

	totalCount := len(vals.Voters)
	perPage = validatePerPage(perPage)
	page, err = validatePage(page, perPage, totalCount)
	if err != nil {
		return nil, err
	}

	skipCount := validateSkipCount(page, perPage)

	v := vals.Voters[skipCount : skipCount+tmmath.MinInt(perPage, totalCount-skipCount)]

	return &ctypes.ResultVoters{
		BlockHeight: height,
		Voters:      v}, nil
}

// DumpConsensusState dumps consensus state.
// UNSTABLE
// More: https://docs.tendermint.com/master/rpc/#/Info/dump_consensus_state
func DumpConsensusState(ctx *rpctypes.Context) (*ctypes.ResultDumpConsensusState, error) {
	// Get Peer consensus states.
	peers := env.P2PPeers.Peers().List()
	peerStates := make([]ctypes.PeerStateInfo, len(peers))
	for i, peer := range peers {
		peerState, ok := peer.Get(types.PeerStateKey).(*cm.PeerState)
		if !ok { // peer does not have a state yet
			continue
		}
		peerStateJSON, err := peerState.ToJSON()
		if err != nil {
			return nil, err
		}
		peerStates[i] = ctypes.PeerStateInfo{
			// Peer basic info.
			NodeAddress: peer.SocketAddr().String(),
			// Peer consensus state.
			PeerState: peerStateJSON,
		}
	}
	// Get self round state.
	roundState, err := env.ConsensusState.GetRoundStateJSON()
	if err != nil {
		return nil, err
	}
	return &ctypes.ResultDumpConsensusState{
		RoundState: roundState,
		Peers:      peerStates}, nil
}

// ConsensusState returns a concise summary of the consensus state.
// UNSTABLE
// More: https://docs.tendermint.com/master/rpc/#/Info/consensus_state
func ConsensusState(ctx *rpctypes.Context) (*ctypes.ResultConsensusState, error) {
	// Get self round state.
	bz, err := env.ConsensusState.GetRoundStateSimpleJSON()
	return &ctypes.ResultConsensusState{RoundState: bz}, err
}

// ConsensusParams gets the consensus parameters at the given block height.
// If no height is provided, it will fetch the latest consensus params.
// More: https://docs.tendermint.com/master/rpc/#/Info/consensus_params
func ConsensusParams(ctx *rpctypes.Context, heightPtr *int64) (*ctypes.ResultConsensusParams, error) {
	// The latest consensus params that we know is the consensus params after the
	// last block.
	height, err := getHeight(latestUncommittedHeight(), heightPtr)
	if err != nil {
		return nil, err
	}

	consensusParams, err := sm.LoadConsensusParams(env.StateDB, height)
	if err != nil {
		return nil, err
	}
	return &ctypes.ResultConsensusParams{
		BlockHeight:     height,
		ConsensusParams: consensusParams}, nil
}<|MERGE_RESOLUTION|>--- conflicted
+++ resolved
@@ -26,13 +26,13 @@
 	*ctypes.ResultValidators, error) {
 	// The latest validator that we know is the
 	// NextValidator of the last block.
-	height := consensusState.GetState().LastBlockHeight + 1
-	height, err := getHeight(blockStore.Base(), height, heightPtr)
+	height := env.ConsensusState.GetState().LastBlockHeight + 1
+	height, err := getHeight(height, heightPtr)
 	if err != nil {
 		return nil, err
 	}
 
-	vals, err := loadFunc(stateDB, height)
+	vals, err := loadFunc(env.StateDB, height)
 	if err != nil {
 		return nil, err
 	}
@@ -67,17 +67,12 @@
 		return nil, err
 	}
 
-<<<<<<< HEAD
-	vals, err := loadFunc(stateDB, height, consensusState.GetState().VoterParams)
-=======
 	voters, err := loadFunc(env.StateDB, height, env.ConsensusState.GetState().VoterParams)
-	//validators, err := sm.LoadValidators(env.StateDB, height)
->>>>>>> 3e77e1cd
 	if err != nil {
 		return nil, err
 	}
 
-	totalCount := len(vals.Voters)
+	totalCount := len(voters.Voters)
 	perPage = validatePerPage(perPage)
 	page, err = validatePage(page, perPage, totalCount)
 	if err != nil {
@@ -86,7 +81,7 @@
 
 	skipCount := validateSkipCount(page, perPage)
 
-	v := vals.Voters[skipCount : skipCount+tmmath.MinInt(perPage, totalCount-skipCount)]
+	v := voters.Voters[skipCount : skipCount+tmmath.MinInt(perPage, totalCount-skipCount)]
 
 	return &ctypes.ResultVoters{
 		BlockHeight: height,

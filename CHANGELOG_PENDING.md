## v0.3

\*\*

### BREAKING CHANGES:

- State
<<<<<<< HEAD
  - [state] [\#83](https://github.com/line/tendermint/pull/92) Add `VoterParams` to state
  - [state] [\#100](https://github.com/line/tendermint/pull/100) Remove `NextVoters` from state
  
=======
  - [state] [\#92](https://github.com/line/tendermint/pull/92) Genesis state

>>>>>>> 6084f115
- CLI/RPC/Config

- Apps

- P2P Protocol
  - [abci] [\#100](https://github.com/line/tendermint/pull/100) Add `voters_hash` field, which is needed for verification of a block header
   
- Go API

### FEATURES:
<<<<<<< HEAD
- [rpc] [\#78](https://github.com/line/tendermint/pull/78) Add `Voters` rpc
- [consensus] [\#83](https://github.com/line/tendermint/pull/83) Selection voters using random sampling without replacement
- [consensus] [\#92](https://github.com/line/tendermint/pull/92) Apply calculation of voter count
- [lite] [\#100](https://github.com/line/tendermint/pull/100) Lite calls `Genesis()` rpc when it starts up
=======
- [BLS] [\#81](https://github.com/line/tendermint/issues/81) Modify to generate at the same time as Ed25519 key generation
>>>>>>> 6084f115

### IMPROVEMENTS:

### BUG FIXES:<|MERGE_RESOLUTION|>--- conflicted
+++ resolved
@@ -5,14 +5,9 @@
 ### BREAKING CHANGES:
 
 - State
-<<<<<<< HEAD
   - [state] [\#83](https://github.com/line/tendermint/pull/92) Add `VoterParams` to state
   - [state] [\#100](https://github.com/line/tendermint/pull/100) Remove `NextVoters` from state
-  
-=======
-  - [state] [\#92](https://github.com/line/tendermint/pull/92) Genesis state
 
->>>>>>> 6084f115
 - CLI/RPC/Config
 
 - Apps
@@ -23,14 +18,11 @@
 - Go API
 
 ### FEATURES:
-<<<<<<< HEAD
 - [rpc] [\#78](https://github.com/line/tendermint/pull/78) Add `Voters` rpc
 - [consensus] [\#83](https://github.com/line/tendermint/pull/83) Selection voters using random sampling without replacement
 - [consensus] [\#92](https://github.com/line/tendermint/pull/92) Apply calculation of voter count
+- [BLS] [\#81](https://github.com/line/tendermint/issues/81) Modify to generate at the same time as Ed25519 key generation
 - [lite] [\#100](https://github.com/line/tendermint/pull/100) Lite calls `Genesis()` rpc when it starts up
-=======
-- [BLS] [\#81](https://github.com/line/tendermint/issues/81) Modify to generate at the same time as Ed25519 key generation
->>>>>>> 6084f115
 
 ### IMPROVEMENTS:
 

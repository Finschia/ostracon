## v0.3

\*\*

### BREAKING CHANGES:

- State
<<<<<<< HEAD
  - [state] [\#92](https://github.com/line/tendermint/pull/92) Genesis state
=======
>>>>>>> 2d50f374

- CLI/RPC/Config

- Apps

- P2P Protocol

- Go API

<<<<<<< HEAD
  - [types] [\#83](https://github.com/line/tendermint/pull/83) Add `StakingPower` to `Validator`
  - [consensus] [\#83](https://github.com/line/tendermint/pull/83) Change calculation of `VotingPower`

### FEATURES:
- [rpc] [\#78](https://github.com/line/tendermint/pull/78) Add `Voters` rpc
- [consensus] [\#83](https://github.com/line/tendermint/pull/83) Selection voters using random sampling without replacement
- [consensus] [\#92](https://github.com/line/tendermint/pull/92) Apply calculation of voter count
- [BLS] [\#81](https://github.com/line/tendermint/issues/81) Modify to generate at the same time as Ed25519 key generation
=======

### FEATURES:
>>>>>>> 2d50f374

### IMPROVEMENTS:

### BUG FIXES:<|MERGE_RESOLUTION|>--- conflicted
+++ resolved
@@ -5,10 +5,6 @@
 ### BREAKING CHANGES:
 
 - State
-<<<<<<< HEAD
-  - [state] [\#92](https://github.com/line/tendermint/pull/92) Genesis state
-=======
->>>>>>> 2d50f374
 
 - CLI/RPC/Config
 
@@ -18,19 +14,8 @@
 
 - Go API
 
-<<<<<<< HEAD
-  - [types] [\#83](https://github.com/line/tendermint/pull/83) Add `StakingPower` to `Validator`
-  - [consensus] [\#83](https://github.com/line/tendermint/pull/83) Change calculation of `VotingPower`
-
 ### FEATURES:
-- [rpc] [\#78](https://github.com/line/tendermint/pull/78) Add `Voters` rpc
-- [consensus] [\#83](https://github.com/line/tendermint/pull/83) Selection voters using random sampling without replacement
-- [consensus] [\#92](https://github.com/line/tendermint/pull/92) Apply calculation of voter count
 - [BLS] [\#81](https://github.com/line/tendermint/issues/81) Modify to generate at the same time as Ed25519 key generation
-=======
-
-### FEATURES:
->>>>>>> 2d50f374
 
 ### IMPROVEMENTS:
 

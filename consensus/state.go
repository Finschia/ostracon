--- conflicted
+++ resolved
@@ -1651,9 +1651,12 @@
 			if bytes.Equal(vote.ValidatorAddress, addr) {
 				cs.Logger.Error(
 					"Found conflicting vote from ourselves. Did you unsafe_reset a validator?",
-					"height", vote.Height,
-					"round", vote.Round,
-					"type", vote.Type)
+					"height",
+					vote.Height,
+					"round",
+					vote.Round,
+					"type",
+					vote.Type)
 				return added, err
 			}
 			cs.evpool.AddEvidence(voteErr.DuplicateVoteEvidence)
@@ -1678,12 +1681,6 @@
 	peerID p2p.ID) (added bool, err error) {
 	cs.Logger.Debug(
 		"addVote",
-<<<<<<< HEAD
-		"voteHeight", vote.Height,
-		"voteType", vote.Type,
-		"valIndex", vote.ValidatorIndex,
-		"csHeight", cs.Height)
-=======
 		"voteHeight",
 		vote.Height,
 		"voteType",
@@ -1693,7 +1690,6 @@
 		"csHeight",
 		cs.Height,
 	)
->>>>>>> af992361
 
 	// A precommit for the previous height?
 	// These come in while we wait timeoutCommit

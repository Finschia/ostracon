package consensus

import (
	"bytes"
	"fmt"
	"reflect"
	"runtime/debug"
	"sync"
	"time"

	"github.com/pkg/errors"

	"github.com/tendermint/tendermint/libs/fail"
	"github.com/tendermint/tendermint/libs/log"
	tmos "github.com/tendermint/tendermint/libs/os"
	"github.com/tendermint/tendermint/libs/service"
	tmtime "github.com/tendermint/tendermint/types/time"

	cfg "github.com/tendermint/tendermint/config"
	cstypes "github.com/tendermint/tendermint/consensus/types"
	tmevents "github.com/tendermint/tendermint/libs/events"
	"github.com/tendermint/tendermint/p2p"
	sm "github.com/tendermint/tendermint/state"
	"github.com/tendermint/tendermint/types"
)

//-----------------------------------------------------------------------------
// Errors

var (
	ErrInvalidProposalSignature = errors.New("error invalid proposal signature")
	ErrInvalidProposalPOLRound  = errors.New("error invalid proposal POL round")
	ErrAddingVote               = errors.New("error adding vote")
	ErrVoteHeightMismatch       = errors.New("error vote height mismatch")
)

//-----------------------------------------------------------------------------

var (
	msgQueueSize = 1000
)

// msgs from the reactor which may update the state
type msgInfo struct {
	Msg    Message `json:"msg"`
	PeerID p2p.ID  `json:"peer_key"`
}

// internally generated messages which may update the state
type timeoutInfo struct {
	Duration time.Duration         `json:"duration"`
	Height   int64                 `json:"height"`
	Round    int                   `json:"round"`
	Step     cstypes.RoundStepType `json:"step"`
}

func (ti *timeoutInfo) String() string {
	return fmt.Sprintf("%v ; %d/%d %v", ti.Duration, ti.Height, ti.Round, ti.Step)
}

// interface to the mempool
type txNotifier interface {
	TxsAvailable() <-chan struct{}
}

// interface to the evidence pool
type evidencePool interface {
	AddEvidence(types.Evidence) error
}

// State handles execution of the consensus algorithm.
// It processes votes and proposals, and upon reaching agreement,
// commits blocks to the chain and executes them against the application.
// The internal state machine receives input from peers, the internal validator, and from a timer.
type State struct {
	service.BaseService

	// config details
	config        *cfg.ConsensusConfig
	privValidator types.PrivValidator // for signing votes

	// store blocks and commits
	blockStore sm.BlockStore

	// create and execute blocks
	blockExec *sm.BlockExecutor

	// notify us if txs are available
	txNotifier txNotifier

	// add evidence to the pool
	// when it's detected
	evpool evidencePool

	// internal state
	mtx sync.RWMutex
	cstypes.RoundState
	state sm.State // State until height-1.

	// state changes may be triggered by: msgs from peers,
	// msgs from ourself, or by timeouts
	peerMsgQueue     chan msgInfo
	internalMsgQueue chan msgInfo
	timeoutTicker    TimeoutTicker

	// information about about added votes and block parts are written on this channel
	// so statistics can be computed by reactor
	statsMsgQueue chan msgInfo

	// we use eventBus to trigger msg broadcasts in the reactor,
	// and to notify external subscribers, eg. through a websocket
	eventBus *types.EventBus

	// a Write-Ahead Log ensures we can recover from any kind of crash
	// and helps us avoid signing conflicting votes
	wal          WAL
	replayMode   bool // so we don't log signing errors during replay
	doWALCatchup bool // determines if we even try to do the catchup

	// for tests where we want to limit the number of transitions the state makes
	nSteps int

	// some functions can be overwritten for testing
	decideProposal func(height int64, round int)
	doPrevote      func(height int64, round int)
	setProposal    func(proposal *types.Proposal) error

	// closed when we finish shutting down
	done chan struct{}

	// synchronous pubsub between consensus state and reactor.
	// state only emits EventNewRoundStep and EventVote
	evsw tmevents.EventSwitch

	// for reporting metrics
	metrics *Metrics
}

// StateOption sets an optional parameter on the State.
type StateOption func(*State)

// NewState returns a new State.
func NewState(
	config *cfg.ConsensusConfig,
	state sm.State,
	blockExec *sm.BlockExecutor,
	blockStore sm.BlockStore,
	txNotifier txNotifier,
	evpool evidencePool,
	options ...StateOption,
) *State {
	cs := &State{
		config:           config,
		blockExec:        blockExec,
		blockStore:       blockStore,
		txNotifier:       txNotifier,
		peerMsgQueue:     make(chan msgInfo, msgQueueSize),
		internalMsgQueue: make(chan msgInfo, msgQueueSize),
		timeoutTicker:    NewTimeoutTicker(),
		statsMsgQueue:    make(chan msgInfo, msgQueueSize),
		done:             make(chan struct{}),
		doWALCatchup:     true,
		wal:              nilWAL{},
		evpool:           evpool,
		evsw:             tmevents.NewEventSwitch(),
		metrics:          NopMetrics(),
	}
	// set function defaults (may be overwritten before calling Start)
	cs.decideProposal = cs.defaultDecideProposal
	cs.doPrevote = cs.defaultDoPrevote
	cs.setProposal = cs.defaultSetProposal

	cs.updateToState(state)

	// Don't call scheduleRound0 yet.
	// We do that upon Start().
	cs.reconstructLastCommit(state)
	cs.BaseService = *service.NewBaseService(nil, "State", cs)
	for _, option := range options {
		option(cs)
	}
	return cs
}

//----------------------------------------
// Public interface

// SetLogger implements Service.
func (cs *State) SetLogger(l log.Logger) {
	cs.BaseService.Logger = l
	cs.timeoutTicker.SetLogger(l)
}

// SetEventBus sets event bus.
func (cs *State) SetEventBus(b *types.EventBus) {
	cs.eventBus = b
	cs.blockExec.SetEventBus(b)
}

// StateMetrics sets the metrics.
func StateMetrics(metrics *Metrics) StateOption {
	return func(cs *State) { cs.metrics = metrics }
}

// String returns a string.
func (cs *State) String() string {
	// better not to access shared variables
	return "ConsensusState" //(H:%v R:%v S:%v", cs.Height, cs.Round, cs.Step)
}

// GetState returns a copy of the chain state.
func (cs *State) GetState() sm.State {
	cs.mtx.RLock()
	defer cs.mtx.RUnlock()
	return cs.state.Copy()
}

// GetLastHeight returns the last height committed.
// If there were no blocks, returns 0.
func (cs *State) GetLastHeight() int64 {
	cs.mtx.RLock()
	defer cs.mtx.RUnlock()
	return cs.RoundState.Height - 1
}

// GetRoundState returns a shallow copy of the internal consensus state.
func (cs *State) GetRoundState() *cstypes.RoundState {
	cs.mtx.RLock()
	rs := cs.RoundState // copy
	cs.mtx.RUnlock()
	return &rs
}

// GetRoundStateJSON returns a json of RoundState, marshalled using go-amino.
func (cs *State) GetRoundStateJSON() ([]byte, error) {
	cs.mtx.RLock()
	defer cs.mtx.RUnlock()
	return cdc.MarshalJSON(cs.RoundState)
}

// GetRoundStateSimpleJSON returns a json of RoundStateSimple, marshalled using go-amino.
func (cs *State) GetRoundStateSimpleJSON() ([]byte, error) {
	cs.mtx.RLock()
	defer cs.mtx.RUnlock()
	return cdc.MarshalJSON(cs.RoundState.RoundStateSimple())
}

// GetValidators returns a copy of the current validators.
// ValidatorOrVoter: validator
func (cs *State) GetValidators() (int64, []*types.Validator) {
	cs.mtx.RLock()
	defer cs.mtx.RUnlock()
	return cs.state.LastBlockHeight, cs.state.Validators.Copy().Validators
}

// SetPrivValidator sets the private validator account for signing votes.
func (cs *State) SetPrivValidator(priv types.PrivValidator) {
	cs.mtx.Lock()
	cs.privValidator = priv
	cs.mtx.Unlock()
}

// SetTimeoutTicker sets the local timer. It may be useful to overwrite for testing.
func (cs *State) SetTimeoutTicker(timeoutTicker TimeoutTicker) {
	cs.mtx.Lock()
	cs.timeoutTicker = timeoutTicker
	cs.mtx.Unlock()
}

// LoadCommit loads the commit for a given height.
func (cs *State) LoadCommit(height int64) *types.Commit {
	cs.mtx.RLock()
	defer cs.mtx.RUnlock()
	if height == cs.blockStore.Height() {
		return cs.blockStore.LoadSeenCommit(height)
	}
	return cs.blockStore.LoadBlockCommit(height)
}

// OnStart implements service.Service.
// It loads the latest state via the WAL, and starts the timeout and receive routines.
func (cs *State) OnStart() error {
	if err := cs.evsw.Start(); err != nil {
		return err
	}

	// we may set the WAL in testing before calling Start,
	// so only OpenWAL if its still the nilWAL
	if _, ok := cs.wal.(nilWAL); ok {
		walFile := cs.config.WalFile()
		wal, err := cs.OpenWAL(walFile)
		if err != nil {
			cs.Logger.Error("Error loading State wal", "err", err.Error())
			return err
		}
		cs.wal = wal
	}

	// we need the timeoutRoutine for replay so
	// we don't block on the tick chan.
	// NOTE: we will get a build up of garbage go routines
	// firing on the tockChan until the receiveRoutine is started
	// to deal with them (by that point, at most one will be valid)
	if err := cs.timeoutTicker.Start(); err != nil {
		return err
	}

	// we may have lost some votes if the process crashed
	// reload from consensus log to catchup
	if cs.doWALCatchup {
		if err := cs.catchupReplay(cs.Height); err != nil {
			// don't try to recover from data corruption error
			if IsDataCorruptionError(err) {
				cs.Logger.Error("Encountered corrupt WAL file", "err", err.Error())
				cs.Logger.Error("Please repair the WAL file before restarting")
				fmt.Println(`You can attempt to repair the WAL as follows:

----
WALFILE=~/.tendermint/data/cs.wal/wal
cp $WALFILE ${WALFILE}.bak # backup the file
go run scripts/wal2json/main.go $WALFILE > wal.json # this will panic, but can be ignored
rm $WALFILE # remove the corrupt file
go run scripts/json2wal/main.go wal.json $WALFILE # rebuild the file without corruption
----`)

				return err
			}

			cs.Logger.Error("Error on catchup replay. Proceeding to start State anyway", "err", err.Error())
			// NOTE: if we ever do return an error here,
			// make sure to stop the timeoutTicker
		}
	}

	// now start the receiveRoutine
	go cs.receiveRoutine(0)

	// schedule the first round!
	// use GetRoundState so we don't race the receiveRoutine for access
	cs.scheduleRound0(cs.GetRoundState())

	return nil
}

// timeoutRoutine: receive requests for timeouts on tickChan and fire timeouts on tockChan
// receiveRoutine: serializes processing of proposoals, block parts, votes; coordinates state transitions
func (cs *State) startRoutines(maxSteps int) {
	err := cs.timeoutTicker.Start()
	if err != nil {
		cs.Logger.Error("Error starting timeout ticker", "err", err)
		return
	}
	go cs.receiveRoutine(maxSteps)
}

// OnStop implements service.Service.
func (cs *State) OnStop() {
	cs.evsw.Stop()
	cs.timeoutTicker.Stop()
	// WAL is stopped in receiveRoutine.
}

// Wait waits for the the main routine to return.
// NOTE: be sure to Stop() the event switch and drain
// any event channels or this may deadlock
func (cs *State) Wait() {
	<-cs.done
}

// OpenWAL opens a file to log all consensus messages and timeouts for deterministic accountability
func (cs *State) OpenWAL(walFile string) (WAL, error) {
	wal, err := NewWAL(walFile)
	if err != nil {
		cs.Logger.Error("Failed to open WAL for consensus state", "wal", walFile, "err", err)
		return nil, err
	}
	wal.SetLogger(cs.Logger.With("wal", walFile))
	if err := wal.Start(); err != nil {
		return nil, err
	}
	return wal, nil
}

//------------------------------------------------------------
// Public interface for passing messages into the consensus state, possibly causing a state transition.
// If peerID == "", the msg is considered internal.
// Messages are added to the appropriate queue (peer or internal).
// If the queue is full, the function may block.
// TODO: should these return anything or let callers just use events?

// AddVote inputs a vote.
func (cs *State) AddVote(vote *types.Vote, peerID p2p.ID) (added bool, err error) {
	if peerID == "" {
		cs.internalMsgQueue <- msgInfo{&VoteMessage{vote}, ""}
	} else {
		cs.peerMsgQueue <- msgInfo{&VoteMessage{vote}, peerID}
	}

	// TODO: wait for event?!
	return false, nil
}

// SetProposal inputs a proposal.
func (cs *State) SetProposal(proposal *types.Proposal, peerID p2p.ID) error {

	if peerID == "" {
		cs.internalMsgQueue <- msgInfo{&ProposalMessage{proposal}, ""}
	} else {
		cs.peerMsgQueue <- msgInfo{&ProposalMessage{proposal}, peerID}
	}

	// TODO: wait for event?!
	return nil
}

// AddProposalBlockPart inputs a part of the proposal block.
func (cs *State) AddProposalBlockPart(height int64, round int, part *types.Part, peerID p2p.ID) error {

	if peerID == "" {
		cs.internalMsgQueue <- msgInfo{&BlockPartMessage{height, round, part}, ""}
	} else {
		cs.peerMsgQueue <- msgInfo{&BlockPartMessage{height, round, part}, peerID}
	}

	// TODO: wait for event?!
	return nil
}

// SetProposalAndBlock inputs the proposal and all block parts.
func (cs *State) SetProposalAndBlock(
	proposal *types.Proposal,
	block *types.Block,
	parts *types.PartSet,
	peerID p2p.ID,
) error {
	if err := cs.SetProposal(proposal, peerID); err != nil {
		return err
	}
	for i := 0; i < parts.Total(); i++ {
		part := parts.GetPart(i)
		if err := cs.AddProposalBlockPart(proposal.Height, proposal.Round, part, peerID); err != nil {
			return err
		}
	}
	return nil
}

//------------------------------------------------------------
// internal functions for managing the state

func (cs *State) updateHeight(height int64) {
	cs.metrics.Height.Set(float64(height))
	cs.Height = height
}

func (cs *State) updateRoundStep(round int, step cstypes.RoundStepType) {
	cs.Round = round
	cs.Step = step
}

// enterNewRound(height, 0) at cs.StartTime.
func (cs *State) scheduleRound0(rs *cstypes.RoundState) {
	//cs.Logger.Info("scheduleRound0", "now", tmtime.Now(), "startTime", cs.StartTime)
	sleepDuration := rs.StartTime.Sub(tmtime.Now())
	cs.scheduleTimeout(sleepDuration, rs.Height, 0, cstypes.RoundStepNewHeight)
}

// Attempt to schedule a timeout (by sending timeoutInfo on the tickChan)
func (cs *State) scheduleTimeout(duration time.Duration, height int64, round int, step cstypes.RoundStepType) {
	cs.timeoutTicker.ScheduleTimeout(timeoutInfo{duration, height, round, step})
}

// send a msg into the receiveRoutine regarding our own proposal, block part, or vote
func (cs *State) sendInternalMessage(mi msgInfo) {
	select {
	case cs.internalMsgQueue <- mi:
	default:
		// NOTE: using the go-routine means our votes can
		// be processed out of order.
		// TODO: use CList here for strict determinism and
		// attempt push to internalMsgQueue in receiveRoutine
		cs.Logger.Info("Internal msg queue is full. Using a go-routine")
		go func() { cs.internalMsgQueue <- mi }()
	}
}

// Reconstruct LastCommit from SeenCommit, which we saved along with the block,
// (which happens even before saving the state)
func (cs *State) reconstructLastCommit(state sm.State) {
	if state.LastBlockHeight == 0 {
		return
	}
	seenCommit := cs.blockStore.LoadSeenCommit(state.LastBlockHeight)
	if seenCommit == nil {
		panic(fmt.Sprintf("Failed to reconstruct LastCommit: seen commit for height %v not found",
			state.LastBlockHeight))
	}
	lastPrecommits := types.CommitToVoteSet(state.ChainID, seenCommit, state.LastVoters)
	if !lastPrecommits.HasTwoThirdsMajority() {
		panic("Failed to reconstruct LastCommit: Does not have +2/3 maj")
	}
	cs.LastCommit = lastPrecommits
}

// Updates State and increments height to match that of state.
// The round becomes 0 and cs.Step becomes cstypes.RoundStepNewHeight.
func (cs *State) updateToState(state sm.State) {
	if cs.CommitRound > -1 && 0 < cs.Height && cs.Height != state.LastBlockHeight {
		panic(fmt.Sprintf("updateToState() expected state height of %v but found %v",
			cs.Height, state.LastBlockHeight))
	}
	if !cs.state.IsEmpty() && cs.state.LastBlockHeight+1 != cs.Height {
		// This might happen when someone else is mutating cs.state.
		// Someone forgot to pass in state.Copy() somewhere?!
		panic(fmt.Sprintf("Inconsistent cs.state.LastBlockHeight+1 %v vs cs.Height %v",
			cs.state.LastBlockHeight+1, cs.Height))
	}

	// If state isn't further out than cs.state, just ignore.
	// This happens when SwitchToConsensus() is called in the reactor.
	// We don't want to reset e.g. the Votes, but we still want to
	// signal the new round step, because other services (eg. txNotifier)
	// depend on having an up-to-date peer state!
	if !cs.state.IsEmpty() && (state.LastBlockHeight <= cs.state.LastBlockHeight) {
		cs.Logger.Info(
			"Ignoring updateToState()",
			"newHeight",
			state.LastBlockHeight+1,
			"oldHeight",
			cs.state.LastBlockHeight+1)
		cs.newStep()
		return
	}

	// Reset fields based on state.
	voters := state.Voters
	lastPrecommits := (*types.VoteSet)(nil)
	if cs.CommitRound > -1 && cs.Votes != nil {
		if !cs.Votes.Precommits(cs.CommitRound).HasTwoThirdsMajority() {
			panic("updateToState(state) called but last Precommit round didn't have +2/3")
		}
		lastPrecommits = cs.Votes.Precommits(cs.CommitRound)
	}

	// Next desired block height
	height := state.LastBlockHeight + 1

	// RoundState fields
	cs.updateHeight(height)
	cs.updateRoundStep(0, cstypes.RoundStepNewHeight)
	if cs.CommitTime.IsZero() {
		// "Now" makes it easier to sync up dev nodes.
		// We add timeoutCommit to allow transactions
		// to be gathered for the first block.
		// And alternative solution that relies on clocks:
		// cs.StartTime = state.LastBlockTime.Add(timeoutCommit)
		cs.StartTime = cs.config.Commit(tmtime.Now())
	} else {
		cs.StartTime = cs.config.Commit(cs.CommitTime)
	}

	cs.Validators = state.Validators.Copy()
	cs.Voters = state.Voters.Copy()
	cs.Proposal = nil
	cs.ProposalBlock = nil
	cs.ProposalBlockParts = nil
	cs.LockedRound = -1
	cs.LockedBlock = nil
	cs.LockedBlockParts = nil
	cs.ValidRound = -1
	cs.ValidBlock = nil
	cs.ValidBlockParts = nil
	cs.Votes = cstypes.NewHeightVoteSet(state.ChainID, height, voters)
	cs.CommitRound = -1
	cs.LastCommit = lastPrecommits
	cs.LastVoters = state.LastVoters
	cs.TriggeredTimeoutPrecommit = false

	cs.state = state

	// Finally, broadcast RoundState
	cs.newStep()
}

func (cs *State) newStep() {
	rs := cs.RoundStateEvent()
	cs.wal.Write(rs)
	cs.nSteps++
	// newStep is called by updateToState in NewState before the eventBus is set!
	if cs.eventBus != nil {
		cs.eventBus.PublishEventNewRoundStep(rs)
		cs.evsw.FireEvent(types.EventNewRoundStep, &cs.RoundState)
	}
}

//-----------------------------------------
// the main go routines

// receiveRoutine handles messages which may cause state transitions.
// it's argument (n) is the number of messages to process before exiting - use 0 to run forever
// It keeps the RoundState and is the only thing that updates it.
// Updates (state transitions) happen on timeouts, complete proposals, and 2/3 majorities.
// State must be locked before any internal state is updated.
func (cs *State) receiveRoutine(maxSteps int) {
	onExit := func(cs *State) {
		// NOTE: the internalMsgQueue may have signed messages from our
		// priv_val that haven't hit the WAL, but its ok because
		// priv_val tracks LastSig

		// close wal now that we're done writing to it
		cs.wal.Stop()
		cs.wal.Wait()

		close(cs.done)
	}

	defer func() {
		if r := recover(); r != nil {
			cs.Logger.Error("CONSENSUS FAILURE!!!", "err", r, "stack", string(debug.Stack()))
			// stop gracefully
			//
			// NOTE: We most probably shouldn't be running any further when there is
			// some unexpected panic. Some unknown error happened, and so we don't
			// know if that will result in the validator signing an invalid thing. It
			// might be worthwhile to explore a mechanism for manual resuming via
			// some console or secure RPC system, but for now, halting the chain upon
			// unexpected consensus bugs sounds like the better option.
			onExit(cs)
		}
	}()

	for {
		if maxSteps > 0 {
			if cs.nSteps >= maxSteps {
				cs.Logger.Info("reached max steps. exiting receive routine")
				cs.nSteps = 0
				return
			}
		}
		rs := cs.RoundState
		var mi msgInfo

		select {
		case <-cs.txNotifier.TxsAvailable():
			cs.handleTxsAvailable()
		case mi = <-cs.peerMsgQueue:
			cs.wal.Write(mi)
			// handles proposals, block parts, votes
			// may generate internal events (votes, complete proposals, 2/3 majorities)
			cs.handleMsg(mi)
		case mi = <-cs.internalMsgQueue:
			err := cs.wal.WriteSync(mi) // NOTE: fsync
			if err != nil {
				panic(fmt.Sprintf("Failed to write %v msg to consensus wal due to %v. Check your FS and restart the node", mi, err))
			}

			if _, ok := mi.Msg.(*VoteMessage); ok {
				// we actually want to simulate failing during
				// the previous WriteSync, but this isn't easy to do.
				// Equivalent would be to fail here and manually remove
				// some bytes from the end of the wal.
				fail.Fail() // XXX
			}

			// handles proposals, block parts, votes
			cs.handleMsg(mi)
		case ti := <-cs.timeoutTicker.Chan(): // tockChan:
			cs.wal.Write(ti)
			// if the timeout is relevant to the rs
			// go to the next step
			cs.handleTimeout(ti, rs)
		case <-cs.Quit():
			onExit(cs)
			return
		}
	}
}

// state transitions on complete-proposal, 2/3-any, 2/3-one
func (cs *State) handleMsg(mi msgInfo) {
	cs.mtx.Lock()
	defer cs.mtx.Unlock()

	var (
		added bool
		err   error
	)
	msg, peerID := mi.Msg, mi.PeerID
	switch msg := msg.(type) {
	case *ProposalMessage:
		// will not cause transition.
		// once proposal is set, we can receive block parts
		err = cs.setProposal(msg.Proposal)
	case *BlockPartMessage:
		// if the proposal is complete, we'll enterPrevote or tryFinalizeCommit
		added, err = cs.addProposalBlockPart(msg, peerID)
		if added {
			cs.statsMsgQueue <- mi
		}

		if err != nil && msg.Round != cs.Round {
			cs.Logger.Debug(
				"Received block part from wrong round",
				"height",
				cs.Height,
				"csRound",
				cs.Round,
				"blockRound",
				msg.Round)
			err = nil
		}
	case *VoteMessage:
		// attempt to add the vote and dupeout the validator if its a duplicate signature
		// if the vote gives us a 2/3-any or 2/3-one, we transition
		added, err = cs.tryAddVote(msg.Vote, peerID)
		if added {
			cs.statsMsgQueue <- mi
		}

		// if err == ErrAddingVote {
		// TODO: punish peer
		// We probably don't want to stop the peer here. The vote does not
		// necessarily comes from a malicious peer but can be just broadcasted by
		// a typical peer.
		// https://github.com/tendermint/tendermint/issues/1281
		// }

		// NOTE: the vote is broadcast to peers by the reactor listening
		// for vote events

		// TODO: If rs.Height == vote.Height && rs.Round < vote.Round,
		// the peer is sending us CatchupCommit precommits.
		// We could make note of this and help filter in broadcastHasVoteMessage().
	default:
		cs.Logger.Error("Unknown msg type", "type", reflect.TypeOf(msg))
		return
	}

	if err != nil { // nolint:staticcheck
		// Causes TestReactorValidatorSetChanges to timeout
		// https://github.com/tendermint/tendermint/issues/3406
		// cs.Logger.Error("Error with msg", "height", cs.Height, "round", cs.Round,
		// 	"peer", peerID, "err", err, "msg", msg)
	}
}

func (cs *State) handleTimeout(ti timeoutInfo, rs cstypes.RoundState) {
	cs.Logger.Debug("Received tock", "timeout", ti.Duration, "height", ti.Height, "round", ti.Round, "step", ti.Step)

	// timeouts must be for current height, round, step
	if ti.Height != rs.Height || ti.Round < rs.Round || (ti.Round == rs.Round && ti.Step < rs.Step) {
		cs.Logger.Debug("Ignoring tock because we're ahead", "height", rs.Height, "round", rs.Round, "step", rs.Step)
		return
	}

	// the timeout will now cause a state transition
	cs.mtx.Lock()
	defer cs.mtx.Unlock()

	switch ti.Step {
	case cstypes.RoundStepNewHeight:
		// NewRound event fired from enterNewRound.
		// XXX: should we fire timeout here (for timeout commit)?
		cs.enterNewRound(ti.Height, 0)
	case cstypes.RoundStepNewRound:
		cs.enterPropose(ti.Height, 0)
	case cstypes.RoundStepPropose:
		cs.eventBus.PublishEventTimeoutPropose(cs.RoundStateEvent())
		cs.enterPrevote(ti.Height, ti.Round)
	case cstypes.RoundStepPrevoteWait:
		cs.eventBus.PublishEventTimeoutWait(cs.RoundStateEvent())
		cs.enterPrecommit(ti.Height, ti.Round)
	case cstypes.RoundStepPrecommitWait:
		cs.eventBus.PublishEventTimeoutWait(cs.RoundStateEvent())
		cs.enterPrecommit(ti.Height, ti.Round)
		cs.enterNewRound(ti.Height, ti.Round+1)
	default:
		panic(fmt.Sprintf("Invalid timeout step: %v", ti.Step))
	}

}

func (cs *State) handleTxsAvailable() {
	cs.mtx.Lock()
	defer cs.mtx.Unlock()

	// We only need to do this for round 0.
	if cs.Round != 0 {
		return
	}

	switch cs.Step {
	case cstypes.RoundStepNewHeight: // timeoutCommit phase
		if cs.needProofBlock(cs.Height) {
			// enterPropose will be called by enterNewRound
			return
		}

		// +1ms to ensure RoundStepNewRound timeout always happens after RoundStepNewHeight
		timeoutCommit := cs.StartTime.Sub(tmtime.Now()) + 1*time.Millisecond
		cs.scheduleTimeout(timeoutCommit, cs.Height, 0, cstypes.RoundStepNewRound)
	case cstypes.RoundStepNewRound: // after timeoutCommit
		cs.enterPropose(cs.Height, 0)
	}
}

//-----------------------------------------------------------------------------
// State functions
// Used internally by handleTimeout and handleMsg to make state transitions

// Enter: `timeoutNewHeight` by startTime (commitTime+timeoutCommit),
// 	or, if SkipTimeoutCommit==true, after receiving all precommits from (height,round-1)
// Enter: `timeoutPrecommits` after any +2/3 precommits from (height,round-1)
// Enter: +2/3 precommits for nil at (height,round-1)
// Enter: +2/3 prevotes any or +2/3 precommits for block or any from (height, round)
// NOTE: cs.StartTime was already set for height.
func (cs *State) enterNewRound(height int64, round int) {
	logger := cs.Logger.With("height", height, "round", round)

	if cs.Height != height || round < cs.Round || (cs.Round == round && cs.Step != cstypes.RoundStepNewHeight) {
		logger.Debug(fmt.Sprintf(
			"enterNewRound(%v/%v): Invalid args. Current step: %v/%v/%v",
			height,
			round,
			cs.Height,
			cs.Round,
			cs.Step))
		return
	}

	if now := tmtime.Now(); cs.StartTime.After(now) {
		logger.Info("Need to set a buffer and log message here for sanity.", "startTime", cs.StartTime, "now", now)
	}

	logger.Info(fmt.Sprintf("enterNewRound(%v/%v). Current: %v/%v/%v", height, round, cs.Height, cs.Round, cs.Step))

	// Select the current height and round Proposer
	cs.Proposer = cs.Validators.SelectProposer(cs.state.LastProofHash, height, round)

	// Setup new round
	// we don't fire newStep for this step,
	// but we fire an event, so update the round step first
	cs.updateRoundStep(round, cstypes.RoundStepNewRound)
	if round == 0 {
		// We've already reset these upon new height,
		// and meanwhile we might have received a proposal
		// for round 0.
	} else {
		logger.Info("Resetting Proposal info")
		cs.Proposal = nil
		cs.ProposalBlock = nil
		cs.ProposalBlockParts = nil
	}
	cs.Votes.SetRound(round + 1) // also track next round (round+1) to allow round-skipping
	cs.TriggeredTimeoutPrecommit = false

	cs.eventBus.PublishEventNewRound(cs.NewRoundEvent())
	cs.metrics.Rounds.Set(float64(round))

	// Wait for txs to be available in the mempool
	// before we enterPropose in round 0. If the last block changed the app hash,
	// we may need an empty "proof" block, and enterPropose immediately.
	waitForTxs := cs.config.WaitForTxs() && round == 0 && !cs.needProofBlock(height)
	if waitForTxs {
		if cs.config.CreateEmptyBlocksInterval > 0 {
			cs.scheduleTimeout(cs.config.CreateEmptyBlocksInterval, height, round,
				cstypes.RoundStepNewRound)
		}
	} else {
		cs.enterPropose(height, round)
	}
}

// needProofBlock returns true on the first height (so the genesis app hash is signed right away)
// and where the last block (height-1) caused the app hash to change
func (cs *State) needProofBlock(height int64) bool {
	if height == 1 {
		return true
	}

	lastBlockMeta := cs.blockStore.LoadBlockMeta(height - 1)
	if lastBlockMeta == nil {
		panic(fmt.Sprintf("needProofBlock: last block meta for height %d not found", height-1))
	}
	return !bytes.Equal(cs.state.AppHash, lastBlockMeta.Header.AppHash)
}

// Enter (CreateEmptyBlocks): from enterNewRound(height,round)
// Enter (CreateEmptyBlocks, CreateEmptyBlocksInterval > 0 ):
// 		after enterNewRound(height,round), after timeout of CreateEmptyBlocksInterval
// Enter (!CreateEmptyBlocks) : after enterNewRound(height,round), once txs are in the mempool
func (cs *State) enterPropose(height int64, round int) {
	logger := cs.Logger.With("height", height, "round", round)

	if cs.Height != height || round < cs.Round || (cs.Round == round && cstypes.RoundStepPropose <= cs.Step) {
		logger.Debug(fmt.Sprintf(
			"enterPropose(%v/%v): Invalid args. Current step: %v/%v/%v",
			height,
			round,
			cs.Height,
			cs.Round,
			cs.Step))
		return
	}
	logger.Info(fmt.Sprintf("enterPropose(%v/%v). Current: %v/%v/%v", height, round, cs.Height, cs.Round, cs.Step))

	defer func() {
		// Done enterPropose:
		cs.updateRoundStep(round, cstypes.RoundStepPropose)
		cs.newStep()

		// If we have the whole proposal + POL, then goto Prevote now.
		// else, we'll enterPrevote when the rest of the proposal is received (in AddProposalBlockPart),
		// or else after timeoutPropose
		if cs.isProposalComplete() {
			cs.enterPrevote(height, cs.Round)
		}
	}()

	// If we don't get the proposal and all block parts quick enough, enterPrevote
	cs.scheduleTimeout(cs.config.Propose(round), height, round, cstypes.RoundStepPropose)

	// Nothing more to do if we're not a validator
	if cs.privValidator == nil {
		logger.Debug("This node is not a validator")
		return
	}
	logger.Debug("This node is a validator")

	pubKey, err := cs.privValidator.GetPubKey()
	if err != nil {
		// If this node is a validator & proposer in the current round, it will
		// miss the opportunity to create a block.
		logger.Error("Error on retrival of pubkey", "err", err)
		return
	}
	address := pubKey.Address()

	// if not a validator, we're done
	if !cs.Voters.HasAddress(address) {
		logger.Debug("This node is not a validator", "addr", address, "vals", cs.Voters)
		return
	}

	if cs.isProposer(address) {
		logger.Info("enterPropose: Our turn to propose",
			"proposer",
			cs.Proposer.Address,
			"privValidator",
			cs.privValidator)
		cs.decideProposal(height, round)
	} else {
		logger.Info("enterPropose: Not our turn to propose",
			"proposer",
			cs.Proposer.Address,
			"privValidator",
			cs.privValidator)
	}
}

func (cs *State) isProposer(address []byte) bool {
	return bytes.Equal(cs.Proposer.Address, address)
}

func (cs *State) defaultDecideProposal(height int64, round int) {
	var block *types.Block
	var blockParts *types.PartSet

	// Decide on block
	if cs.ValidBlock != nil {
		// If there is valid block, choose that.
		block, blockParts = cs.ValidBlock, cs.ValidBlockParts
	} else {
		// Create a new proposal block from state/txs from the mempool.
		block, blockParts = cs.createProposalBlock(round)
		if block == nil { // on error
			return
		}
		cs.Logger.Info("Create Block", "Height", height, "Round", round,
			"ProposerAddr", block.Header.ProposerAddress.String())
	}

	// Flush the WAL. Otherwise, we may not recompute the same proposal to sign,
	// and the privValidator will refuse to sign anything.
	cs.wal.FlushAndSync()

	// Make proposal
	propBlockID := types.BlockID{Hash: block.Hash(), PartsHeader: blockParts.Header()}
	proposal := types.NewProposal(height, round, cs.ValidRound, propBlockID)
	if err := cs.privValidator.SignProposal(cs.state.ChainID, proposal); err == nil {

		// send proposal and block parts on internal msg queue
		cs.sendInternalMessage(msgInfo{&ProposalMessage{proposal}, ""})
		for i := 0; i < blockParts.Total(); i++ {
			part := blockParts.GetPart(i)
			cs.sendInternalMessage(msgInfo{&BlockPartMessage{cs.Height, cs.Round, part}, ""})
		}
		cs.Logger.Info("Signed proposal", "height", height, "round", round, "proposal", proposal)
		cs.Logger.Debug(fmt.Sprintf("Signed proposal block: %v", block))
	} else if !cs.replayMode {
		cs.Logger.Error("enterPropose: Error signing proposal", "height", height, "round", round, "err", err)
	}
}

// Returns true if the proposal block is complete &&
// (if POLRound was proposed, we have +2/3 prevotes from there).
func (cs *State) isProposalComplete() bool {
	if cs.Proposal == nil || cs.ProposalBlock == nil {
		return false
	}
	// we have the proposal. if there's a POLRound,
	// make sure we have the prevotes from it too
	if cs.Proposal.POLRound < 0 {
		return true
	}
	// if this is false the proposer is lying or we haven't received the POL yet
	return cs.Votes.Prevotes(cs.Proposal.POLRound).HasTwoThirdsMajority()

}

// Create the next block to propose and return it. Returns nil block upon error.
//
// We really only need to return the parts, but the block is returned for
// convenience so we can log the proposal block.
//
// NOTE: keep it side-effect free for clarity.
// CONTRACT: cs.privValidator is not nil.
func (cs *State) createProposalBlock(round int) (block *types.Block, blockParts *types.PartSet) {
	var commit *types.Commit
	switch {
	case cs.Height == 1:
		// We're creating a proposal for the first block.
		// The commit is empty, but not nil.
		commit = types.NewCommit(0, 0, types.BlockID{}, nil)
	case cs.LastCommit.HasTwoThirdsMajority():
		// Make the commit from LastCommit
		commit = cs.LastCommit.MakeCommit()
	default: // This shouldn't happen.
		cs.Logger.Error("enterPropose: Cannot propose anything: No commit for the previous block")
		return
	}

	if cs.privValidator == nil {
		panic("entered createProposalBlock with privValidator being nil")
	}
	pubKey, err := cs.privValidator.GetPubKey()
	if err != nil {
		// If this node is a validator & proposer in the current round, it will
		// miss the opportunity to create a block.
		cs.Logger.Error("Error on retrival of pubkey", "err", err)
		return
	}
	proposerAddr := pubKey.Address()
	message := cs.state.MakeHashMessage(round)

	proof, err := cs.privValidator.GenerateVRFProof(message)
	if err != nil {
		cs.Logger.Error("enterPropose: Cannot generate vrf proof: %s", err.Error())
		return
	}
	return cs.blockExec.CreateProposalBlock(cs.Height, cs.state, commit, proposerAddr, round, proof)
}

// Enter: `timeoutPropose` after entering Propose.
// Enter: proposal block and POL is ready.
// Prevote for LockedBlock if we're locked, or ProposalBlock if valid.
// Otherwise vote nil.
func (cs *State) enterPrevote(height int64, round int) {
	if cs.Height != height || round < cs.Round || (cs.Round == round && cstypes.RoundStepPrevote <= cs.Step) {
		cs.Logger.Debug(fmt.Sprintf(
			"enterPrevote(%v/%v): Invalid args. Current step: %v/%v/%v",
			height,
			round,
			cs.Height,
			cs.Round,
			cs.Step))
		return
	}

	defer func() {
		// Done enterPrevote:
		cs.updateRoundStep(round, cstypes.RoundStepPrevote)
		cs.newStep()
	}()

	cs.Logger.Info(fmt.Sprintf("enterPrevote(%v/%v). Current: %v/%v/%v", height, round, cs.Height, cs.Round, cs.Step))

	// Sign and broadcast vote as necessary
	cs.doPrevote(height, round)

	// Once `addVote` hits any +2/3 prevotes, we will go to PrevoteWait
	// (so we have more time to try and collect +2/3 prevotes for a single block)
}

func (cs *State) defaultDoPrevote(height int64, round int) {
	logger := cs.Logger.With("height", height, "round", round)

	// If a block is locked, prevote that.
	if cs.LockedBlock != nil {
		logger.Info("enterPrevote: Block was locked")
		cs.signAddVote(types.PrevoteType, cs.LockedBlock.Hash(), cs.LockedBlockParts.Header())
		return
	}

	// If ProposalBlock is nil, prevote nil.
	if cs.ProposalBlock == nil {
		logger.Info("enterPrevote: ProposalBlock is nil")
		cs.signAddVote(types.PrevoteType, nil, types.PartSetHeader{})
		return
	}

	// Validate proposal block
	err := cs.blockExec.ValidateBlock(cs.state, round, cs.ProposalBlock)
	if err != nil {
		// ProposalBlock is invalid, prevote nil.
		logger.Error("enterPrevote: ProposalBlock is invalid", "err", err)
		cs.signAddVote(types.PrevoteType, nil, types.PartSetHeader{})
		return
	}

	// Prevote cs.ProposalBlock
	// NOTE: the proposal signature is validated when it is received,
	// and the proposal block parts are validated as they are received (against the merkle hash in the proposal)
	logger.Info("enterPrevote: ProposalBlock is valid")
	cs.signAddVote(types.PrevoteType, cs.ProposalBlock.Hash(), cs.ProposalBlockParts.Header())
}

// Enter: any +2/3 prevotes at next round.
func (cs *State) enterPrevoteWait(height int64, round int) {
	logger := cs.Logger.With("height", height, "round", round)

	if cs.Height != height || round < cs.Round || (cs.Round == round && cstypes.RoundStepPrevoteWait <= cs.Step) {
		logger.Debug(fmt.Sprintf(
			"enterPrevoteWait(%v/%v): Invalid args. Current step: %v/%v/%v",
			height,
			round,
			cs.Height,
			cs.Round,
			cs.Step))
		return
	}
	if !cs.Votes.Prevotes(round).HasTwoThirdsAny() {
		panic(fmt.Sprintf("enterPrevoteWait(%v/%v), but Prevotes does not have any +2/3 votes", height, round))
	}
	logger.Info(fmt.Sprintf("enterPrevoteWait(%v/%v). Current: %v/%v/%v", height, round, cs.Height, cs.Round, cs.Step))

	defer func() {
		// Done enterPrevoteWait:
		cs.updateRoundStep(round, cstypes.RoundStepPrevoteWait)
		cs.newStep()
	}()

	// Wait for some more prevotes; enterPrecommit
	cs.scheduleTimeout(cs.config.Prevote(round), height, round, cstypes.RoundStepPrevoteWait)
}

// Enter: `timeoutPrevote` after any +2/3 prevotes.
// Enter: `timeoutPrecommit` after any +2/3 precommits.
// Enter: +2/3 precomits for block or nil.
// Lock & precommit the ProposalBlock if we have enough prevotes for it (a POL in this round)
// else, unlock an existing lock and precommit nil if +2/3 of prevotes were nil,
// else, precommit nil otherwise.
func (cs *State) enterPrecommit(height int64, round int) {
	logger := cs.Logger.With("height", height, "round", round)

	if cs.Height != height || round < cs.Round || (cs.Round == round && cstypes.RoundStepPrecommit <= cs.Step) {
		logger.Debug(fmt.Sprintf(
			"enterPrecommit(%v/%v): Invalid args. Current step: %v/%v/%v",
			height,
			round,
			cs.Height,
			cs.Round,
			cs.Step))
		return
	}

	logger.Info(fmt.Sprintf("enterPrecommit(%v/%v). Current: %v/%v/%v", height, round, cs.Height, cs.Round, cs.Step))

	defer func() {
		// Done enterPrecommit:
		cs.updateRoundStep(round, cstypes.RoundStepPrecommit)
		cs.newStep()
	}()

	// check for a polka
	blockID, ok := cs.Votes.Prevotes(round).TwoThirdsMajority()

	// If we don't have a polka, we must precommit nil.
	if !ok {
		if cs.LockedBlock != nil {
			logger.Info("enterPrecommit: No +2/3 prevotes during enterPrecommit while we're locked. Precommitting nil")
		} else {
			logger.Info("enterPrecommit: No +2/3 prevotes during enterPrecommit. Precommitting nil.")
		}
		cs.signAddVote(types.PrecommitType, nil, types.PartSetHeader{})
		return
	}

	// At this point +2/3 prevoted for a particular block or nil.
	cs.eventBus.PublishEventPolka(cs.RoundStateEvent())

	// the latest POLRound should be this round.
	polRound, _ := cs.Votes.POLInfo()
	if polRound < round {
		panic(fmt.Sprintf("This POLRound should be %v but got %v", round, polRound))
	}

	// +2/3 prevoted nil. Unlock and precommit nil.
	if len(blockID.Hash) == 0 {
		if cs.LockedBlock == nil {
			logger.Info("enterPrecommit: +2/3 prevoted for nil.")
		} else {
			logger.Info("enterPrecommit: +2/3 prevoted for nil. Unlocking")
			cs.LockedRound = -1
			cs.LockedBlock = nil
			cs.LockedBlockParts = nil
			cs.eventBus.PublishEventUnlock(cs.RoundStateEvent())
		}
		cs.signAddVote(types.PrecommitType, nil, types.PartSetHeader{})
		return
	}

	// At this point, +2/3 prevoted for a particular block.

	// If we're already locked on that block, precommit it, and update the LockedRound
	if cs.LockedBlock.HashesTo(blockID.Hash) {
		logger.Info("enterPrecommit: +2/3 prevoted locked block. Relocking")
		cs.LockedRound = round
		cs.eventBus.PublishEventRelock(cs.RoundStateEvent())
		cs.signAddVote(types.PrecommitType, blockID.Hash, blockID.PartsHeader)
		return
	}

	// If +2/3 prevoted for proposal block, stage and precommit it
	if cs.ProposalBlock.HashesTo(blockID.Hash) {
		logger.Info("enterPrecommit: +2/3 prevoted proposal block. Locking", "hash", blockID.Hash)
		// Validate the block.
		if err := cs.blockExec.ValidateBlock(cs.state, round, cs.ProposalBlock); err != nil {
			panic(fmt.Sprintf("enterPrecommit: +2/3 prevoted for an invalid block: %v", err))
		}
		cs.LockedRound = round
		cs.LockedBlock = cs.ProposalBlock
		cs.LockedBlockParts = cs.ProposalBlockParts
		cs.eventBus.PublishEventLock(cs.RoundStateEvent())
		cs.signAddVote(types.PrecommitType, blockID.Hash, blockID.PartsHeader)
		return
	}

	// There was a polka in this round for a block we don't have.
	// Fetch that block, unlock, and precommit nil.
	// The +2/3 prevotes for this round is the POL for our unlock.
	// TODO: In the future save the POL prevotes for justification.
	cs.LockedRound = -1
	cs.LockedBlock = nil
	cs.LockedBlockParts = nil
	if !cs.ProposalBlockParts.HasHeader(blockID.PartsHeader) {
		cs.ProposalBlock = nil
		cs.ProposalBlockParts = types.NewPartSetFromHeader(blockID.PartsHeader)
	}
	cs.eventBus.PublishEventUnlock(cs.RoundStateEvent())
	cs.signAddVote(types.PrecommitType, nil, types.PartSetHeader{})
}

// Enter: any +2/3 precommits for next round.
func (cs *State) enterPrecommitWait(height int64, round int) {
	logger := cs.Logger.With("height", height, "round", round)

	if cs.Height != height || round < cs.Round || (cs.Round == round && cs.TriggeredTimeoutPrecommit) {
		logger.Debug(
			fmt.Sprintf(
				"enterPrecommitWait(%v/%v): Invalid args. "+
					"Current state is Height/Round: %v/%v/, TriggeredTimeoutPrecommit:%v",
				height, round, cs.Height, cs.Round, cs.TriggeredTimeoutPrecommit))
		return
	}
	if !cs.Votes.Precommits(round).HasTwoThirdsAny() {
		panic(fmt.Sprintf("enterPrecommitWait(%v/%v), but Precommits does not have any +2/3 votes", height, round))
	}
	logger.Info(fmt.Sprintf("enterPrecommitWait(%v/%v). Current: %v/%v/%v", height, round, cs.Height, cs.Round, cs.Step))

	defer func() {
		// Done enterPrecommitWait:
		cs.TriggeredTimeoutPrecommit = true
		cs.newStep()
	}()

	// Wait for some more precommits; enterNewRound
	cs.scheduleTimeout(cs.config.Precommit(round), height, round, cstypes.RoundStepPrecommitWait)

}

// Enter: +2/3 precommits for block
func (cs *State) enterCommit(height int64, commitRound int) {
	logger := cs.Logger.With("height", height, "commitRound", commitRound)

	if cs.Height != height || cstypes.RoundStepCommit <= cs.Step {
		logger.Debug(fmt.Sprintf(
			"enterCommit(%v/%v): Invalid args. Current step: %v/%v/%v",
			height,
			commitRound,
			cs.Height,
			cs.Round,
			cs.Step))
		return
	}
	logger.Info(fmt.Sprintf("enterCommit(%v/%v). Current: %v/%v/%v", height, commitRound, cs.Height, cs.Round, cs.Step))

	defer func() {
		// Done enterCommit:
		// keep cs.Round the same, commitRound points to the right Precommits set.
		cs.updateRoundStep(cs.Round, cstypes.RoundStepCommit)
		cs.CommitRound = commitRound
		cs.CommitTime = tmtime.Now()
		cs.newStep()

		// Maybe finalize immediately.
		cs.tryFinalizeCommit(height)
	}()

	blockID, ok := cs.Votes.Precommits(commitRound).TwoThirdsMajority()
	if !ok {
		panic("RunActionCommit() expects +2/3 precommits")
	}

	// The Locked* fields no longer matter.
	// Move them over to ProposalBlock if they match the commit hash,
	// otherwise they'll be cleared in updateToState.
	if cs.LockedBlock.HashesTo(blockID.Hash) {
		logger.Info("Commit is for locked block. Set ProposalBlock=LockedBlock", "blockHash", blockID.Hash)
		cs.ProposalBlock = cs.LockedBlock
		cs.ProposalBlockParts = cs.LockedBlockParts
	}

	// If we don't have the block being committed, set up to get it.
	if !cs.ProposalBlock.HashesTo(blockID.Hash) {
		if !cs.ProposalBlockParts.HasHeader(blockID.PartsHeader) {
			logger.Info(
				"Commit is for a block we don't know about. Set ProposalBlock=nil",
				"proposal",
				cs.ProposalBlock.Hash(),
				"commit",
				blockID.Hash)
			// We're getting the wrong block.
			// Set up ProposalBlockParts and keep waiting.
			cs.ProposalBlock = nil
			cs.ProposalBlockParts = types.NewPartSetFromHeader(blockID.PartsHeader)
			cs.eventBus.PublishEventValidBlock(cs.RoundStateEvent())
			cs.evsw.FireEvent(types.EventValidBlock, &cs.RoundState)
		}
		// else {
		// We just need to keep waiting.
		// }
	}
}

// If we have the block AND +2/3 commits for it, finalize.
func (cs *State) tryFinalizeCommit(height int64) {
	logger := cs.Logger.With("height", height)

	if cs.Height != height {
		panic(fmt.Sprintf("tryFinalizeCommit() cs.Height: %v vs height: %v", cs.Height, height))
	}

	blockID, ok := cs.Votes.Precommits(cs.CommitRound).TwoThirdsMajority()
	if !ok || len(blockID.Hash) == 0 {
		logger.Error("Attempt to finalize failed. There was no +2/3 majority, or +2/3 was for <nil>.")
		return
	}
	if !cs.ProposalBlock.HashesTo(blockID.Hash) {
		// TODO: this happens every time if we're not a validator (ugly logs)
		// TODO: ^^ wait, why does it matter that we're a validator?
		logger.Info(
			"Attempt to finalize failed. We don't have the commit block.",
			"proposal-block",
			cs.ProposalBlock.Hash(),
			"commit-block",
			blockID.Hash)
		return
	}

	//	go
	cs.finalizeCommit(height)
}

// Increment height and goto cstypes.RoundStepNewHeight
func (cs *State) finalizeCommit(height int64) {
	if cs.Height != height || cs.Step != cstypes.RoundStepCommit {
		cs.Logger.Debug(fmt.Sprintf(
			"finalizeCommit(%v): Invalid args. Current step: %v/%v/%v",
			height,
			cs.Height,
			cs.Round,
			cs.Step))
		return
	}

	blockID, ok := cs.Votes.Precommits(cs.CommitRound).TwoThirdsMajority()
	block, blockParts := cs.ProposalBlock, cs.ProposalBlockParts

	if !ok {
		panic("Cannot finalizeCommit, commit does not have two thirds majority")
	}
	if !blockParts.HasHeader(blockID.PartsHeader) {
		panic("Expected ProposalBlockParts header to be commit header")
	}
	if !block.HashesTo(blockID.Hash) {
		panic("Cannot finalizeCommit, ProposalBlock does not hash to commit hash")
	}
	if err := cs.blockExec.ValidateBlock(cs.state, cs.CommitRound, block); err != nil {
		panic(fmt.Sprintf("+2/3 committed an invalid block: %v", err))
	}

	cs.Logger.Info("Finalizing commit of block with N txs",
		"height", block.Height,
		"hash", block.Hash(),
		"root", block.AppHash,
		"N", len(block.Txs))
	cs.Logger.Info(fmt.Sprintf("%v", block))

	fail.Fail() // XXX

	// Save to blockStore.
	if cs.blockStore.Height() < block.Height {
		// NOTE: the seenCommit is local justification to commit this block,
		// but may differ from the LastCommit included in the next block
		precommits := cs.Votes.Precommits(cs.CommitRound)
		seenCommit := precommits.MakeCommit()
		cs.blockStore.SaveBlock(block, blockParts, seenCommit)
	} else {
		// Happens during replay if we already saved the block but didn't commit
		cs.Logger.Info("Calling finalizeCommit on already stored block", "height", block.Height)
	}

	fail.Fail() // XXX

	// Write EndHeightMessage{} for this height, implying that the blockstore
	// has saved the block.
	//
	// If we crash before writing this EndHeightMessage{}, we will recover by
	// running ApplyBlock during the ABCI handshake when we restart.  If we
	// didn't save the block to the blockstore before writing
	// EndHeightMessage{}, we'd have to change WAL replay -- currently it
	// complains about replaying for heights where an #ENDHEIGHT entry already
	// exists.
	//
	// Either way, the State should not be resumed until we
	// successfully call ApplyBlock (ie. later here, or in Handshake after
	// restart).
	endMsg := EndHeightMessage{height}
	if err := cs.wal.WriteSync(endMsg); err != nil { // NOTE: fsync
		panic(fmt.Sprintf("Failed to write %v msg to consensus wal due to %v. Check your FS and restart the node",
			endMsg, err))
	}

	fail.Fail() // XXX

	// Create a copy of the state for staging and an event cache for txs.
	stateCopy := cs.state.Copy()

	// Execute and commit the block, update and save the state, and update the mempool.
	// NOTE The block.AppHash wont reflect these txs until the next block.
	var err error
	var retainHeight int64
	stateCopy, retainHeight, err = cs.blockExec.ApplyBlock(
		stateCopy,
		types.BlockID{Hash: block.Hash(), PartsHeader: blockParts.Header()},
		block)
	if err != nil {
		cs.Logger.Error("Error on ApplyBlock. Did the application crash? Please restart tendermint", "err", err)
		err := tmos.Kill()
		if err != nil {
			cs.Logger.Error("Failed to kill this process - please do so manually", "err", err)
		}
		return
	}

	fail.Fail() // XXX

	// Prune old heights, if requested by ABCI app.
	if retainHeight > 0 {
		pruned, err := cs.pruneBlocks(retainHeight)
		if err != nil {
			cs.Logger.Error("Failed to prune blocks", "retainHeight", retainHeight, "err", err)
		} else {
			cs.Logger.Info("Pruned blocks", "pruned", pruned, "retainHeight", retainHeight)
		}
	}

	// must be called before we update state
	cs.recordMetrics(height, block)

	// NewHeightStep!
	cs.updateToState(stateCopy)

	fail.Fail() // XXX

	// cs.StartTime is already set.
	// Schedule Round0 to start soon.
	cs.scheduleRound0(&cs.RoundState)

	// By here,
	// * cs.Height has been increment to height+1
	// * cs.Step is now cstypes.RoundStepNewHeight
	// * cs.StartTime is set to when we will start round0.
}

func (cs *State) pruneBlocks(retainHeight int64) (uint64, error) {
	base := cs.blockStore.Base()
	if retainHeight <= base {
		return 0, nil
	}
	pruned, err := cs.blockStore.PruneBlocks(retainHeight)
	if err != nil {
		return 0, fmt.Errorf("failed to prune block store: %w", err)
	}
	err = sm.PruneStates(cs.blockExec.DB(), base, retainHeight)
	if err != nil {
		return 0, fmt.Errorf("failed to prune state database: %w", err)
	}
	return pruned, nil
}

func (cs *State) recordMetrics(height int64, block *types.Block) {
	cs.metrics.Voters.Set(float64(cs.Voters.Size()))
	cs.metrics.VotersPower.Set(float64(cs.Voters.TotalVotingPower()))

	var (
		missingVoters      int
		missingVotersPower int64
	)
	// height=0 -> MissingVoters and MissingVotersPower are both 0.
	// Remember that the first LastCommit is intentionally empty, so it's not
	// fair to increment missing validators number.
	if height > 1 {
		// Sanity check that commit size matches validator set size - only applies
		// after first block.
		var (
			commitSize = block.LastCommit.Size()
			valSetLen  = len(cs.LastVoters.Voters)
		)
		if commitSize != valSetLen {
			panic(fmt.Sprintf("commit size (%d) doesn't match valset length (%d) at height %d\n\n%v\n\n%v",
				commitSize, valSetLen, block.Height, block.LastCommit.Signatures, cs.LastVoters.Voters))
		}

		for i, val := range cs.LastVoters.Voters {
			commitSig := block.LastCommit.Signatures[i]
			if commitSig.Absent() {
				missingVoters++
				missingVotersPower += val.StakingPower
			}

			if cs.privValidator != nil {
				pubKey, err := cs.privValidator.GetPubKey()
				if err != nil {
					// Metrics won't be updated, but it's not critical.
					cs.Logger.Error("Error on retrival of pubkey", "err", err)
					continue
				}
<<<<<<< HEAD
				cs.metrics.VoterPower.With(label...).Set(float64(val.StakingPower))
				if commitSig.ForBlock() {
					cs.metrics.VoterLastSignedHeight.With(label...).Set(float64(height))
				} else {
					cs.metrics.VoterMissedBlocks.With(label...).Add(float64(1))
=======

				if bytes.Equal(val.Address, pubKey.Address()) {
					label := []string{
						"validator_address", val.Address.String(),
					}
					cs.metrics.VoterPower.With(label...).Set(float64(val.VotingPower))
					if commitSig.ForBlock() {
						cs.metrics.VoterLastSignedHeight.With(label...).Set(float64(height))
					} else {
						cs.metrics.VoterMissedBlocks.With(label...).Add(float64(1))
					}
>>>>>>> cf0fbefe
				}
			}
		}
	}
	cs.metrics.MissingVoters.Set(float64(missingVoters))
	cs.metrics.MissingVotersPower.Set(float64(missingVotersPower))

	cs.metrics.ByzantineVoters.Set(float64(len(block.Evidence.Evidence)))
	byzantineVotersPower := int64(0)
	for _, ev := range block.Evidence.Evidence {
		if _, val := cs.Voters.GetByAddress(ev.Address()); val != nil {
			byzantineVotersPower += val.StakingPower
		}
	}
	cs.metrics.ByzantineVotersPower.Set(float64(byzantineVotersPower))

	if height > 1 {
		lastBlockMeta := cs.blockStore.LoadBlockMeta(height - 1)
		if lastBlockMeta != nil {
			cs.metrics.BlockIntervalSeconds.Set(
				block.Time.Sub(lastBlockMeta.Header.Time).Seconds(),
			)
		}
	}

	cs.metrics.NumTxs.Set(float64(len(block.Data.Txs)))
	cs.metrics.TotalTxs.Add(float64(len(block.Data.Txs)))
	cs.metrics.BlockSizeBytes.Set(float64(block.Size()))
	cs.metrics.CommittedHeight.Set(float64(block.Height))
}

//-----------------------------------------------------------------------------

func (cs *State) defaultSetProposal(proposal *types.Proposal) error {
	// Already have one
	// TODO: possibly catch double proposals
	if cs.Proposal != nil {
		return nil
	}

	// Does not apply
	if proposal.Height != cs.Height || proposal.Round != cs.Round {
		return nil
	}

	// Verify POLRound, which must be -1 or in range [0, proposal.Round).
	if proposal.POLRound < -1 ||
		(proposal.POLRound >= 0 && proposal.POLRound >= proposal.Round) {
		return ErrInvalidProposalPOLRound
	}

	// If consensus does not enterNewRound yet, cs.Proposer may be nil or prior proposer, so don't use cs.Proposer
	proposer := cs.Validators.SelectProposer(cs.state.LastProofHash, proposal.Height, proposal.Round)

	// Verify signature
	if !proposer.PubKey.VerifyBytes(proposal.SignBytes(cs.state.ChainID), proposal.Signature) {
		return ErrInvalidProposalSignature
	}

	cs.Proposal = proposal
	// We don't update cs.ProposalBlockParts if it is already set.
	// This happens if we're already in cstypes.RoundStepCommit or if there is a valid block in the current round.
	// TODO: We can check if Proposal is for a different block as this is a sign of misbehavior!
	if cs.ProposalBlockParts == nil {
		cs.ProposalBlockParts = types.NewPartSetFromHeader(proposal.BlockID.PartsHeader)
	}
	cs.Logger.Info("Received proposal", "proposal", proposal)
	return nil
}

// NOTE: block is not necessarily valid.
// Asynchronously triggers either enterPrevote (before we timeout of propose) or tryFinalizeCommit,
// once we have the full block.
func (cs *State) addProposalBlockPart(msg *BlockPartMessage, peerID p2p.ID) (added bool, err error) {
	height, round, part := msg.Height, msg.Round, msg.Part

	// Blocks might be reused, so round mismatch is OK
	if cs.Height != height {
		cs.Logger.Debug("Received block part from wrong height", "height", height, "round", round)
		return false, nil
	}

	// We're not expecting a block part.
	if cs.ProposalBlockParts == nil {
		// NOTE: this can happen when we've gone to a higher round and
		// then receive parts from the previous round - not necessarily a bad peer.
		cs.Logger.Info("Received a block part when we're not expecting any",
			"height", height, "round", round, "index", part.Index, "peer", peerID)
		return false, nil
	}

	added, err = cs.ProposalBlockParts.AddPart(part)
	if err != nil {
		return added, err
	}
	if added && cs.ProposalBlockParts.IsComplete() {
		// Added and completed!
		_, err = cdc.UnmarshalBinaryLengthPrefixedReader(
			cs.ProposalBlockParts.GetReader(),
			&cs.ProposalBlock,
			cs.state.ConsensusParams.Block.MaxBytes,
		)
		if err != nil {
			return added, err
		}
		// NOTE: it's possible to receive complete proposal blocks for future rounds without having the proposal
		cs.Logger.Info("Received complete proposal block", "height", cs.ProposalBlock.Height, "hash", cs.ProposalBlock.Hash())
		cs.eventBus.PublishEventCompleteProposal(cs.CompleteProposalEvent())

		// Update Valid* if we can.
		prevotes := cs.Votes.Prevotes(cs.Round)
		blockID, hasTwoThirds := prevotes.TwoThirdsMajority()
		if hasTwoThirds && !blockID.IsZero() && (cs.ValidRound < cs.Round) {
			if cs.ProposalBlock.HashesTo(blockID.Hash) {
				cs.Logger.Info("Updating valid block to new proposal block",
					"valid-round", cs.Round, "valid-block-hash", cs.ProposalBlock.Hash())
				cs.ValidRound = cs.Round
				cs.ValidBlock = cs.ProposalBlock
				cs.ValidBlockParts = cs.ProposalBlockParts
			}
			// TODO: In case there is +2/3 majority in Prevotes set for some
			// block and cs.ProposalBlock contains different block, either
			// proposer is faulty or voting power of faulty processes is more
			// than 1/3. We should trigger in the future accountability
			// procedure at this point.
		}

		if cs.Step <= cstypes.RoundStepPropose && cs.isProposalComplete() {
			// Move onto the next step
			cs.enterPrevote(height, cs.Round)
			if hasTwoThirds { // this is optimisation as this will be triggered when prevote is added
				cs.enterPrecommit(height, cs.Round)
			}
		} else if cs.Step == cstypes.RoundStepCommit {
			// If we're waiting on the proposal block...
			cs.tryFinalizeCommit(height)
		}
		return added, nil
	}
	return added, nil
}

// Attempt to add the vote. if its a duplicate signature, dupeout the validator
func (cs *State) tryAddVote(vote *types.Vote, peerID p2p.ID) (bool, error) {
	added, err := cs.addVote(vote, peerID)
	if err != nil {
		// If the vote height is off, we'll just ignore it,
		// But if it's a conflicting sig, add it to the cs.evpool.
		// If it's otherwise invalid, punish peer.
		// nolint: gocritic
		if err == ErrVoteHeightMismatch {
			return added, err
		} else if voteErr, ok := err.(*types.ErrVoteConflictingVotes); ok {
			pubKey, err := cs.privValidator.GetPubKey()
			if err != nil {
				return false, errors.Wrap(err, "can't get pubkey")
			}

			if bytes.Equal(vote.ValidatorAddress, pubKey.Address()) {
				cs.Logger.Error(
					"Found conflicting vote from ourselves. Did you unsafe_reset a validator?",
					"height",
					vote.Height,
					"round",
					vote.Round,
					"type",
					vote.Type)
				return added, err
			}
			cs.evpool.AddEvidence(voteErr.DuplicateVoteEvidence)
			return added, err
		} else if err == types.ErrVoteNonDeterministicSignature {
			cs.Logger.Debug("Vote has non-deterministic signature", "err", err)
		} else {
			// Either
			// 1) bad peer OR
			// 2) not a bad peer? this can also err sometimes with "Unexpected step" OR
			// 3) tmkms use with multiple validators connecting to a single tmkms instance
			// 		(https://github.com/tendermint/tendermint/issues/3839).
			cs.Logger.Info("Error attempting to add vote", "err", err)
			return added, ErrAddingVote
		}
	}
	return added, nil
}

//-----------------------------------------------------------------------------

func (cs *State) addVote(
	vote *types.Vote,
	peerID p2p.ID) (added bool, err error) {
	cs.Logger.Debug(
		"addVote",
		"voteHeight",
		vote.Height,
		"voteType",
		vote.Type,
		"valIndex",
		vote.ValidatorIndex,
		"csHeight",
		cs.Height,
	)

	// A precommit for the previous height?
	// These come in while we wait timeoutCommit
	if vote.Height+1 == cs.Height {
		if !(cs.Step == cstypes.RoundStepNewHeight && vote.Type == types.PrecommitType) {
			// TODO: give the reason ..
			// fmt.Errorf("tryAddVote: Wrong height, not a LastCommit straggler commit.")
			return added, ErrVoteHeightMismatch
		}
		added, err = cs.LastCommit.AddVote(vote)
		if !added {
			return added, err
		}

		cs.Logger.Info(fmt.Sprintf("Added to lastPrecommits: %v", cs.LastCommit.StringShort()))
		cs.eventBus.PublishEventVote(types.EventDataVote{Vote: vote})
		cs.evsw.FireEvent(types.EventVote, vote)

		// if we can skip timeoutCommit and have all the votes now,
		if cs.config.SkipTimeoutCommit && cs.LastCommit.HasAll() {
			// go straight to new round (skip timeout commit)
			// cs.scheduleTimeout(time.Duration(0), cs.Height, 0, cstypes.RoundStepNewHeight)
			cs.enterNewRound(cs.Height, 0)
		}

		return
	}

	// Height mismatch is ignored.
	// Not necessarily a bad peer, but not favourable behaviour.
	if vote.Height != cs.Height {
		err = ErrVoteHeightMismatch
		cs.Logger.Info("Vote ignored and not added", "voteHeight", vote.Height, "csHeight", cs.Height, "peerID", peerID)
		return
	}

	height := cs.Height
	added, err = cs.Votes.AddVote(vote, peerID)
	if !added {
		// Either duplicate, or error upon cs.Votes.AddByIndex()
		return
	}

	cs.eventBus.PublishEventVote(types.EventDataVote{Vote: vote})
	cs.evsw.FireEvent(types.EventVote, vote)

	switch vote.Type {
	case types.PrevoteType:
		prevotes := cs.Votes.Prevotes(vote.Round)
		cs.Logger.Info("Added to prevote", "vote", vote, "prevotes", prevotes.StringShort())

		// If +2/3 prevotes for a block or nil for *any* round:
		if blockID, ok := prevotes.TwoThirdsMajority(); ok {

			// There was a polka!
			// If we're locked but this is a recent polka, unlock.
			// If it matches our ProposalBlock, update the ValidBlock

			// Unlock if `cs.LockedRound < vote.Round <= cs.Round`
			// NOTE: If vote.Round > cs.Round, we'll deal with it when we get to vote.Round
			if (cs.LockedBlock != nil) &&
				(cs.LockedRound < vote.Round) &&
				(vote.Round <= cs.Round) &&
				!cs.LockedBlock.HashesTo(blockID.Hash) {

				cs.Logger.Info("Unlocking because of POL.", "lockedRound", cs.LockedRound, "POLRound", vote.Round)
				cs.LockedRound = -1
				cs.LockedBlock = nil
				cs.LockedBlockParts = nil
				cs.eventBus.PublishEventUnlock(cs.RoundStateEvent())
			}

			// Update Valid* if we can.
			// NOTE: our proposal block may be nil or not what received a polka..
			if len(blockID.Hash) != 0 && (cs.ValidRound < vote.Round) && (vote.Round == cs.Round) {

				if cs.ProposalBlock.HashesTo(blockID.Hash) {
					cs.Logger.Info(
						"Updating ValidBlock because of POL.", "validRound", cs.ValidRound, "POLRound", vote.Round)
					cs.ValidRound = vote.Round
					cs.ValidBlock = cs.ProposalBlock
					cs.ValidBlockParts = cs.ProposalBlockParts
				} else {
					cs.Logger.Info(
						"Valid block we don't know about. Set ProposalBlock=nil",
						"proposal", cs.ProposalBlock.Hash(), "blockID", blockID.Hash)
					// We're getting the wrong block.
					cs.ProposalBlock = nil
				}
				if !cs.ProposalBlockParts.HasHeader(blockID.PartsHeader) {
					cs.ProposalBlockParts = types.NewPartSetFromHeader(blockID.PartsHeader)
				}
				cs.evsw.FireEvent(types.EventValidBlock, &cs.RoundState)
				cs.eventBus.PublishEventValidBlock(cs.RoundStateEvent())
			}
		}

		// If +2/3 prevotes for *anything* for future round:
		switch {
		case cs.Round < vote.Round && prevotes.HasTwoThirdsAny():
			// Round-skip if there is any 2/3+ of votes ahead of us
			cs.enterNewRound(height, vote.Round)
		case cs.Round == vote.Round && cstypes.RoundStepPrevote <= cs.Step: // current round
			blockID, ok := prevotes.TwoThirdsMajority()
			if ok && (cs.isProposalComplete() || len(blockID.Hash) == 0) {
				cs.enterPrecommit(height, vote.Round)
			} else if prevotes.HasTwoThirdsAny() {
				cs.enterPrevoteWait(height, vote.Round)
			}
		case cs.Proposal != nil && 0 <= cs.Proposal.POLRound && cs.Proposal.POLRound == vote.Round:
			// If the proposal is now complete, enter prevote of cs.Round.
			if cs.isProposalComplete() {
				cs.enterPrevote(height, cs.Round)
			}
		}

	case types.PrecommitType:
		precommits := cs.Votes.Precommits(vote.Round)
		cs.Logger.Info("Added to precommit", "vote", vote, "precommits", precommits.StringShort())

		blockID, ok := precommits.TwoThirdsMajority()
		if ok {
			// Executed as TwoThirdsMajority could be from a higher round
			cs.enterNewRound(height, vote.Round)
			cs.enterPrecommit(height, vote.Round)
			if len(blockID.Hash) != 0 {
				cs.enterCommit(height, vote.Round)
				if cs.config.SkipTimeoutCommit && precommits.HasAll() {
					cs.enterNewRound(cs.Height, 0)
				}
			} else {
				cs.enterPrecommitWait(height, vote.Round)
			}
		} else if cs.Round <= vote.Round && precommits.HasTwoThirdsAny() {
			cs.enterNewRound(height, vote.Round)
			cs.enterPrecommitWait(height, vote.Round)
		}

	default:
		panic(fmt.Sprintf("Unexpected vote type %X", vote.Type)) // go-amino should prevent this.
	}

	return added, err
}

// CONTRACT: cs.privValidator is not nil.
func (cs *State) signVote(
	msgType types.SignedMsgType,
	hash []byte,
	header types.PartSetHeader,
) (*types.Vote, error) {
	// Flush the WAL. Otherwise, we may not recompute the same vote to sign,
	// and the privValidator will refuse to sign anything.
	cs.wal.FlushAndSync()

	pubKey, err := cs.privValidator.GetPubKey()
	if err != nil {
		return nil, errors.Wrap(err, "can't get pubkey")
	}
	addr := pubKey.Address()
	valIdx, _ := cs.Voters.GetByAddress(addr)

	vote := &types.Vote{
		ValidatorAddress: addr,
		ValidatorIndex:   valIdx,
		Height:           cs.Height,
		Round:            cs.Round,
		Timestamp:        cs.voteTime(),
		Type:             msgType,
		BlockID:          types.BlockID{Hash: hash, PartsHeader: header},
	}

	err = cs.privValidator.SignVote(cs.state.ChainID, vote)
	return vote, err
}

func (cs *State) voteTime() time.Time {
	now := tmtime.Now()
	minVoteTime := now
	// TODO: We should remove next line in case we don't vote for v in case cs.ProposalBlock == nil,
	// even if cs.LockedBlock != nil. See https://docs.tendermint.com/master/spec/.
	timeIotaMs := time.Duration(cs.state.ConsensusParams.Block.TimeIotaMs) * time.Millisecond
	if cs.LockedBlock != nil {
		// See the BFT time spec https://docs.tendermint.com/master/spec/consensus/bft-time.html
		minVoteTime = cs.LockedBlock.Time.Add(timeIotaMs)
	} else if cs.ProposalBlock != nil {
		minVoteTime = cs.ProposalBlock.Time.Add(timeIotaMs)
	}

	if now.After(minVoteTime) {
		return now
	}
	return minVoteTime
}

// sign the vote and publish on internalMsgQueue
func (cs *State) signAddVote(msgType types.SignedMsgType, hash []byte, header types.PartSetHeader) *types.Vote {
	if cs.privValidator == nil { // the node does not have a key
		return nil
	}

	pubKey, err := cs.privValidator.GetPubKey()
	if err != nil {
		// Vote won't be signed, but it's not critical.
		cs.Logger.Error("Error on retrival of pubkey", "err", err)
		return nil
	}

	// If the node not in the validator set, do nothing.
	if !cs.Voters.HasAddress(pubKey.Address()) {
		return nil
	}

	// TODO: pass pubKey to signVote
	vote, err := cs.signVote(msgType, hash, header)
	if err == nil {
		cs.sendInternalMessage(msgInfo{&VoteMessage{vote}, ""})
		cs.Logger.Info("Signed and pushed vote", "height", cs.Height, "round", cs.Round, "vote", vote, "err", err)
		return vote
	}
	//if !cs.replayMode {
	cs.Logger.Error("Error signing vote", "height", cs.Height, "round", cs.Round, "vote", vote, "err", err)
	//}
	return nil
}

//---------------------------------------------------------

func CompareHRS(h1 int64, r1 int, s1 cstypes.RoundStepType, h2 int64, r2 int, s2 cstypes.RoundStepType) int {
	if h1 < h2 {
		return -1
	} else if h1 > h2 {
		return 1
	}
	if r1 < r2 {
		return -1
	} else if r1 > r2 {
		return 1
	}
	if s1 < s2 {
		return -1
	} else if s1 > s2 {
		return 1
	}
	return 0
}<|MERGE_RESOLUTION|>--- conflicted
+++ resolved
@@ -205,7 +205,7 @@
 // String returns a string.
 func (cs *State) String() string {
 	// better not to access shared variables
-	return "ConsensusState" //(H:%v R:%v S:%v", cs.Height, cs.Round, cs.Step)
+	return "ConsensusState" // (H:%v R:%v S:%v", cs.Height, cs.Round, cs.Step)
 }
 
 // GetState returns a copy of the chain state.
@@ -1557,25 +1557,16 @@
 					cs.Logger.Error("Error on retrival of pubkey", "err", err)
 					continue
 				}
-<<<<<<< HEAD
-				cs.metrics.VoterPower.With(label...).Set(float64(val.StakingPower))
-				if commitSig.ForBlock() {
-					cs.metrics.VoterLastSignedHeight.With(label...).Set(float64(height))
-				} else {
-					cs.metrics.VoterMissedBlocks.With(label...).Add(float64(1))
-=======
-
 				if bytes.Equal(val.Address, pubKey.Address()) {
 					label := []string{
 						"validator_address", val.Address.String(),
 					}
-					cs.metrics.VoterPower.With(label...).Set(float64(val.VotingPower))
+					cs.metrics.VoterPower.With(label...).Set(float64(val.StakingPower))
 					if commitSig.ForBlock() {
 						cs.metrics.VoterLastSignedHeight.With(label...).Set(float64(height))
 					} else {
 						cs.metrics.VoterMissedBlocks.With(label...).Add(float64(1))
 					}
->>>>>>> cf0fbefe
 				}
 			}
 		}

--- conflicted
+++ resolved
@@ -9,6 +9,7 @@
 	"time"
 
 	"github.com/pkg/errors"
+
 	"github.com/tendermint/tendermint/libs/fail"
 	"github.com/tendermint/tendermint/libs/log"
 	tmos "github.com/tendermint/tendermint/libs/os"
@@ -900,6 +901,7 @@
 		return
 	}
 	logger.Info(fmt.Sprintf("enterPropose(%v/%v). Current: %v/%v/%v", height, round, cs.Height, cs.Round, cs.Step))
+
 	defer func() {
 		// Done enterPropose:
 		cs.updateRoundStep(round, cstypes.RoundStepPropose)
@@ -941,11 +943,7 @@
 	if cs.isProposer(address) {
 		logger.Info("enterPropose: Our turn to propose",
 			"proposer",
-<<<<<<< HEAD
-			address,
-=======
 			cs.Proposer.Address,
->>>>>>> c2dfa91d
 			"privValidator",
 			cs.privValidator)
 		cs.decideProposal(height, round)
@@ -972,13 +970,8 @@
 		block, blockParts = cs.ValidBlock, cs.ValidBlockParts
 	} else {
 		// Create a new proposal block from state/txs from the mempool.
-<<<<<<< HEAD
-		block, blockParts = cs.createProposalBlock()
-		if block == nil {
-=======
 		block, blockParts = cs.createProposalBlock(round)
 		if block == nil { // on error
->>>>>>> c2dfa91d
 			return
 		}
 		cs.Logger.Info("Create Block", "Height", height, "Round", round,
@@ -1029,12 +1022,8 @@
 // convenience so we can log the proposal block.
 //
 // NOTE: keep it side-effect free for clarity.
-<<<<<<< HEAD
 // CONTRACT: cs.privValidator is not nil.
-func (cs *State) createProposalBlock() (block *types.Block, blockParts *types.PartSet) {
-=======
 func (cs *State) createProposalBlock(round int) (block *types.Block, blockParts *types.PartSet) {
->>>>>>> c2dfa91d
 	var commit *types.Commit
 	switch {
 	case cs.Height == 1:
@@ -1049,7 +1038,6 @@
 		return
 	}
 
-<<<<<<< HEAD
 	if cs.privValidator == nil {
 		panic("entered createProposalBlock with privValidator being nil")
 	}
@@ -1061,10 +1049,6 @@
 		return
 	}
 	proposerAddr := pubKey.Address()
-
-	return cs.blockExec.CreateProposalBlock(cs.Height, cs.state, commit, proposerAddr)
-=======
-	proposerAddr := cs.privValidator.GetPubKey().Address()
 	message := cs.state.MakeHashMessage(round)
 
 	proof, err := cs.privValidator.GenerateVRFProof(message)
@@ -1073,7 +1057,6 @@
 		return
 	}
 	return cs.blockExec.CreateProposalBlock(cs.Height, cs.state, commit, proposerAddr, round, proof)
->>>>>>> c2dfa91d
 }
 
 // Enter: `timeoutPropose` after entering Propose.
@@ -1506,6 +1489,7 @@
 
 	// NewHeightStep!
 	cs.updateToState(stateCopy)
+
 	fail.Fail() // XXX
 
 	// cs.StartTime is already set.

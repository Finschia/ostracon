package consensus

import (
	"bytes"
	"context"
	"fmt"
	"io"
	"io/ioutil"
	"os"
	"path/filepath"
	"runtime"
	"testing"
	"time"

	"github.com/stretchr/testify/assert"
	"github.com/stretchr/testify/require"

	"sort"

	dbm "github.com/tendermint/tm-db"

	"github.com/tendermint/tendermint/abci/example/kvstore"
	abci "github.com/tendermint/tendermint/abci/types"
	cfg "github.com/tendermint/tendermint/config"
	"github.com/tendermint/tendermint/crypto"
	"github.com/tendermint/tendermint/libs/log"
	tmpubsub "github.com/tendermint/tendermint/libs/pubsub"
	tmrand "github.com/tendermint/tendermint/libs/rand"
	mempl "github.com/tendermint/tendermint/mempool"
	"github.com/tendermint/tendermint/mock"
	"github.com/tendermint/tendermint/privval"
	"github.com/tendermint/tendermint/proxy"
	sm "github.com/tendermint/tendermint/state"
	"github.com/tendermint/tendermint/types"
	"github.com/tendermint/tendermint/version"
)

func TestMain(m *testing.M) {
	config = ResetConfig("consensus_reactor_test")
	consensusReplayConfig = ResetConfig("consensus_replay_test")
	configStateTest := ResetConfig("consensus_state_test")
	configMempoolTest := ResetConfig("consensus_mempool_test")
	configByzantineTest := ResetConfig("consensus_byzantine_test")
	code := m.Run()
	os.RemoveAll(config.RootDir)
	os.RemoveAll(consensusReplayConfig.RootDir)
	os.RemoveAll(configStateTest.RootDir)
	os.RemoveAll(configMempoolTest.RootDir)
	os.RemoveAll(configByzantineTest.RootDir)
	os.Exit(code)
}

// These tests ensure we can always recover from failure at any part of the consensus process.
// There are two general failure scenarios: failure during consensus, and failure while applying the block.
// Only the latter interacts with the app and store,
// but the former has to deal with restrictions on re-use of priv_validator keys.
// The `WAL Tests` are for failures during the consensus;
// the `Handshake Tests` are for failures in applying the block.
// With the help of the WAL, we can recover from it all!

//------------------------------------------------------------------------------------------
// WAL Tests

// TODO: It would be better to verify explicitly which states we can recover from without the wal
// and which ones we need the wal for - then we'd also be able to only flush the
// wal writer when we need to, instead of with every message.

func startNewStateAndWaitForBlock(t *testing.T, consensusReplayConfig *cfg.Config,
	lastBlockHeight int64, blockDB dbm.DB, stateDB dbm.DB) {
	logger := log.TestingLogger()
	state, _ := sm.LoadStateFromDBOrGenesisFile(stateDB, consensusReplayConfig.GenesisFile())
	privValidator := loadPrivValidator(consensusReplayConfig)
	cs := newStateWithConfigAndBlockStore(
		consensusReplayConfig,
		state,
		privValidator,
		kvstore.NewApplication(),
		blockDB,
	)
	cs.SetLogger(logger)

	bytes, _ := ioutil.ReadFile(cs.config.WalFile())
	t.Logf("====== WAL: \n\r%X\n", bytes)

	err := cs.Start()
	require.NoError(t, err)
	defer cs.Stop()

	// This is just a signal that we haven't halted; its not something contained
	// in the WAL itself. Assuming the consensus state is running, replay of any
	// WAL, including the empty one, should eventually be followed by a new
	// block, or else something is wrong.
	newBlockSub, err := cs.eventBus.Subscribe(context.Background(), testSubscriber, types.EventQueryNewBlock)
	require.NoError(t, err)
	select {
	case <-newBlockSub.Out():
	case <-newBlockSub.Cancelled():
		t.Fatal("newBlockSub was cancelled")
	case <-time.After(120 * time.Second):
		t.Fatal("Timed out waiting for new block (see trace above)")
	}
}

func sendTxs(ctx context.Context, cs *State) {
	for i := 0; i < 256; i++ {
		select {
		case <-ctx.Done():
			return
		default:
			tx := []byte{byte(i)}
			assertMempool(cs.txNotifier).CheckTx(tx, nil, mempl.TxInfo{})
			i++
		}
	}
}

// TestWALCrash uses crashing WAL to test we can recover from any WAL failure.
func TestWALCrash(t *testing.T) {
	testCases := []struct {
		name         string
		initFn       func(dbm.DB, *State, context.Context)
		heightToStop int64
	}{
		{"empty block",
			func(stateDB dbm.DB, cs *State, ctx context.Context) {},
			1},
		{"many non-empty blocks",
			func(stateDB dbm.DB, cs *State, ctx context.Context) {
				go sendTxs(ctx, cs)
			},
			3},
	}

	for i, tc := range testCases {
		tc := tc
		consensusReplayConfig := ResetConfig(fmt.Sprintf("%s_%d", t.Name(), i))
		t.Run(tc.name, func(t *testing.T) {
			crashWALandCheckLiveness(t, consensusReplayConfig, tc.initFn, tc.heightToStop)
		})
	}
}

func crashWALandCheckLiveness(t *testing.T, consensusReplayConfig *cfg.Config,
	initFn func(dbm.DB, *State, context.Context), heightToStop int64) {
	walPanicked := make(chan error)
	crashingWal := &crashingWAL{panicCh: walPanicked, heightToStop: heightToStop}

	i := 1
LOOP:
	for {
		t.Logf("====== LOOP %d\n", i)

		// create consensus state from a clean slate
		logger := log.NewNopLogger()
		blockDB := dbm.NewMemDB()
		stateDB := blockDB
		state, _ := sm.MakeGenesisStateFromFile(consensusReplayConfig.GenesisFile())
		privValidator := loadPrivValidator(consensusReplayConfig)
		cs := newStateWithConfigAndBlockStore(
			consensusReplayConfig,
			state,
			privValidator,
			kvstore.NewApplication(),
			blockDB,
		)
		cs.SetLogger(logger)

		// start sending transactions
		ctx, cancel := context.WithCancel(context.Background())
		initFn(stateDB, cs, ctx)

		// clean up WAL file from the previous iteration
		walFile := cs.config.WalFile()
		os.Remove(walFile)

		// set crashing WAL
		csWal, err := cs.OpenWAL(walFile)
		require.NoError(t, err)
		crashingWal.next = csWal
		// reset the message counter
		crashingWal.msgIndex = 1
		cs.wal = crashingWal

		// start consensus state
		err = cs.Start()
		require.NoError(t, err)

		i++

		select {
		case err := <-walPanicked:
			t.Logf("WAL panicked: %v", err)

			// make sure we can make blocks after a crash
			startNewStateAndWaitForBlock(t, consensusReplayConfig, cs.Height, blockDB, stateDB)

			// stop consensus state and transactions sender (initFn)
			cs.Stop()
			cancel()

			// if we reached the required height, exit
			if _, ok := err.(ReachedHeightToStopError); ok {
				break LOOP
			}
		case <-time.After(10 * time.Second):
			t.Fatal("WAL did not panic for 10 seconds (check the log)")
		}
	}
}

// crashingWAL is a WAL which crashes or rather simulates a crash during Save
// (before and after). It remembers a message for which we last panicked
// (lastPanickedForMsgIndex), so we don't panic for it in subsequent iterations.
type crashingWAL struct {
	next         WAL
	panicCh      chan error
	heightToStop int64

	msgIndex                int // current message index
	lastPanickedForMsgIndex int // last message for which we panicked
}

var _ WAL = &crashingWAL{}

// WALWriteError indicates a WAL crash.
type WALWriteError struct {
	msg string
}

func (e WALWriteError) Error() string {
	return e.msg
}

// ReachedHeightToStopError indicates we've reached the required consensus
// height and may exit.
type ReachedHeightToStopError struct {
	height int64
}

func (e ReachedHeightToStopError) Error() string {
	return fmt.Sprintf("reached height to stop %d", e.height)
}

// Write simulate WAL's crashing by sending an error to the panicCh and then
// exiting the cs.receiveRoutine.
func (w *crashingWAL) Write(m WALMessage) error {
	if endMsg, ok := m.(EndHeightMessage); ok {
		if endMsg.Height == w.heightToStop {
			w.panicCh <- ReachedHeightToStopError{endMsg.Height}
			runtime.Goexit()
			return nil
		}

		return w.next.Write(m)
	}

	if w.msgIndex > w.lastPanickedForMsgIndex {
		w.lastPanickedForMsgIndex = w.msgIndex
		_, file, line, _ := runtime.Caller(1)
		w.panicCh <- WALWriteError{fmt.Sprintf("failed to write %T to WAL (fileline: %s:%d)", m, file, line)}
		runtime.Goexit()
		return nil
	}

	w.msgIndex++
	return w.next.Write(m)
}

func (w *crashingWAL) WriteSync(m WALMessage) error {
	return w.Write(m)
}

func (w *crashingWAL) FlushAndSync() error { return w.next.FlushAndSync() }

func (w *crashingWAL) SearchForEndHeight(
	height int64,
	options *WALSearchOptions) (rd io.ReadCloser, found bool, err error) {
	return w.next.SearchForEndHeight(height, options)
}

func (w *crashingWAL) Start() error { return w.next.Start() }
func (w *crashingWAL) Stop() error  { return w.next.Stop() }
func (w *crashingWAL) Wait()        { w.next.Wait() }

//------------------------------------------------------------------------------------------
type testSim struct {
	GenesisState sm.State
	Config       *cfg.Config
	Chain        []*types.Block
	Commits      []*types.Commit
	CleanupFunc  cleanupFunc
}

const (
	numBlocks = 6
)

var (
	mempool = mock.Mempool{}
	evpool  = sm.MockEvidencePool{}

	sim testSim
)

//---------------------------------------
// Test handshake/replay

// 0 - all synced up
// 1 - saved block but app and state are behind
// 2 - save block and committed but state is behind
// 3 - save block and committed with truncated block store and state behind
var modes = []uint{0, 1, 2, 3}

func getProposerIdx(state *State, height int64, round int) (int, *types.Validator) {
	proposer := types.SelectProposer(state.Validators, state.state.LastProofHash, height, round)
	return state.Validators.GetByAddress(proposer.PubKey.Address())
}

func createProposalBlock(cs *State, proposerState *State, round int) (*types.Block, *types.PartSet) {
	var commit *types.Commit
	if cs.Height == 1 {
		commit = types.NewCommit(0, 0, types.BlockID{}, nil)
	} else {
		commit = cs.LastCommit.MakeCommit()
	}
	proposerAddr := proposerState.privValidator.GetPubKey().Address()
	message := cs.state.MakeHashMessage(round)
	proof, err := proposerState.privValidator.GenerateVRFProof(message)
	if err != nil {
		cs.Logger.Error("enterPropose: Cannot generate vrf proof: %s", err.Error())
		return nil, nil
	}
	return cs.blockExec.CreateProposalBlock(cs.Height, cs.state, commit, proposerAddr, round, proof)
}

func consensusNewBlock(t *testing.T, height int64, vss []*validatorStub, css []*State,
	newRoundCh, proposalCH <-chan tmpubsub.Message, voterList []int, addTxFn func()) {
	// perform added tx
	if addTxFn != nil {
		addTxFn()
	}

	proposerIdx, prop := getProposerIdx(css[0], height, 0)
	// search idx of proposer in the css
	proposerIdxOfCss := 0
	for i, cs := range css {
		if prop.PubKey.Equals(cs.privValidator.GetPubKey()) {
			proposerIdxOfCss = i
			break
		}
	}

	// state0 is main started machine (css[0])
	if proposerIdxOfCss == 0 {
		ensureNewProposal(proposalCH, height, 0)
		rs := css[0].GetRoundState()
		for _, voterIdx := range voterList {
			signAddVotes(css[0], types.PrecommitType, rs.ProposalBlock.Hash(), rs.ProposalBlockParts.Header(), vss[voterIdx])
		}
	} else {
		propBlock, _ := createProposalBlock(css[0], css[proposerIdxOfCss], 0)
		propBlockParts := propBlock.MakePartSet(types.BlockPartSizeBytes)
		blockID := types.BlockID{Hash: propBlock.Hash(), PartsHeader: propBlockParts.Header()}
		proposal := types.NewProposal(vss[proposerIdx].Height, 0, -1, blockID)
		if err := vss[proposerIdx].SignProposal(config.ChainID(), proposal); err != nil {
			t.Fatal("failed to sign bad proposal", err)
		}

		// set the proposal block
		if err := css[0].SetProposalAndBlock(proposal, propBlock, propBlockParts, "some peer"); err != nil {
			t.Fatal(err)
		}
		ensureNewProposal(proposalCH, height, 0)
		rs := css[0].GetRoundState()
		for _, voterIdx := range voterList {
			signAddVotes(css[0], types.PrecommitType, rs.ProposalBlock.Hash(), rs.ProposalBlockParts.Header(), vss[voterIdx])
		}
	}

	ensureNewRound(newRoundCh, height+1, 0)
}

// This is actually not a test, it's for storing validator change tx data for testHandshakeReplay
func TestSimulateValidatorsChange(t *testing.T) {
	const nPeers = 7
	const nVals = 4
	css, genDoc, config, cleanup := randConsensusNetWithPeers(
		nVals,
		nPeers,
		"replay_test",
		newMockTickerFunc(true),
		newPersistentKVStoreWithPath)
	sim.Config = config
	sim.GenesisState, _ = sm.MakeGenesisState(genDoc)
	sim.CleanupFunc = cleanup

	newRoundCh := subscribe(css[0].eventBus, types.EventQueryNewRound)
	proposalCh := subscribe(css[0].eventBus, types.EventQueryCompleteProposal)

	vss := make([]*validatorStub, nPeers)
	for i := 0; i < nPeers; i++ {
		vss[i] = newValidatorStub(css[i].privValidator, i)
	}
	height, round := css[0].Height, css[0].Round

	// start the machine
	startTestRound(css[0], height, round)
	incrementHeight(vss...)
	ensureNewRound(newRoundCh, height, 0)

	// height 1
	consensusNewBlock(t, height, vss, css, newRoundCh, proposalCh, []int{1, 2, 3}, nil)

	// height 2
	height++
	incrementHeight(vss...)
<<<<<<< HEAD
	newValidatorPubKey1, err := css[nVals].privValidator.GetPubKey()
	require.NoError(t, err)
	valPubKey1ABCI := types.TM2PB.PubKey(newValidatorPubKey1)
	newValidatorTx1 := kvstore.MakeValSetChangeTx(valPubKey1ABCI, testMinPower)
	err = assertMempool(css[0].txNotifier).CheckTx(newValidatorTx1, nil, mempl.TxInfo{})
	assert.Nil(t, err)
	propBlock, _ := css[0].createProposalBlock() //changeProposer(t, cs1, vs2)
	propBlockParts := propBlock.MakePartSet(partSize)
	blockID := types.BlockID{Hash: propBlock.Hash(), PartsHeader: propBlockParts.Header()}
	proposal := types.NewProposal(vss[1].Height, round, -1, blockID)
	if err := vss[1].SignProposal(config.ChainID(), proposal); err != nil {
		t.Fatal("failed to sign bad proposal", err)
	}

	// set the proposal block
	if err := css[0].SetProposalAndBlock(proposal, propBlock, propBlockParts, "some peer"); err != nil {
		t.Fatal(err)
	}
	ensureNewProposal(proposalCh, height, round)
	rs = css[0].GetRoundState()
	signAddVotes(css[0], types.PrecommitType, rs.ProposalBlock.Hash(), rs.ProposalBlockParts.Header(), vss[1:nVals]...)
	ensureNewRound(newRoundCh, height+1, 0)
=======
	consensusNewBlock(t, height, vss, css, newRoundCh, proposalCh, []int{1, 2, 3}, func() {
		newValidatorPubKey1 := css[nVals].privValidator.GetPubKey()
		valPubKey1ABCI := types.TM2PB.PubKey(newValidatorPubKey1)
		newValidatorTx1 := kvstore.MakeValSetChangeTx(valPubKey1ABCI, testMinPower)
		err := assertMempool(css[0].txNotifier).CheckTx(newValidatorTx1, nil, mempl.TxInfo{})
		assert.Nil(t, err)
	})
>>>>>>> c2dfa91d

	// height 3
	height++
	incrementHeight(vss...)
<<<<<<< HEAD
	updateValidatorPubKey1, err := css[nVals].privValidator.GetPubKey()
	require.NoError(t, err)
	updatePubKey1ABCI := types.TM2PB.PubKey(updateValidatorPubKey1)
	updateValidatorTx1 := kvstore.MakeValSetChangeTx(updatePubKey1ABCI, 25)
	err = assertMempool(css[0].txNotifier).CheckTx(updateValidatorTx1, nil, mempl.TxInfo{})
	assert.Nil(t, err)
	propBlock, _ = css[0].createProposalBlock() //changeProposer(t, cs1, vs2)
	propBlockParts = propBlock.MakePartSet(partSize)
	blockID = types.BlockID{Hash: propBlock.Hash(), PartsHeader: propBlockParts.Header()}
	proposal = types.NewProposal(vss[2].Height, round, -1, blockID)
	if err := vss[2].SignProposal(config.ChainID(), proposal); err != nil {
		t.Fatal("failed to sign bad proposal", err)
	}

	// set the proposal block
	if err := css[0].SetProposalAndBlock(proposal, propBlock, propBlockParts, "some peer"); err != nil {
		t.Fatal(err)
	}
	ensureNewProposal(proposalCh, height, round)
	rs = css[0].GetRoundState()
	signAddVotes(css[0], types.PrecommitType, rs.ProposalBlock.Hash(), rs.ProposalBlockParts.Header(), vss[1:nVals]...)
	ensureNewRound(newRoundCh, height+1, 0)
=======
	consensusNewBlock(t, height, vss, css, newRoundCh, proposalCh, []int{1, 2, 3}, func() {
		updateValidatorPubKey1 := css[nVals].privValidator.GetPubKey()
		updatePubKey1ABCI := types.TM2PB.PubKey(updateValidatorPubKey1)
		updateValidatorTx1 := kvstore.MakeValSetChangeTx(updatePubKey1ABCI, 25)
		err := assertMempool(css[0].txNotifier).CheckTx(updateValidatorTx1, nil, mempl.TxInfo{})
		assert.Nil(t, err)
	})
>>>>>>> c2dfa91d

	// height 4
	height++
	incrementHeight(vss...)
<<<<<<< HEAD
	newValidatorPubKey2, err := css[nVals+1].privValidator.GetPubKey()
	require.NoError(t, err)
	newVal2ABCI := types.TM2PB.PubKey(newValidatorPubKey2)
	newValidatorTx2 := kvstore.MakeValSetChangeTx(newVal2ABCI, testMinPower)
	err = assertMempool(css[0].txNotifier).CheckTx(newValidatorTx2, nil, mempl.TxInfo{})
	assert.Nil(t, err)
	newValidatorPubKey3, err := css[nVals+2].privValidator.GetPubKey()
	require.NoError(t, err)
	newVal3ABCI := types.TM2PB.PubKey(newValidatorPubKey3)
	newValidatorTx3 := kvstore.MakeValSetChangeTx(newVal3ABCI, testMinPower)
	err = assertMempool(css[0].txNotifier).CheckTx(newValidatorTx3, nil, mempl.TxInfo{})
	assert.Nil(t, err)
	propBlock, _ = css[0].createProposalBlock() //changeProposer(t, cs1, vs2)
	propBlockParts = propBlock.MakePartSet(partSize)
	blockID = types.BlockID{Hash: propBlock.Hash(), PartsHeader: propBlockParts.Header()}
=======
	// re-calculate vss
>>>>>>> c2dfa91d
	newVss := make([]*validatorStub, nVals+1)
	copy(newVss, vss[:nVals+1])
	sort.Sort(ValidatorStubsByAddress(newVss))
	voterList := make([]int, nVals)
	// re-calculate voterList
	idx := 0
	for i, vs := range newVss {
<<<<<<< HEAD
		vsPubKey, err := vs.GetPubKey()
		require.NoError(t, err)

		css0PubKey, err := css[0].privValidator.GetPubKey()
		require.NoError(t, err)

		if vsPubKey.Equals(css0PubKey) {
			selfIndex = i
			break
		}
	}

	proposal = types.NewProposal(vss[3].Height, round, -1, blockID)
	if err := vss[3].SignProposal(config.ChainID(), proposal); err != nil {
		t.Fatal("failed to sign bad proposal", err)
	}

	// set the proposal block
	if err := css[0].SetProposalAndBlock(proposal, propBlock, propBlockParts, "some peer"); err != nil {
		t.Fatal(err)
	}
	ensureNewProposal(proposalCh, height, round)

	removeValidatorTx2 := kvstore.MakeValSetChangeTx(newVal2ABCI, 0)
	err = assertMempool(css[0].txNotifier).CheckTx(removeValidatorTx2, nil, mempl.TxInfo{})
	assert.Nil(t, err)

	rs = css[0].GetRoundState()
	for i := 0; i < nVals+1; i++ {
		if i == selfIndex {
=======
		if vs.GetPubKey().Equals(css[0].privValidator.GetPubKey()) {
>>>>>>> c2dfa91d
			continue
		}
		voterList[idx] = i
		idx++
	}
	consensusNewBlock(t, height, newVss, css, newRoundCh, proposalCh, voterList, func() {
		newValidatorPubKey2 := css[nVals+1].privValidator.GetPubKey()
		newVal2ABCI := types.TM2PB.PubKey(newValidatorPubKey2)
		newValidatorTx2 := kvstore.MakeValSetChangeTx(newVal2ABCI, testMinPower)
		err := assertMempool(css[0].txNotifier).CheckTx(newValidatorTx2, nil, mempl.TxInfo{})
		assert.Nil(t, err)
		newValidatorPubKey3 := css[nVals+2].privValidator.GetPubKey()
		newVal3ABCI := types.TM2PB.PubKey(newValidatorPubKey3)
		newValidatorTx3 := kvstore.MakeValSetChangeTx(newVal3ABCI, testMinPower)
		err = assertMempool(css[0].txNotifier).CheckTx(newValidatorTx3, nil, mempl.TxInfo{})
		assert.Nil(t, err)
	})

	// height 5
	height++
	incrementHeight(vss...)
	consensusNewBlock(t, height, newVss, css, newRoundCh, proposalCh, voterList, nil)

	// height 6
	height++
	incrementHeight(vss...)
	// re-calculate vss
	newVss = make([]*validatorStub, nVals+3)
	copy(newVss, vss[:nVals+3])
	sort.Sort(ValidatorStubsByAddress(newVss))
	// re-calculate voterList
	voterList = make([]int, nVals+2)
	idx = 0
	for i, vs := range newVss {
<<<<<<< HEAD
		vsKeyKey, err := vs.GetPubKey()
		require.NoError(t, err)

		css0PubKey, err := css[0].privValidator.GetPubKey()
		require.NoError(t, err)

		if vsKeyKey.Equals(css0PubKey) {
			selfIndex = i
			break
		}
	}
	proposal = types.NewProposal(vss[1].Height, round, -1, blockID)
	if err := vss[1].SignProposal(config.ChainID(), proposal); err != nil {
		t.Fatal("failed to sign bad proposal", err)
	}

	// set the proposal block
	if err := css[0].SetProposalAndBlock(proposal, propBlock, propBlockParts, "some peer"); err != nil {
		t.Fatal(err)
	}
	ensureNewProposal(proposalCh, height, round)
	rs = css[0].GetRoundState()
	for i := 0; i < nVals+3; i++ {
		if i == selfIndex {
=======
		if vs.GetPubKey().Equals(css[0].privValidator.GetPubKey()) {
>>>>>>> c2dfa91d
			continue
		}
		voterList[idx] = i
		idx++
	}
	consensusNewBlock(t, height, newVss, css, newRoundCh, proposalCh, voterList, func() {
		newValidatorPubKey3 := css[nVals+2].privValidator.GetPubKey()
		newVal3ABCI := types.TM2PB.PubKey(newValidatorPubKey3)
		removeValidatorTx3 := kvstore.MakeValSetChangeTx(newVal3ABCI, 0)
		err := assertMempool(css[0].txNotifier).CheckTx(removeValidatorTx3, nil, mempl.TxInfo{})
		assert.Nil(t, err)
	})

	sim.Chain = make([]*types.Block, 0)
	sim.Commits = make([]*types.Commit, 0)
	for i := 1; i <= numBlocks; i++ {
		sim.Chain = append(sim.Chain, css[0].blockStore.LoadBlock(int64(i)))
		sim.Commits = append(sim.Commits, css[0].blockStore.LoadBlockCommit(int64(i)))
	}
}

// Sync from scratch
func TestHandshakeReplayAll(t *testing.T) {
	for _, m := range modes {
		testHandshakeReplay(t, config, 0, m, false)
	}
	for _, m := range modes {
		testHandshakeReplay(t, config, 0, m, true)
	}
}

// Sync many, not from scratch
func TestHandshakeReplaySome(t *testing.T) {
	for _, m := range modes {
		testHandshakeReplay(t, config, 2, m, false)
	}
	for _, m := range modes {
		testHandshakeReplay(t, config, 2, m, true)
	}
}

// Sync from lagging by one
func TestHandshakeReplayOne(t *testing.T) {
	for _, m := range modes {
		testHandshakeReplay(t, config, numBlocks-1, m, false)
	}
	for _, m := range modes {
		testHandshakeReplay(t, config, numBlocks-1, m, true)
	}
}

// Sync from caught up
func TestHandshakeReplayNone(t *testing.T) {
	for _, m := range modes {
		testHandshakeReplay(t, config, numBlocks, m, false)
	}
	for _, m := range modes {
		testHandshakeReplay(t, config, numBlocks, m, true)
	}
}

// Test mockProxyApp should not panic when app return ABCIResponses with some empty ResponseDeliverTx
func TestMockProxyApp(t *testing.T) {
	sim.CleanupFunc() //clean the test env created in TestSimulateValidatorsChange
	logger := log.TestingLogger()
	var validTxs, invalidTxs = 0, 0
	txIndex := 0

	assert.NotPanics(t, func() {
		abciResWithEmptyDeliverTx := new(sm.ABCIResponses)
		abciResWithEmptyDeliverTx.DeliverTxs = make([]*abci.ResponseDeliverTx, 0)
		abciResWithEmptyDeliverTx.DeliverTxs = append(abciResWithEmptyDeliverTx.DeliverTxs, &abci.ResponseDeliverTx{})

		// called when saveABCIResponses:
		bytes := cdc.MustMarshalBinaryBare(abciResWithEmptyDeliverTx)
		loadedAbciRes := new(sm.ABCIResponses)

		// this also happens sm.LoadABCIResponses
		err := cdc.UnmarshalBinaryBare(bytes, loadedAbciRes)
		require.NoError(t, err)

		mock := newMockProxyApp([]byte("mock_hash"), loadedAbciRes)

		abciRes := new(sm.ABCIResponses)
		abciRes.DeliverTxs = make([]*abci.ResponseDeliverTx, len(loadedAbciRes.DeliverTxs))
		// Execute transactions and get hash.
		proxyCb := func(req *abci.Request, res *abci.Response) {
			if r, ok := res.Value.(*abci.Response_DeliverTx); ok {
				// TODO: make use of res.Log
				// TODO: make use of this info
				// Blocks may include invalid txs.
				txRes := r.DeliverTx
				if txRes.Code == abci.CodeTypeOK {
					validTxs++
				} else {
					logger.Debug("Invalid tx", "code", txRes.Code, "log", txRes.Log)
					invalidTxs++
				}
				abciRes.DeliverTxs[txIndex] = txRes
				txIndex++
			}
		}
		mock.SetResponseCallback(proxyCb)

		someTx := []byte("tx")
		mock.DeliverTxAsync(abci.RequestDeliverTx{Tx: someTx})
	})
	assert.True(t, validTxs == 1)
	assert.True(t, invalidTxs == 0)
}

func tempWALWithData(data []byte) string {
	walFile, err := ioutil.TempFile("", "wal")
	if err != nil {
		panic(fmt.Sprintf("failed to create temp WAL file: %v", err))
	}
	_, err = walFile.Write(data)
	if err != nil {
		panic(fmt.Sprintf("failed to write to temp WAL file: %v", err))
	}
	if err := walFile.Close(); err != nil {
		panic(fmt.Sprintf("failed to close temp WAL file: %v", err))
	}
	return walFile.Name()
}

// Make some blocks. Start a fresh app and apply nBlocks blocks.
// Then restart the app and sync it up with the remaining blocks
func testHandshakeReplay(t *testing.T, config *cfg.Config, nBlocks int, mode uint, testValidatorsChange bool) {
	var chain []*types.Block
	var commits []*types.Commit
	var store *mockBlockStore
	var stateDB dbm.DB
	var genisisState sm.State
	if testValidatorsChange {
		testConfig := ResetConfig(fmt.Sprintf("%s_%v_m", t.Name(), mode))
		defer os.RemoveAll(testConfig.RootDir)
		stateDB = dbm.NewMemDB()
		genisisState = sim.GenesisState
		config = sim.Config
		chain = append([]*types.Block{}, sim.Chain...) // copy chain
		commits = sim.Commits
		store = newMockBlockStore(config, genisisState.ConsensusParams)
	} else { //test single node
		testConfig := ResetConfig(fmt.Sprintf("%s_%v_s", t.Name(), mode))
		defer os.RemoveAll(testConfig.RootDir)
		walBody, err := WALWithNBlocks(t, numBlocks)
		require.NoError(t, err)
		walFile := tempWALWithData(walBody)
		config.Consensus.SetWalFile(walFile)

		privVal := privval.LoadFilePV(config.PrivValidatorKeyFile(), config.PrivValidatorStateFile())

		wal, err := NewWAL(walFile)
		require.NoError(t, err)
		wal.SetLogger(log.TestingLogger())
		err = wal.Start()
		require.NoError(t, err)
		defer wal.Stop()

		chain, commits, err = makeBlockchainFromWAL(wal)
		require.NoError(t, err)
		pubKey, err := privVal.GetPubKey()
		require.NoError(t, err)
		stateDB, genisisState, store = stateAndStore(config, pubKey, kvstore.ProtocolVersion)
	}
	store.chain = chain
	store.commits = commits

	state := genisisState.Copy()
	// run the chain through state.ApplyBlock to build up the tendermint state
	state = buildTMStateFromChain(config, stateDB, state, chain, nBlocks, mode)
	latestAppHash := state.AppHash

	// make a new client creator
	kvstoreApp := kvstore.NewPersistentKVStoreApplication(
		filepath.Join(config.DBDir(), fmt.Sprintf("replay_test_%d_%d_a", nBlocks, mode)))

	clientCreator2 := proxy.NewLocalClientCreator(kvstoreApp)
	if nBlocks > 0 {
		// run nBlocks against a new client to build up the app state.
		// use a throwaway tendermint state
		proxyApp := proxy.NewAppConns(clientCreator2)
		stateDB1 := dbm.NewMemDB()
		sm.SaveState(stateDB1, genisisState)
		buildAppStateFromChain(proxyApp, stateDB1, genisisState, chain, nBlocks, mode)
	}

	// Prune block store if requested
	expectError := false
	if mode == 3 {
		pruned, err := store.PruneBlocks(2)
		require.NoError(t, err)
		require.EqualValues(t, 1, pruned)
		expectError = int64(nBlocks) < 2
	}

	// now start the app using the handshake - it should sync
	genDoc, _ := sm.MakeGenesisDocFromFile(config.GenesisFile())
	handshaker := NewHandshaker(stateDB, state, store, genDoc)
	proxyApp := proxy.NewAppConns(clientCreator2)
	if err := proxyApp.Start(); err != nil {
		t.Fatalf("Error starting proxy app connections: %v", err)
	}
	defer proxyApp.Stop()
	err := handshaker.Handshake(proxyApp)
	if expectError {
		require.Error(t, err)
		return
	} else if err != nil {
		t.Fatalf("Error on abci handshake: %v", err)
	}

	// get the latest app hash from the app
	res, err := proxyApp.Query().InfoSync(abci.RequestInfo{Version: ""})
	if err != nil {
		t.Fatal(err)
	}

	// the app hash should be synced up
	if !bytes.Equal(latestAppHash, res.LastBlockAppHash) {
		t.Fatalf(
			"Expected app hashes to match after handshake/replay. got %X, expected %X",
			res.LastBlockAppHash,
			latestAppHash)
	}

	expectedBlocksToSync := numBlocks - nBlocks
	if nBlocks == numBlocks && mode > 0 {
		expectedBlocksToSync++
	} else if nBlocks > 0 && mode == 1 {
		expectedBlocksToSync++
	}

	if handshaker.NBlocks() != expectedBlocksToSync {
		t.Fatalf("Expected handshake to sync %d blocks, got %d", expectedBlocksToSync, handshaker.NBlocks())
	}
}

func applyBlock(stateDB dbm.DB, st sm.State, blk *types.Block, proxyApp proxy.AppConns) sm.State {
	testPartSize := types.BlockPartSizeBytes
	blockExec := sm.NewBlockExecutor(stateDB, log.TestingLogger(), proxyApp.Consensus(), mempool, evpool)

	blkID := types.BlockID{Hash: blk.Hash(), PartsHeader: blk.MakePartSet(testPartSize).Header()}
	newState, _, err := blockExec.ApplyBlock(st, blkID, blk)
	if err != nil {
		panic(err)
	}
	return newState
}

func buildAppStateFromChain(proxyApp proxy.AppConns, stateDB dbm.DB,
	state sm.State, chain []*types.Block, nBlocks int, mode uint) {
	// start a new app without handshake, play nBlocks blocks
	if err := proxyApp.Start(); err != nil {
		panic(err)
	}
	defer proxyApp.Stop()

	state.Version.Consensus.App = kvstore.ProtocolVersion //simulate handshake, receive app version
	validators := types.TM2PB.ValidatorUpdates(state.Validators)
	if _, err := proxyApp.Consensus().InitChainSync(abci.RequestInitChain{
		Validators: validators,
	}); err != nil {
		panic(err)
	}
	sm.SaveState(stateDB, state) //save height 1's validatorsInfo

	switch mode {
	case 0:
		for i := 0; i < nBlocks; i++ {
			block := chain[i]
			state = applyBlock(stateDB, state, block, proxyApp)
		}
	case 1, 2, 3:
		for i := 0; i < nBlocks-1; i++ {
			block := chain[i]
			state = applyBlock(stateDB, state, block, proxyApp)
		}

		if mode == 2 || mode == 3 {
			// update the kvstore height and apphash
			// as if we ran commit but not
			state = applyBlock(stateDB, state, chain[nBlocks-1], proxyApp)
		}
	default:
		panic(fmt.Sprintf("unknown mode %v", mode))
	}

}

func buildTMStateFromChain(
	config *cfg.Config,
	stateDB dbm.DB,
	state sm.State,
	chain []*types.Block,
	nBlocks int,
	mode uint) sm.State {
	// run the whole chain against this client to build up the tendermint state
	clientCreator := proxy.NewLocalClientCreator(
		kvstore.NewPersistentKVStoreApplication(
			filepath.Join(config.DBDir(), fmt.Sprintf("replay_test_%d_%d_t", nBlocks, mode))))
	proxyApp := proxy.NewAppConns(clientCreator)
	if err := proxyApp.Start(); err != nil {
		panic(err)
	}
	defer proxyApp.Stop()

	state.Version.Consensus.App = kvstore.ProtocolVersion //simulate handshake, receive app version
	validators := types.TM2PB.ValidatorUpdates(state.Validators)
	if _, err := proxyApp.Consensus().InitChainSync(abci.RequestInitChain{
		Validators: validators,
	}); err != nil {
		panic(err)
	}
	sm.SaveState(stateDB, state) //save height 1's validatorsInfo

	switch mode {
	case 0:
		// sync right up
		for _, block := range chain {
			state = applyBlock(stateDB, state, block, proxyApp)
		}

	case 1, 2, 3:
		// sync up to the penultimate as if we stored the block.
		// whether we commit or not depends on the appHash
		for _, block := range chain[:len(chain)-1] {
			state = applyBlock(stateDB, state, block, proxyApp)
		}

		// apply the final block to a state copy so we can
		// get the right next appHash but keep the state back
		applyBlock(stateDB, state, chain[len(chain)-1], proxyApp)
	default:
		panic(fmt.Sprintf("unknown mode %v", mode))
	}

	return state
}

func TestHandshakePanicsIfAppReturnsWrongAppHash(t *testing.T) {
	// 1. Initialize tendermint and commit 3 blocks with the following app hashes:
	//		- 0x01
	//		- 0x02
	//		- 0x03
	config := ResetConfig("handshake_test_")
	defer os.RemoveAll(config.RootDir)
	privVal := privval.LoadFilePV(config.PrivValidatorKeyFile(), config.PrivValidatorStateFile())
	const appVersion = 0x0
	pubKey, err := privVal.GetPubKey()
	require.NoError(t, err)
	stateDB, state, store := stateAndStore(config, pubKey, appVersion)
	genDoc, _ := sm.MakeGenesisDocFromFile(config.GenesisFile())
	state.LastValidators = state.Validators.Copy()
	// mode = 0 for committing all the blocks
	blocks := makeBlocks(3, &state, privVal)
	store.chain = blocks

	// 2. Tendermint must panic if app returns wrong hash for the first block
	//		- RANDOM HASH
	//		- 0x02
	//		- 0x03
	{
		app := &badApp{numBlocks: 3, allHashesAreWrong: true}
		clientCreator := proxy.NewLocalClientCreator(app)
		proxyApp := proxy.NewAppConns(clientCreator)
		err := proxyApp.Start()
		require.NoError(t, err)
		defer proxyApp.Stop()

		assert.Panics(t, func() {
			h := NewHandshaker(stateDB, state, store, genDoc)
			h.Handshake(proxyApp)
		})
	}

	// 3. Tendermint must panic if app returns wrong hash for the last block
	//		- 0x01
	//		- 0x02
	//		- RANDOM HASH
	{
		app := &badApp{numBlocks: 3, onlyLastHashIsWrong: true}
		clientCreator := proxy.NewLocalClientCreator(app)
		proxyApp := proxy.NewAppConns(clientCreator)
		err := proxyApp.Start()
		require.NoError(t, err)
		defer proxyApp.Stop()

		assert.Panics(t, func() {
			h := NewHandshaker(stateDB, state, store, genDoc)
			h.Handshake(proxyApp)
		})
	}
}

func makeBlocks(n int, state *sm.State, privVal types.PrivValidator) []*types.Block {
	blocks := make([]*types.Block, 0)

	var (
		prevBlock     *types.Block
		prevBlockMeta *types.BlockMeta
	)

	appHeight := byte(0x01)
	for i := 0; i < n; i++ {
		height := int64(i + 1)

		block, parts := makeBlock(*state, prevBlock, prevBlockMeta, privVal, height)
		blocks = append(blocks, block)

		prevBlock = block
		prevBlockMeta = types.NewBlockMeta(block, parts)

		// update state
		state.AppHash = []byte{appHeight}
		appHeight++
		state.LastBlockHeight = height
	}

	return blocks
}

func makeBlock(state sm.State, lastBlock *types.Block, lastBlockMeta *types.BlockMeta,
	privVal types.PrivValidator, height int64) (*types.Block, *types.PartSet) {

	lastCommit := types.NewCommit(height-1, 0, types.BlockID{}, nil)
	if height > 1 {
		vote, _ := types.MakeVote(
			lastBlock.Header.Height,
			lastBlockMeta.BlockID,
			state.Validators,
			privVal,
			lastBlock.Header.ChainID,
			time.Now())
		lastCommit = types.NewCommit(vote.Height, vote.Round,
			lastBlockMeta.BlockID, []types.CommitSig{vote.CommitSig()})
	}

	message := state.MakeHashMessage(0)
	proof, _ := privVal.GenerateVRFProof(message)
	return state.MakeBlock(height, []types.Tx{}, lastCommit, nil,
		types.SelectProposer(state.Validators, state.LastProofHash, height, 0).Address, 0, proof)
}

type badApp struct {
	abci.BaseApplication
	numBlocks           byte
	height              byte
	allHashesAreWrong   bool
	onlyLastHashIsWrong bool
}

func (app *badApp) Commit() abci.ResponseCommit {
	app.height++
	if app.onlyLastHashIsWrong {
		if app.height == app.numBlocks {
			return abci.ResponseCommit{Data: tmrand.Bytes(8)}
		}
		return abci.ResponseCommit{Data: []byte{app.height}}
	} else if app.allHashesAreWrong {
		return abci.ResponseCommit{Data: tmrand.Bytes(8)}
	}

	panic("either allHashesAreWrong or onlyLastHashIsWrong must be set")
}

//--------------------------
// utils for making blocks

func makeBlockchainFromWAL(wal WAL) ([]*types.Block, []*types.Commit, error) {
	var height int64

	// Search for height marker
	gr, found, err := wal.SearchForEndHeight(height, &WALSearchOptions{})
	if err != nil {
		return nil, nil, err
	}
	if !found {
		return nil, nil, fmt.Errorf("wal does not contain height %d", height)
	}
	defer gr.Close() // nolint: errcheck

	// log.Notice("Build a blockchain by reading from the WAL")

	var (
		blocks          []*types.Block
		commits         []*types.Commit
		thisBlockParts  *types.PartSet
		thisBlockCommit *types.Commit
	)

	dec := NewWALDecoder(gr)
	for {
		msg, err := dec.Decode()
		if err == io.EOF {
			break
		} else if err != nil {
			return nil, nil, err
		}

		piece := readPieceFromWAL(msg)
		if piece == nil {
			continue
		}

		switch p := piece.(type) {
		case EndHeightMessage:
			// if its not the first one, we have a full block
			if thisBlockParts != nil {
				var block = new(types.Block)
				_, err = cdc.UnmarshalBinaryLengthPrefixedReader(thisBlockParts.GetReader(), block, 0)
				if err != nil {
					panic(err)
				}
				if block.Height != height+1 {
					panic(fmt.Sprintf("read bad block from wal. got height %d, expected %d", block.Height, height+1))
				}
				commitHeight := thisBlockCommit.Height
				if commitHeight != height+1 {
					panic(fmt.Sprintf("commit doesnt match. got height %d, expected %d", commitHeight, height+1))
				}
				blocks = append(blocks, block)
				commits = append(commits, thisBlockCommit)
				height++
			}
		case *types.PartSetHeader:
			thisBlockParts = types.NewPartSetFromHeader(*p)
		case *types.Part:
			_, err := thisBlockParts.AddPart(p)
			if err != nil {
				return nil, nil, err
			}
		case *types.Vote:
			if p.Type == types.PrecommitType {
				thisBlockCommit = types.NewCommit(p.Height, p.Round,
					p.BlockID, []types.CommitSig{p.CommitSig()})
			}
		}
	}
	// grab the last block too
	var block = new(types.Block)
	_, err = cdc.UnmarshalBinaryLengthPrefixedReader(thisBlockParts.GetReader(), block, 0)
	if err != nil {
		panic(err)
	}
	if block.Height != height+1 {
		panic(fmt.Sprintf("read bad block from wal. got height %d, expected %d", block.Height, height+1))
	}
	commitHeight := thisBlockCommit.Height
	if commitHeight != height+1 {
		panic(fmt.Sprintf("commit doesnt match. got height %d, expected %d", commitHeight, height+1))
	}
	blocks = append(blocks, block)
	commits = append(commits, thisBlockCommit)
	return blocks, commits, nil
}

func readPieceFromWAL(msg *TimedWALMessage) interface{} {
	// for logging
	switch m := msg.Msg.(type) {
	case msgInfo:
		switch msg := m.Msg.(type) {
		case *ProposalMessage:
			return &msg.Proposal.BlockID.PartsHeader
		case *BlockPartMessage:
			return msg.Part
		case *VoteMessage:
			return msg.Vote
		}
	case EndHeightMessage:
		return m
	}

	return nil
}

// fresh state and mock store
func stateAndStore(
	config *cfg.Config,
	pubKey crypto.PubKey,
	appVersion version.Protocol) (dbm.DB, sm.State, *mockBlockStore) {
	stateDB := dbm.NewMemDB()
	state, _ := sm.MakeGenesisStateFromFile(config.GenesisFile())
	state.Version.Consensus.App = appVersion
	store := newMockBlockStore(config, state.ConsensusParams)
	sm.SaveState(stateDB, state)
	return stateDB, state, store
}

//----------------------------------
// mock block store

type mockBlockStore struct {
	config  *cfg.Config
	params  types.ConsensusParams
	chain   []*types.Block
	commits []*types.Commit
	base    int64
}

// TODO: NewBlockStore(db.NewMemDB) ...
func newMockBlockStore(config *cfg.Config, params types.ConsensusParams) *mockBlockStore {
	return &mockBlockStore{config, params, nil, nil, 0}
}

func (bs *mockBlockStore) Height() int64                       { return int64(len(bs.chain)) }
func (bs *mockBlockStore) Base() int64                         { return bs.base }
func (bs *mockBlockStore) Size() int64                         { return bs.Height() - bs.Base() + 1 }
func (bs *mockBlockStore) LoadBlock(height int64) *types.Block { return bs.chain[height-1] }
func (bs *mockBlockStore) LoadBlockByHash(hash []byte) *types.Block {
	return bs.chain[int64(len(bs.chain))-1]
}
func (bs *mockBlockStore) LoadBlockMeta(height int64) *types.BlockMeta {
	block := bs.chain[height-1]
	return &types.BlockMeta{
		BlockID: types.BlockID{Hash: block.Hash(), PartsHeader: block.MakePartSet(types.BlockPartSizeBytes).Header()},
		Header:  block.Header,
	}
}
func (bs *mockBlockStore) LoadBlockPart(height int64, index int) *types.Part { return nil }
func (bs *mockBlockStore) SaveBlock(block *types.Block, blockParts *types.PartSet, seenCommit *types.Commit) {
}
func (bs *mockBlockStore) LoadBlockCommit(height int64) *types.Commit {
	return bs.commits[height-1]
}
func (bs *mockBlockStore) LoadSeenCommit(height int64) *types.Commit {
	return bs.commits[height-1]
}

func (bs *mockBlockStore) PruneBlocks(height int64) (uint64, error) {
	pruned := uint64(0)
	for i := int64(0); i < height-1; i++ {
		bs.chain[i] = nil
		bs.commits[i] = nil
		pruned++
	}
	bs.base = height
	return pruned, nil
}

//---------------------------------------
// Test handshake/init chain

func TestHandshakeUpdatesValidators(t *testing.T) {
	val, _ := types.RandValidator(true, 10)
	vals := types.NewValidatorSet([]*types.Validator{val})
	app := &initChainApp{vals: types.TM2PB.ValidatorUpdates(vals)}
	clientCreator := proxy.NewLocalClientCreator(app)

	config := ResetConfig("handshake_test_")
	defer os.RemoveAll(config.RootDir)
	privVal := privval.LoadFilePV(config.PrivValidatorKeyFile(), config.PrivValidatorStateFile())
	pubKey, err := privVal.GetPubKey()
	require.NoError(t, err)
	stateDB, state, store := stateAndStore(config, pubKey, 0x0)

	oldValAddr := state.Validators.Validators[0].Address

	// now start the app using the handshake - it should sync
	genDoc, _ := sm.MakeGenesisDocFromFile(config.GenesisFile())
	handshaker := NewHandshaker(stateDB, state, store, genDoc)
	proxyApp := proxy.NewAppConns(clientCreator)
	if err := proxyApp.Start(); err != nil {
		t.Fatalf("Error starting proxy app connections: %v", err)
	}
	defer proxyApp.Stop()
	if err := handshaker.Handshake(proxyApp); err != nil {
		t.Fatalf("Error on abci handshake: %v", err)
	}

	// reload the state, check the validator set was updated
	state = sm.LoadState(stateDB)

	newValAddr := state.Validators.Validators[0].Address
	expectValAddr := val.Address
	assert.NotEqual(t, oldValAddr, newValAddr)
	assert.Equal(t, newValAddr, expectValAddr)
}

// returns the vals on InitChain
type initChainApp struct {
	abci.BaseApplication
	vals []abci.ValidatorUpdate
}

func (ica *initChainApp) InitChain(req abci.RequestInitChain) abci.ResponseInitChain {
	return abci.ResponseInitChain{
		Validators: ica.vals,
	}
}<|MERGE_RESOLUTION|>--- conflicted
+++ resolved
@@ -316,14 +316,17 @@
 	return state.Validators.GetByAddress(proposer.PubKey.Address())
 }
 
-func createProposalBlock(cs *State, proposerState *State, round int) (*types.Block, *types.PartSet) {
+func createProposalBlock(t *testing.T, cs *State, proposerState *State, round int) (*types.Block, *types.PartSet) {
 	var commit *types.Commit
 	if cs.Height == 1 {
 		commit = types.NewCommit(0, 0, types.BlockID{}, nil)
 	} else {
 		commit = cs.LastCommit.MakeCommit()
 	}
-	proposerAddr := proposerState.privValidator.GetPubKey().Address()
+	//proposerAddr := proposerState.privValidator.GetPubKey().Address()
+	proposerPubKey, err := proposerState.privValidator.GetPubKey()
+	require.NoError(t, err)
+	proposerAddr := proposerPubKey.Address()
 	message := cs.state.MakeHashMessage(round)
 	proof, err := proposerState.privValidator.GenerateVRFProof(message)
 	if err != nil {
@@ -344,7 +347,10 @@
 	// search idx of proposer in the css
 	proposerIdxOfCss := 0
 	for i, cs := range css {
-		if prop.PubKey.Equals(cs.privValidator.GetPubKey()) {
+
+		csPubKey, err := cs.privValidator.GetPubKey()
+		require.NoError(t, err)
+		if prop.PubKey.Equals(csPubKey) {
 			proposerIdxOfCss = i
 			break
 		}
@@ -358,7 +364,7 @@
 			signAddVotes(css[0], types.PrecommitType, rs.ProposalBlock.Hash(), rs.ProposalBlockParts.Header(), vss[voterIdx])
 		}
 	} else {
-		propBlock, _ := createProposalBlock(css[0], css[proposerIdxOfCss], 0)
+		propBlock, _ := createProposalBlock(t, css[0], css[proposerIdxOfCss], 0)
 		propBlockParts := propBlock.MakePartSet(types.BlockPartSizeBytes)
 		blockID := types.BlockID{Hash: propBlock.Hash(), PartsHeader: propBlockParts.Header()}
 		proposal := types.NewProposal(vss[proposerIdx].Height, 0, -1, blockID)
@@ -414,97 +420,31 @@
 	// height 2
 	height++
 	incrementHeight(vss...)
-<<<<<<< HEAD
-	newValidatorPubKey1, err := css[nVals].privValidator.GetPubKey()
-	require.NoError(t, err)
-	valPubKey1ABCI := types.TM2PB.PubKey(newValidatorPubKey1)
-	newValidatorTx1 := kvstore.MakeValSetChangeTx(valPubKey1ABCI, testMinPower)
-	err = assertMempool(css[0].txNotifier).CheckTx(newValidatorTx1, nil, mempl.TxInfo{})
-	assert.Nil(t, err)
-	propBlock, _ := css[0].createProposalBlock() //changeProposer(t, cs1, vs2)
-	propBlockParts := propBlock.MakePartSet(partSize)
-	blockID := types.BlockID{Hash: propBlock.Hash(), PartsHeader: propBlockParts.Header()}
-	proposal := types.NewProposal(vss[1].Height, round, -1, blockID)
-	if err := vss[1].SignProposal(config.ChainID(), proposal); err != nil {
-		t.Fatal("failed to sign bad proposal", err)
-	}
-
-	// set the proposal block
-	if err := css[0].SetProposalAndBlock(proposal, propBlock, propBlockParts, "some peer"); err != nil {
-		t.Fatal(err)
-	}
-	ensureNewProposal(proposalCh, height, round)
-	rs = css[0].GetRoundState()
-	signAddVotes(css[0], types.PrecommitType, rs.ProposalBlock.Hash(), rs.ProposalBlockParts.Header(), vss[1:nVals]...)
-	ensureNewRound(newRoundCh, height+1, 0)
-=======
 	consensusNewBlock(t, height, vss, css, newRoundCh, proposalCh, []int{1, 2, 3}, func() {
-		newValidatorPubKey1 := css[nVals].privValidator.GetPubKey()
+		newValidatorPubKey1, err := css[nVals].privValidator.GetPubKey()
+		require.NoError(t, err)
 		valPubKey1ABCI := types.TM2PB.PubKey(newValidatorPubKey1)
 		newValidatorTx1 := kvstore.MakeValSetChangeTx(valPubKey1ABCI, testMinPower)
-		err := assertMempool(css[0].txNotifier).CheckTx(newValidatorTx1, nil, mempl.TxInfo{})
+		err = assertMempool(css[0].txNotifier).CheckTx(newValidatorTx1, nil, mempl.TxInfo{})
 		assert.Nil(t, err)
 	})
->>>>>>> c2dfa91d
 
 	// height 3
 	height++
 	incrementHeight(vss...)
-<<<<<<< HEAD
-	updateValidatorPubKey1, err := css[nVals].privValidator.GetPubKey()
-	require.NoError(t, err)
-	updatePubKey1ABCI := types.TM2PB.PubKey(updateValidatorPubKey1)
-	updateValidatorTx1 := kvstore.MakeValSetChangeTx(updatePubKey1ABCI, 25)
-	err = assertMempool(css[0].txNotifier).CheckTx(updateValidatorTx1, nil, mempl.TxInfo{})
-	assert.Nil(t, err)
-	propBlock, _ = css[0].createProposalBlock() //changeProposer(t, cs1, vs2)
-	propBlockParts = propBlock.MakePartSet(partSize)
-	blockID = types.BlockID{Hash: propBlock.Hash(), PartsHeader: propBlockParts.Header()}
-	proposal = types.NewProposal(vss[2].Height, round, -1, blockID)
-	if err := vss[2].SignProposal(config.ChainID(), proposal); err != nil {
-		t.Fatal("failed to sign bad proposal", err)
-	}
-
-	// set the proposal block
-	if err := css[0].SetProposalAndBlock(proposal, propBlock, propBlockParts, "some peer"); err != nil {
-		t.Fatal(err)
-	}
-	ensureNewProposal(proposalCh, height, round)
-	rs = css[0].GetRoundState()
-	signAddVotes(css[0], types.PrecommitType, rs.ProposalBlock.Hash(), rs.ProposalBlockParts.Header(), vss[1:nVals]...)
-	ensureNewRound(newRoundCh, height+1, 0)
-=======
 	consensusNewBlock(t, height, vss, css, newRoundCh, proposalCh, []int{1, 2, 3}, func() {
-		updateValidatorPubKey1 := css[nVals].privValidator.GetPubKey()
+		updateValidatorPubKey1, err := css[nVals].privValidator.GetPubKey()
+		require.NoError(t, err)
 		updatePubKey1ABCI := types.TM2PB.PubKey(updateValidatorPubKey1)
 		updateValidatorTx1 := kvstore.MakeValSetChangeTx(updatePubKey1ABCI, 25)
-		err := assertMempool(css[0].txNotifier).CheckTx(updateValidatorTx1, nil, mempl.TxInfo{})
+		err = assertMempool(css[0].txNotifier).CheckTx(updateValidatorTx1, nil, mempl.TxInfo{})
 		assert.Nil(t, err)
 	})
->>>>>>> c2dfa91d
 
 	// height 4
 	height++
 	incrementHeight(vss...)
-<<<<<<< HEAD
-	newValidatorPubKey2, err := css[nVals+1].privValidator.GetPubKey()
-	require.NoError(t, err)
-	newVal2ABCI := types.TM2PB.PubKey(newValidatorPubKey2)
-	newValidatorTx2 := kvstore.MakeValSetChangeTx(newVal2ABCI, testMinPower)
-	err = assertMempool(css[0].txNotifier).CheckTx(newValidatorTx2, nil, mempl.TxInfo{})
-	assert.Nil(t, err)
-	newValidatorPubKey3, err := css[nVals+2].privValidator.GetPubKey()
-	require.NoError(t, err)
-	newVal3ABCI := types.TM2PB.PubKey(newValidatorPubKey3)
-	newValidatorTx3 := kvstore.MakeValSetChangeTx(newVal3ABCI, testMinPower)
-	err = assertMempool(css[0].txNotifier).CheckTx(newValidatorTx3, nil, mempl.TxInfo{})
-	assert.Nil(t, err)
-	propBlock, _ = css[0].createProposalBlock() //changeProposer(t, cs1, vs2)
-	propBlockParts = propBlock.MakePartSet(partSize)
-	blockID = types.BlockID{Hash: propBlock.Hash(), PartsHeader: propBlockParts.Header()}
-=======
 	// re-calculate vss
->>>>>>> c2dfa91d
 	newVss := make([]*validatorStub, nVals+1)
 	copy(newVss, vss[:nVals+1])
 	sort.Sort(ValidatorStubsByAddress(newVss))
@@ -512,52 +452,27 @@
 	// re-calculate voterList
 	idx := 0
 	for i, vs := range newVss {
-<<<<<<< HEAD
-		vsPubKey, err := vs.GetPubKey()
-		require.NoError(t, err)
-
-		css0PubKey, err := css[0].privValidator.GetPubKey()
-		require.NoError(t, err)
+		vsPubKey, err0 := vs.GetPubKey()
+		require.NoError(t, err0)
+
+		css0PubKey, err1 := css[0].privValidator.GetPubKey()
+		require.NoError(t, err1)
 
 		if vsPubKey.Equals(css0PubKey) {
-			selfIndex = i
-			break
-		}
-	}
-
-	proposal = types.NewProposal(vss[3].Height, round, -1, blockID)
-	if err := vss[3].SignProposal(config.ChainID(), proposal); err != nil {
-		t.Fatal("failed to sign bad proposal", err)
-	}
-
-	// set the proposal block
-	if err := css[0].SetProposalAndBlock(proposal, propBlock, propBlockParts, "some peer"); err != nil {
-		t.Fatal(err)
-	}
-	ensureNewProposal(proposalCh, height, round)
-
-	removeValidatorTx2 := kvstore.MakeValSetChangeTx(newVal2ABCI, 0)
-	err = assertMempool(css[0].txNotifier).CheckTx(removeValidatorTx2, nil, mempl.TxInfo{})
-	assert.Nil(t, err)
-
-	rs = css[0].GetRoundState()
-	for i := 0; i < nVals+1; i++ {
-		if i == selfIndex {
-=======
-		if vs.GetPubKey().Equals(css[0].privValidator.GetPubKey()) {
->>>>>>> c2dfa91d
 			continue
 		}
 		voterList[idx] = i
 		idx++
 	}
 	consensusNewBlock(t, height, newVss, css, newRoundCh, proposalCh, voterList, func() {
-		newValidatorPubKey2 := css[nVals+1].privValidator.GetPubKey()
+		newValidatorPubKey2, err1 := css[nVals+1].privValidator.GetPubKey()
+		require.NoError(t, err1)
 		newVal2ABCI := types.TM2PB.PubKey(newValidatorPubKey2)
 		newValidatorTx2 := kvstore.MakeValSetChangeTx(newVal2ABCI, testMinPower)
 		err := assertMempool(css[0].txNotifier).CheckTx(newValidatorTx2, nil, mempl.TxInfo{})
 		assert.Nil(t, err)
-		newValidatorPubKey3 := css[nVals+2].privValidator.GetPubKey()
+		newValidatorPubKey3, err2 := css[nVals+2].privValidator.GetPubKey()
+		require.NoError(t, err2)
 		newVal3ABCI := types.TM2PB.PubKey(newValidatorPubKey3)
 		newValidatorTx3 := kvstore.MakeValSetChangeTx(newVal3ABCI, testMinPower)
 		err = assertMempool(css[0].txNotifier).CheckTx(newValidatorTx3, nil, mempl.TxInfo{})
@@ -580,44 +495,24 @@
 	voterList = make([]int, nVals+2)
 	idx = 0
 	for i, vs := range newVss {
-<<<<<<< HEAD
-		vsKeyKey, err := vs.GetPubKey()
-		require.NoError(t, err)
-
-		css0PubKey, err := css[0].privValidator.GetPubKey()
-		require.NoError(t, err)
-
-		if vsKeyKey.Equals(css0PubKey) {
-			selfIndex = i
-			break
-		}
-	}
-	proposal = types.NewProposal(vss[1].Height, round, -1, blockID)
-	if err := vss[1].SignProposal(config.ChainID(), proposal); err != nil {
-		t.Fatal("failed to sign bad proposal", err)
-	}
-
-	// set the proposal block
-	if err := css[0].SetProposalAndBlock(proposal, propBlock, propBlockParts, "some peer"); err != nil {
-		t.Fatal(err)
-	}
-	ensureNewProposal(proposalCh, height, round)
-	rs = css[0].GetRoundState()
-	for i := 0; i < nVals+3; i++ {
-		if i == selfIndex {
-=======
-		if vs.GetPubKey().Equals(css[0].privValidator.GetPubKey()) {
->>>>>>> c2dfa91d
+		vsPubKey, err1 := vs.GetPubKey()
+		require.NoError(t, err1)
+
+		css0PubKey, err2 := css[0].privValidator.GetPubKey()
+		require.NoError(t, err2)
+
+		if vsPubKey.Equals(css0PubKey) {
 			continue
 		}
 		voterList[idx] = i
 		idx++
 	}
 	consensusNewBlock(t, height, newVss, css, newRoundCh, proposalCh, voterList, func() {
-		newValidatorPubKey3 := css[nVals+2].privValidator.GetPubKey()
+		newValidatorPubKey3, err := css[nVals+2].privValidator.GetPubKey()
+		require.NoError(t, err)
 		newVal3ABCI := types.TM2PB.PubKey(newValidatorPubKey3)
 		removeValidatorTx3 := kvstore.MakeValSetChangeTx(newVal3ABCI, 0)
-		err := assertMempool(css[0].txNotifier).CheckTx(removeValidatorTx3, nil, mempl.TxInfo{})
+		err = assertMempool(css[0].txNotifier).CheckTx(removeValidatorTx3, nil, mempl.TxInfo{})
 		assert.Nil(t, err)
 	})
 

package main

import (
	"flag"
	"fmt"
	"os"
	"path/filepath"
	"time"

	"github.com/Finschia/ostracon/crypto/ed25519"
	"github.com/Finschia/ostracon/libs/log"
	"github.com/Finschia/ostracon/privval"
	"github.com/Finschia/ostracon/tools/tm-signer-harness/internal"
	"github.com/Finschia/ostracon/version"
)

const (
	defaultAcceptRetries    = 100
	defaultBindAddr         = "tcp://127.0.0.1:0"
	defaultOCHome           = "~/.ostracon"
	defaultAcceptDeadline   = 1
	defaultConnDeadline     = 3
	defaultExtractKeyOutput = "./signing.key"
)

var logger = log.NewOCLogger(log.NewSyncWriter(os.Stdout))

// Command line flags
var (
	flagAcceptRetries int
	flagBindAddr      string
	flagOCHome        string
	flagKeyOutputPath string
)

// Command line commands
var (
	rootCmd       *flag.FlagSet
	runCmd        *flag.FlagSet
	extractKeyCmd *flag.FlagSet
	versionCmd    *flag.FlagSet
)

func init() {
	rootCmd = flag.NewFlagSet("root", flag.ExitOnError)
	rootCmd.Usage = func() {
		fmt.Println(`Remote signer test harness for Ostracon.

Usage:
  tm-signer-harness <command> [flags]

Available Commands:
  extract_key        Extracts a signing key from a local Ostracon instance
  help               Help on the available commands
  run                Runs the test harness
  version            Display version information and exit

Use "tm-signer-harness help <command>" for more information about that command.`)
		fmt.Println("")
	}

	runCmd = flag.NewFlagSet("run", flag.ExitOnError)
	runCmd.IntVar(&flagAcceptRetries,
		"accept-retries",
		defaultAcceptRetries,
		"The number of attempts to listen for incoming connections")
	runCmd.StringVar(&flagBindAddr, "addr", defaultBindAddr, "Bind to this address for the testing")
	runCmd.StringVar(&flagOCHome, "ochome", defaultOCHome, "Path to the Ostracon home directory")
	runCmd.Usage = func() {
		fmt.Println(`Runs the remote signer test harness for Ostracon.

Usage:
  tm-signer-harness run [flags]

Flags:`)
		runCmd.PrintDefaults()
		fmt.Println("")
	}

	extractKeyCmd = flag.NewFlagSet("extract_key", flag.ExitOnError)
	extractKeyCmd.StringVar(&flagKeyOutputPath,
		"output",
		defaultExtractKeyOutput,
		"Path to which signing key should be written")
	extractKeyCmd.StringVar(&flagOCHome, "ochome", defaultOCHome, "Path to the Ostracon home directory")
	extractKeyCmd.Usage = func() {
		fmt.Println(`Extracts a signing key from a local Ostracon instance for use in the remote
signer under test.

Usage:
  tm-signer-harness extract_key [flags]

Flags:`)
		extractKeyCmd.PrintDefaults()
		fmt.Println("")
	}

	versionCmd = flag.NewFlagSet("version", flag.ExitOnError)
	versionCmd.Usage = func() {
		fmt.Println(`
Prints the Ostracon version for which this remote signer harness was built.

Usage:
  tm-signer-harness version`)
		fmt.Println("")
	}
}

func runTestHarness(acceptRetries int, bindAddr, ochome string) {
	ochome = internal.ExpandPath(ochome)
	cfg := internal.TestHarnessConfig{
		BindAddr:         bindAddr,
		KeyFile:          filepath.Join(ochome, "config", "priv_validator_key.json"),
		StateFile:        filepath.Join(ochome, "data", "priv_validator_state.json"),
		GenesisFile:      filepath.Join(ochome, "config", "genesis.json"),
		AcceptDeadline:   time.Duration(defaultAcceptDeadline) * time.Second,
		AcceptRetries:    acceptRetries,
		ConnDeadline:     time.Duration(defaultConnDeadline) * time.Second,
		SecretConnKey:    ed25519.GenPrivKey(),
		ExitWhenComplete: true,
	}
	harness, err := internal.NewTestHarness(logger, cfg)
	if err != nil {
		logger.Error(err.Error())
		if therr, ok := err.(*internal.TestHarnessError); ok {
			os.Exit(therr.Code)
		}
		os.Exit(internal.ErrOther)
	}
	harness.Run()
}

func extractKey(ochome, outputPath string) {
	keyFile := filepath.Join(internal.ExpandPath(ochome), "config", "priv_validator_key.json")
	stateFile := filepath.Join(internal.ExpandPath(ochome), "data", "priv_validator_state.json")
	fpv := privval.LoadFilePV(keyFile, stateFile)
	pkb := []byte(fpv.Key.PrivKey.(ed25519.PrivKey))
<<<<<<< HEAD
	if err := os.WriteFile(internal.ExpandPath(outputPath), pkb[:32], 0600); err != nil {
=======
	if err := os.WriteFile(internal.ExpandPath(outputPath), pkb[:32], 0o600); err != nil {
>>>>>>> d77f0c26
		logger.Info("Failed to write private key", "output", outputPath, "err", err)
		os.Exit(1)
	}
	logger.Info("Successfully wrote private key", "output", outputPath)
}

func main() {
	if err := rootCmd.Parse(os.Args[1:]); err != nil {
		fmt.Printf("Error parsing flags: %v\n", err)
		os.Exit(1)
	}
	if rootCmd.NArg() == 0 || (rootCmd.NArg() == 1 && rootCmd.Arg(0) == "help") {
		rootCmd.Usage()
		os.Exit(0)
	}

	logger = log.NewFilter(logger, log.AllowInfo())

	switch rootCmd.Arg(0) {
	case "help":
		switch rootCmd.Arg(1) {
		case "run":
			runCmd.Usage()
		case "extract_key":
			extractKeyCmd.Usage()
		case "version":
			versionCmd.Usage()
		default:
			fmt.Printf("Unrecognized command: %s\n", rootCmd.Arg(1))
			os.Exit(1)
		}
	case "run":
		if err := runCmd.Parse(os.Args[2:]); err != nil {
			fmt.Printf("Error parsing flags: %v\n", err)
			os.Exit(1)
		}
		runTestHarness(flagAcceptRetries, flagBindAddr, flagOCHome)
	case "extract_key":
		if err := extractKeyCmd.Parse(os.Args[2:]); err != nil {
			fmt.Printf("Error parsing flags: %v\n", err)
			os.Exit(1)
		}
		extractKey(flagOCHome, flagKeyOutputPath)
	case "version":
		fmt.Println(version.OCCoreSemVer)
	default:
		fmt.Printf("Unrecognized command: %s\n", flag.Arg(0))
		os.Exit(1)
	}
}<|MERGE_RESOLUTION|>--- conflicted
+++ resolved
@@ -135,11 +135,7 @@
 	stateFile := filepath.Join(internal.ExpandPath(ochome), "data", "priv_validator_state.json")
 	fpv := privval.LoadFilePV(keyFile, stateFile)
 	pkb := []byte(fpv.Key.PrivKey.(ed25519.PrivKey))
-<<<<<<< HEAD
-	if err := os.WriteFile(internal.ExpandPath(outputPath), pkb[:32], 0600); err != nil {
-=======
 	if err := os.WriteFile(internal.ExpandPath(outputPath), pkb[:32], 0o600); err != nil {
->>>>>>> d77f0c26
 		logger.Info("Failed to write private key", "output", outputPath, "err", err)
 		os.Exit(1)
 	}

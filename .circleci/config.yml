version: 2.1

executors:
  golang:
    docker:
      - image: tendermintdev/docker-tendermint-build
    working_directory: /go/src/github.com/tendermint/tendermint
    environment:
      GOBIN: /tmp/bin
  release:
    machine: true
  docs:
    docker:
      - image: tendermintdev/docker-website-deployment
    environment:
      AWS_REGION: us-east-1

commands:
  checkout_with_submodules:
    steps:
      - checkout
      - run:
          name: "Pull Submodules"
          command: |
            git submodule init
            git submodule update
  make_libsodium:
    steps:
      - run:
          name: "Build and install libsodium"
          command: |
            sudo apt-get update && sudo apt-get -y install libtool
            make libsodium
  run_test:
    parameters:
      script_path:
        type: string
    steps:
      - attach_workspace:
          at: /tmp/bin
      - restore_cache:
          name: "Restore source code cache"
          keys:
            - go-src-v1-{{ .Revision }}
      - checkout_with_submodules
      - restore_cache:
          name: "Restore go modules cache"
          keys:
            - go-mod-v1-{{ checksum "go.sum" }}
      - make_libsodium
      - run:
          name: "Running test"
          command: |
            bash << parameters.script_path >>

jobs:
  setup_dependencies:
    executor: golang
    resource_class: large
    steps:
      - checkout_with_submodules
      - restore_cache:
          name: "Restore go modules cache"
          keys:
            - go-mod-v1-{{ checksum "go.sum" }}
      - run:
          command: |
            mkdir -p /tmp/bin
      - run:
          name: Cache go modules
          command: make go-mod-cache
      - run:
          name: tools
          command: make tools
      - attach_workspace:
          at: /tmp/workspace
      - make_libsodium
      - run:
          name: "Build binaries"
          command: make install install_abci
      - save_cache:
          name: "Save go modules cache"
          key: go-mod-v1-{{ checksum "go.sum" }}
          paths:
            - "/go/pkg/mod"
      - save_cache:
          name: "Save source code cache"
          key: go-src-v1-{{ .Revision }}
          paths:
            - ".git"
      - persist_to_workspace:
          root: "/tmp/bin"
          paths:
            - "."
<<<<<<< HEAD
=======
  proto-lint:
    executor: protoc
    steps:
      - checkout
      - run:
          command: make proto-lint

  test_abci_apps:
    executor: golang
    steps:
      - run_test:
          script_path: abci/tests/test_app/test.sh

  # if this test fails, fix it and update the docs at:
  # https://github.com/tendermint/tendermint/blob/master/docs/abci-cli.md
  test_abci_cli:
    executor: golang
    steps:
      - run_test:
          script_path: abci/tests/test_cli/test.sh

  test_apps:
    executor: golang
    resource_class: large
    steps:
      - run_test:
          script_path: test/app/test.sh
>>>>>>> c2dfa91d

  test_persistence:
    executor: golang
    resource_class: large
    steps:
      - run_test:
          script_path: test/persist/test_failure_indices.sh

  test_cover:
    executor: golang
    parallelism: 4
    steps:
      - restore_cache:
          name: "Restore source code cache"
          keys:
            - go-src-v1-{{ .Revision }}
      - checkout_with_submodules
      - restore_cache:
          name: "Restore go module cache"
          keys:
            - go-mod-v2-{{ checksum "go.sum" }}
#      - make_libsodium
      - run:
          name: "Run tests"
          command: |
            export VERSION="$(git describe --tags --long | sed 's/v\(.*\)/\1/')"
            export GO111MODULE=on
            mkdir -p /tmp/logs /tmp/workspace/profiles
            for pkg in $(go list github.com/tendermint/tendermint/... | circleci tests split --split-by=timings); do
              id=$(basename "$pkg")
              go test -v -timeout 5m -mod=readonly -race -coverprofile=/tmp/workspace/profiles/$id.out -covermode=atomic "$pkg" | tee "/tmp/logs/$id-$RANDOM.log"
            done
      - persist_to_workspace:
          root: /tmp/workspace
          paths:
            - "profiles/*"
      - store_artifacts:
          path: /tmp/logs

  localnet:
    working_directory: /home/circleci/.go_workspace/src/github.com/tendermint/tendermint
    machine:
      image: circleci/classic:latest
    environment:
      GOBIN: /home/circleci/.go_workspace/bin
      GOPATH: /home/circleci/.go_workspace/
      GOOS: linux
      GOARCH: amd64
    parallelism: 1
    steps:
      - checkout_with_submodules
      - run:
          name: run localnet and exit on failure
          command: |
            set -x
            docker run --rm -v "$PWD":/go/src/github.com/tendermint/tendermint -w /go/src/github.com/tendermint/tendermint golang:1.14.1-alpine /bin/sh -c "apk add --update make && make build-linux"
            make localnet-start &
            ./scripts/localnet-blocks-test.sh 40 5 10 localhost

  test_p2p:
    resource_class: xlarge
    environment:
      GOBIN: /home/circleci/.go_workspace/bin
      GOPATH: /home/circleci/.go_workspace
    machine:
      image: circleci/classic:latest
    parameters:
      ipv:
        type: integer
        default: 4
    steps:
      - checkout_with_submodules
      - make_libsodium
      - run: mkdir -p $GOPATH/src/github.com/tendermint
      - run: ln -sf /home/circleci/project $GOPATH/src/github.com/tendermint/tendermint
      - run: bash test/p2p/circleci.sh << parameters.ipv >>
      - store_artifacts:
          path: /home/circleci/project/test/p2p/logs

  deploy_docs:
    executor: docs
    steps:
      - checkout_with_submodules
      - run:
          name: "Build docs"
          command: make build-docs
      - run:
          name: "Sync to S3"
          command: make sync-docs

  prepare_build:
    executor: golang
    steps:
      - restore_cache:
          name: "Restore source code cache"
          keys:
            - go-src-v1-{{ .Revision }}
      - checkout_with_submodules
      - run:
          name: Get next release number
          command: |
            export LAST_TAG="`git describe --tags --abbrev=0 --match "${CIRCLE_BRANCH}.*"`"
            echo "Last tag: ${LAST_TAG}"
            if [ -z "${LAST_TAG}" ]; then
              export LAST_TAG="${CIRCLE_BRANCH}"
              echo "Last tag not found. Possibly fresh branch or feature branch. Setting ${LAST_TAG} as tag."
            fi
            export NEXT_TAG="`python -u scripts/release_management/bump-semver.py --version "${LAST_TAG}"`"
            echo "Next tag: ${NEXT_TAG}"
            echo "export CIRCLE_TAG=\"${NEXT_TAG}\"" > release-version.source
      - run:
          name: Build dependencies
          command: make tools
      - persist_to_workspace:
          root: .
          paths:
            - "release-version.source"
      - save_cache:
          key: v2-release-deps-{{ checksum "go.sum" }}
          paths:
            - "/go/pkg/mod"

#  build_artifacts:
#    executor: golang
#    parallelism: 4
#    steps:
#      - restore_cache:
#          name: "Restore source code cache"
#          keys:
#            - go-src-v1-{{ .Revision }}
#      - checkout_with_submodules
#      - restore_cache:
#          name: "Restore release dependencies cache"
#          keys:
#            - v2-release-deps-{{ checksum "go.sum" }}
#      - attach_workspace:
#          at: /tmp/workspace
#      - make_libsodium
#      - run:
#          name: Build artifact
#          command: |
#            # Setting CIRCLE_TAG because we do not tag the release ourselves.
#            source /tmp/workspace/release-version.source
#            if test ${CIRCLE_NODE_INDEX:-0} == 0 ;then export GOOS=linux GOARCH=amd64   && export OUTPUT=build/tendermint_${GOOS}_${GOARCH} && make build && python -u scripts/release_management/zip-file.py ;fi
#            if test ${CIRCLE_NODE_INDEX:-0} == 1 ;then export GOOS=darwin GOARCH=amd64  && export OUTPUT=build/tendermint_${GOOS}_${GOARCH} && make build && python -u scripts/release_management/zip-file.py ;fi
#            if test ${CIRCLE_NODE_INDEX:-0} == 2 ;then export GOOS=windows GOARCH=amd64 && export OUTPUT=build/tendermint_${GOOS}_${GOARCH} && make build && python -u scripts/release_management/zip-file.py ;fi
#            if test ${CIRCLE_NODE_INDEX:-0} == 3 ;then export GOOS=linux GOARCH=arm     && export OUTPUT=build/tendermint_${GOOS}_${GOARCH} && make build && python -u scripts/release_management/zip-file.py ;fi
#      - persist_to_workspace:
#          root: build
#          paths:
#            - "*.zip"
#            - "tendermint_linux_amd64"

  lint:
    executor: golang
    parallelism: 1
    steps:
      - checkout
      - restore_cache:
          name: "Restore go modules cache"
          keys:
            - go-mod-v1-{{ checksum "go.sum" }}
      - run:
          name: "Run linter"
          command: |
            curl -sfL https://raw.githubusercontent.com/golangci/golangci-lint/master/install.sh | sh -s -- -b $(go env GOPATH)/bin v1.23.8
            make lint

  release_artifacts:
    executor: golang
    steps:
      - restore_cache:
          name: "Restore source code cache"
          keys:
            - go-src-v1-{{ .Revision }}
      - checkout_with_submodules
      - attach_workspace:
          at: /tmp/workspace
      - run:
          name: "Deploy to GitHub"
          command: |
            # Setting CIRCLE_TAG because we do not tag the release ourselves.
            source /tmp/workspace/release-version.source
            echo "---"
            ls -la /tmp/workspace/*.zip
            echo "---"
            python -u scripts/release_management/sha-files.py
            echo "---"
            cat /tmp/workspace/SHA256SUMS
            echo "---"
            export RELEASE_ID="`python -u scripts/release_management/github-draft.py`"
            echo "Release ID: ${RELEASE_ID}"
            #Todo: Parallelize uploads
            export GOOS=linux GOARCH=amd64   && python -u scripts/release_management/github-upload.py --id "${RELEASE_ID}"
            export GOOS=darwin GOARCH=amd64  && python -u scripts/release_management/github-upload.py --id "${RELEASE_ID}"
            export GOOS=windows GOARCH=amd64 && python -u scripts/release_management/github-upload.py --id "${RELEASE_ID}"
            export GOOS=linux GOARCH=arm     && python -u scripts/release_management/github-upload.py --id "${RELEASE_ID}"
            python -u scripts/release_management/github-upload.py --file "/tmp/workspace/SHA256SUMS" --id "${RELEASE_ID}"
            python -u scripts/release_management/github-publish.py --id "${RELEASE_ID}"

  release_docker:
    machine:
      image: ubuntu-1604:201903-01
    steps:
      - checkout_with_submodules
      - attach_workspace:
          at: /tmp/workspace
      - run:
          name: "Deploy to Docker Hub"
          command: |
            # Setting CIRCLE_TAG because we do not tag the release ourselves.
            source /tmp/workspace/release-version.source
            cp /tmp/workspace/tendermint_linux_amd64 DOCKER/tendermint
            docker build --label="tendermint" --tag="tendermint/tendermint:${CIRCLE_TAG}" --tag="tendermint/tendermint:latest" "DOCKER"
            docker login -u "${DOCKERHUB_USER}" --password-stdin \<<< "${DOCKERHUB_PASS}"
            docker push "tendermint/tendermint"
            docker logout

  reproducible_builds:
    executor: golang
    steps:
      - attach_workspace:
          at: /tmp/workspace
      - checkout_with_submodules
      - setup_remote_docker:
          docker_layer_caching: true
      - run:
          name: Build tendermint
          no_output_timeout: 20m
          command: |
            sudo apt-get update
            sudo apt-get install -y ruby
            bash -x ./scripts/gitian-build.sh all
            for os in darwin linux windows; do
              cp gitian-build-${os}/result/tendermint-${os}-res.yml .
              cp gitian-build-${os}/build/out/tendermint-*.tar.gz .
              rm -rf gitian-build-${os}/
            done
      - store_artifacts:
          path: /go/src/github.com/tendermint/tendermint/tendermint-darwin-res.yml
      - store_artifacts:
          path: /go/src/github.com/tendermint/tendermint/tendermint-linux-res.yml
      - store_artifacts:
          path: /go/src/github.com/tendermint/tendermint/tendermint-windows-res.yml
      - store_artifacts:
          path: /go/src/github.com/tendermint/tendermint/tendermint-*.tar.gz

  contract_tests:
    working_directory: /home/circleci/.go_workspace/src/github.com/tendermint/tendermint
    machine:
      image: circleci/classic:latest
    environment:
      GOBIN: /home/circleci/.go_workspace/bin
      GOPATH: /home/circleci/.go_workspace/
      GOOS: linux
      GOARCH: amd64
    parallelism: 1
    steps:
      - checkout_with_submodules
      - run:
          name: Test RPC endpoints against swagger documentation
          command: |
            set -x
            export PATH=~/.local/bin:$PATH
            # install node and dredd
            ./scripts/get_nodejs.sh
            # build the binaries with a proper version of Go
            # Build Tendermint
            docker run --rm -v "$PWD":/go/src/github.com/tendermint/tendermint -w /go/src/github.com/tendermint/tendermint golang:1.14.1-alpine /bin/sh -c "apk add --update make git && make build-linux"
            # Build contract-tests
            docker run --rm -v "$PWD":/go/src/github.com/tendermint/tendermint -w /go/src/github.com/tendermint/tendermint ubuntu:20.10 ./scripts/prepare_dredd_test.sh
            # This docker image works with go 1.7, we can install here the hook handler that contract-tests is going to use
            go get github.com/snikch/goodman/cmd/goodman
            make contract-tests

workflows:
  version: 2
  test-suite:
    jobs:
      - deploy_docs:
          context: tendermint-docs
          filters:
            branches:
              only:
                - master
            tags:
              only:
                - /^v.*/
      - deploy_docs:
          context: tendermint-docs-staging
          filters:
            branches:
              only:
<<<<<<< HEAD
                - docs-staging
      - setup_dependencies
=======
                - docs-theme-latest
      - lint
      - setup_dependencies
      - test_abci_apps:
          requires:
            - setup_dependencies
      - proto-lint
      - test_abci_cli:
          requires:
            - setup_dependencies
      - test_apps:
          requires:
            - setup_dependencies
>>>>>>> c2dfa91d
      - test_cover:
          requires:
            - setup_dependencies
      - test_persistence:
          requires:
            - setup_dependencies
      - localnet:
          requires:
            - setup_dependencies
      - test_p2p:
            name: test_p2p_ipv6
            ipv: 6
      - reproducible_builds:
          filters:
            branches:
              only:
                - master
                - /v[0-9]+\.[0-9]+/
      - contract_tests:
          requires:
            - setup_dependencies

#  release:
#    jobs:
#      - prepare_build
#      - build_artifacts:
#          requires:
#            - prepare_build
#      - release_artifacts:
#          requires:
#            - prepare_build
#            - build_artifacts
#          filters:
#            branches:
#              only:
#                - /v[0-9]+\.[0-9]+/
#      - release_docker:
#          requires:
#            - prepare_build
#            - build_artifacts
#          filters:
#            branches:
#              only:
#                - /v[0-9]+\.[0-9]+/
#                - master<|MERGE_RESOLUTION|>--- conflicted
+++ resolved
@@ -92,36 +92,6 @@
           root: "/tmp/bin"
           paths:
             - "."
-<<<<<<< HEAD
-=======
-  proto-lint:
-    executor: protoc
-    steps:
-      - checkout
-      - run:
-          command: make proto-lint
-
-  test_abci_apps:
-    executor: golang
-    steps:
-      - run_test:
-          script_path: abci/tests/test_app/test.sh
-
-  # if this test fails, fix it and update the docs at:
-  # https://github.com/tendermint/tendermint/blob/master/docs/abci-cli.md
-  test_abci_cli:
-    executor: golang
-    steps:
-      - run_test:
-          script_path: abci/tests/test_cli/test.sh
-
-  test_apps:
-    executor: golang
-    resource_class: large
-    steps:
-      - run_test:
-          script_path: test/app/test.sh
->>>>>>> c2dfa91d
 
   test_persistence:
     executor: golang
@@ -143,7 +113,6 @@
           name: "Restore go module cache"
           keys:
             - go-mod-v2-{{ checksum "go.sum" }}
-#      - make_libsodium
       - run:
           name: "Run tests"
           command: |
@@ -415,24 +384,9 @@
           filters:
             branches:
               only:
-<<<<<<< HEAD
                 - docs-staging
-      - setup_dependencies
-=======
-                - docs-theme-latest
       - lint
       - setup_dependencies
-      - test_abci_apps:
-          requires:
-            - setup_dependencies
-      - proto-lint
-      - test_abci_cli:
-          requires:
-            - setup_dependencies
-      - test_apps:
-          requires:
-            - setup_dependencies
->>>>>>> c2dfa91d
       - test_cover:
           requires:
             - setup_dependencies

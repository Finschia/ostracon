--- conflicted
+++ resolved
@@ -31,15 +31,12 @@
           command: |
             sudo apt-get update && sudo apt-get -y install libtool
             make libsodium
-<<<<<<< HEAD
-=======
   setup_bls_library_build:
     steps:
       - run:
           name: "Install build tools to build BLS library"
           command: |
             sudo apt-get update && sudo apt-get -y install gcc
->>>>>>> 0c3a7c93
   run_test:
     parameters:
       script_path:
@@ -57,10 +54,7 @@
           keys:
             - go-mod-v1-{{ checksum "go.sum" }}
       - make_libsodium
-<<<<<<< HEAD
-=======
       - setup_bls_library_build
->>>>>>> 0c3a7c93
       - run:
           name: "Running test"
           command: |
@@ -88,10 +82,7 @@
       - attach_workspace:
           at: /tmp/workspace
       - make_libsodium
-<<<<<<< HEAD
-=======
       - setup_bls_library_build
->>>>>>> 0c3a7c93
       - run:
           name: "Build binaries"
           command: make install install_abci
@@ -131,7 +122,6 @@
           name: "Restore go module cache"
           keys:
             - go-mod-v2-{{ checksum "go.sum" }}
-      - make_libsodium
       - run:
           name: "Run tests"
           command: |
@@ -161,10 +151,6 @@
     parallelism: 1
     steps:
       - checkout_with_submodules
-<<<<<<< HEAD
-      - make_libsodium
-=======
->>>>>>> 0c3a7c93
       - run:
           name: run localnet and exit on failure
           command: |
@@ -187,45 +173,13 @@
     steps:
       - checkout_with_submodules
       - make_libsodium
-<<<<<<< HEAD
-=======
       - setup_bls_library_build
->>>>>>> 0c3a7c93
       - run: mkdir -p $GOPATH/src/github.com/tendermint
       - run: ln -sf /home/circleci/project $GOPATH/src/github.com/tendermint/tendermint
       - run: bash test/p2p/circleci.sh << parameters.ipv >>
       - store_artifacts:
           path: /home/circleci/project/test/p2p/logs
 
-<<<<<<< HEAD
-# TODO We need to replace the docker image with the image that adds libsodium library.
-#  upload_coverage:
-#    executor: golang
-#    steps:
-#      - attach_workspace:
-#          at: /tmp/workspace
-#      - restore_cache:
-#          name: "Restore source code cache"
-#          keys:
-#            - go-src-v1-{{ .Revision }}
-#      - checkout
-#      - restore_cache:
-#          name: "Restore go module cache"
-#          keys:
-#            - go-mod-v2-{{ checksum "go.sum" }}
-#      - run:
-#          name: gather
-#          command: |
-#            echo "mode: atomic" > coverage.txt
-#            for prof in $(ls /tmp/workspace/profiles/); do
-#              tail -n +2 /tmp/workspace/profiles/"$prof" >> coverage.txt
-#            done
-#      - run:
-#          name: upload
-#          command: bash .circleci/codecov.sh -f coverage.txt
-
-=======
->>>>>>> 0c3a7c93
   deploy_docs:
     executor: docs
     steps:
@@ -299,8 +253,6 @@
 #          paths:
 #            - "*.zip"
 #            - "tendermint_linux_amd64"
-<<<<<<< HEAD
-=======
 
   lint:
     executor: golang
@@ -316,7 +268,6 @@
           command: |
             curl -sfL https://raw.githubusercontent.com/golangci/golangci-lint/master/install.sh | sh -s -- -b $(go env GOPATH)/bin v1.23.8
             make lint
->>>>>>> 0c3a7c93
 
   release_artifacts:
     executor: golang
@@ -397,33 +348,6 @@
       - store_artifacts:
           path: /go/src/github.com/tendermint/tendermint/tendermint-*.tar.gz
 
-<<<<<<< HEAD
-  # # Test RPC implementation against the swagger documented specs
-  # contract_tests:
-  #   working_directory: /home/circleci/.go_workspace/src/github.com/tendermint/tendermint
-  #   machine:
-  #     image: circleci/classic:latest
-  #   environment:
-  #     GOBIN: /home/circleci/.go_workspace/bin
-  #     GOPATH: /home/circleci/.go_workspace/
-  #     GOOS: linux
-  #     GOARCH: amd64
-  #   parallelism: 1
-  #   steps:
-  #     - checkout_with_submodules
-  #     - run:
-  #         name: Test RPC endpoints against swagger documentation
-  #         command: |
-  #           set -x
-  #           export PATH=~/.local/bin:$PATH
-  #           # install node and dredd
-  #           ./scripts/get_nodejs.sh
-  #           # build the binaries with a proper version of Go
-  #           docker run --rm -v "$PWD":/go/src/github.com/tendermint/tendermint -w /go/src/github.com/tendermint/tendermint golang make build-linux build-contract-tests-hooks
-  #           # This docker image works with go 1.7, we can install here the hook handler that contract-tests is going to use
-  #           go get github.com/snikch/goodman/cmd/goodman
-  #           make contract-tests
-=======
   contract_tests:
     working_directory: /home/circleci/.go_workspace/src/github.com/tendermint/tendermint
     machine:
@@ -451,7 +375,6 @@
             # This docker image works with go 1.7, we can install here the hook handler that contract-tests is going to use
             go get github.com/snikch/goodman/cmd/goodman
             make contract-tests
->>>>>>> 0c3a7c93
 
 workflows:
   version: 2
@@ -486,27 +409,15 @@
       - test_p2p:
             name: test_p2p_ipv6
             ipv: 6
-<<<<<<< HEAD
-#      - upload_coverage:
-#          requires:
-#            - test_cover
-=======
->>>>>>> 0c3a7c93
       - reproducible_builds:
           filters:
             branches:
               only:
                 - master
                 - /v[0-9]+\.[0-9]+/
-<<<<<<< HEAD
-      # - contract_tests:
-      #     requires:
-      #       - setup_dependencies
-=======
       - contract_tests:
           requires:
             - setup_dependencies
->>>>>>> 0c3a7c93
 
 #  release:
 #    jobs:

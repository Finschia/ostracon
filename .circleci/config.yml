--- conflicted
+++ resolved
@@ -267,7 +267,7 @@
 #            source /tmp/workspace/release-version.source
 #            if test ${CIRCLE_NODE_INDEX:-0} == 0 ;then export GOOS=linux GOARCH=amd64   && export OUTPUT=build/tendermint_${GOOS}_${GOARCH} && make build && python -u scripts/release_management/zip-file.py ;fi
 #            if test ${CIRCLE_NODE_INDEX:-0} == 1 ;then export GOOS=darwin GOARCH=amd64  && export OUTPUT=build/tendermint_${GOOS}_${GOARCH} && make build && python -u scripts/release_management/zip-file.py ;fi
-#            if test x${CIRCLE_NODE_INDEX:-0} == 2 ;then export GOOS=windows GOARCH=amd64 && export OUTPUT=build/tendermint_${GOOS}_${GOARCH} && make build && python -u scripts/release_management/zip-file.py ;fi
+#            if test ${CIRCLE_NODE_INDEX:-0} == 2 ;then export GOOS=windows GOARCH=amd64 && export OUTPUT=build/tendermint_${GOOS}_${GOARCH} && make build && python -u scripts/release_management/zip-file.py ;fi
 #            if test ${CIRCLE_NODE_INDEX:-0} == 3 ;then export GOOS=linux GOARCH=arm     && export OUTPUT=build/tendermint_${GOOS}_${GOARCH} && make build && python -u scripts/release_management/zip-file.py ;fi
 #      - persist_to_workspace:
 #          root: build
@@ -435,16 +435,10 @@
       - localnet:
           requires:
             - setup_dependencies
-      - test_p2p
-<<<<<<< HEAD
-=======
+#      - test_p2p
       - test_p2p:
             name: test_p2p_ipv6
             ipv: 6
-#      - upload_coverage:
-#          requires:
-#            - test_cover
->>>>>>> 555de6b6
       - reproducible_builds:
           filters:
             branches:

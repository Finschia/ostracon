version: 2.1

executors:
  golang:
    docker:
      - image: tendermintdev/docker-tendermint-build
    working_directory: /go/src/github.com/tendermint/tendermint
    environment:
      GOBIN: /tmp/bin
  release:
    machine: true
  docs:
    docker:
      - image: tendermintdev/docker-website-deployment
    environment:
      AWS_REGION: us-east-1
  protoc:
    docker:
      - image: tendermintdev/docker-protoc

commands:
  checkout_with_submodules:
    steps:
      - checkout
      - run:
          name: "Pull Submodules"
          command: |
            git submodule init
            git submodule update
  make_libsodium:
    steps:
      - run:
          name: "Build and install libsodium"
          command: |
            sudo apt-get update && sudo apt-get -y install libtool
            make libsodium
  run_test:
    parameters:
      script_path:
        type: string
    steps:
      - attach_workspace:
          at: /tmp/bin
      - restore_cache:
          name: "Restore source code cache"
          keys:
            - go-src-v1-{{ .Revision }}
      - checkout_with_submodules
      - restore_cache:
          name: "Restore go modules cache"
          keys:
            - go-mod-v1-{{ checksum "go.sum" }}
      - make_libsodium
      - run:
          name: "Running test"
          command: |
            bash << parameters.script_path >>

jobs:
  setup_dependencies:
    executor: golang
    steps:
      - checkout_with_submodules
      - restore_cache:
          name: "Restore go modules cache"
          keys:
            - go-mod-v1-{{ checksum "go.sum" }}
      - run:
          command: |
            mkdir -p /tmp/bin
      - run:
          name: Cache go modules
          command: make go-mod-cache
      - run:
          name: tools
          command: make tools
      - attach_workspace:
          at: /tmp/workspace
      - make_libsodium
      - run:
          name: "Build binaries"
          command: make install install_abci
      - save_cache:
          name: "Save go modules cache"
          key: go-mod-v1-{{ checksum "go.sum" }}
          paths:
            - "/go/pkg/mod"
      - save_cache:
          name: "Save source code cache"
          key: go-src-v1-{{ .Revision }}
          paths:
            - ".git"
      - persist_to_workspace:
          root: "/tmp/bin"
          paths:
            - "."
  proto-lint:
    executor: protoc
    steps:
      - checkout
      - run:
          command: make proto-lint

  proto-breakage:
    executor: protoc
    steps:
      - checkout
      - run:
          command: make proto-check-breaking-ci

  test_abci_apps:
    executor: golang
    steps:
      - run_test:
          script_path: abci/tests/test_app/test.sh

  # if this test fails, fix it and update the docs at:
  # https://github.com/tendermint/tendermint/blob/master/docs/abci-cli.md
  test_abci_cli:
    executor: golang
    steps:
      - run_test:
          script_path: abci/tests/test_cli/test.sh

  test_apps:
    executor: golang
    steps:
      - run_test:
          script_path: test/app/test.sh

  test_persistence:
    executor: golang
    steps:
      - run_test:
          script_path: test/persist/test_failure_indices.sh

  test_cover:
    executor: golang
    parallelism: 4
    steps:
      - restore_cache:
          name: "Restore source code cache"
          keys:
            - go-src-v1-{{ .Revision }}
      - checkout_with_submodules
      - restore_cache:
          name: "Restore go module cache"
          keys:
            - go-mod-v2-{{ checksum "go.sum" }}
      - make_libsodium
      - run:
          name: "Run tests"
          command: |
            export VERSION="$(git describe --tags --long | sed 's/v\(.*\)/\1/')"
            export GO111MODULE=on
            mkdir -p /tmp/logs /tmp/workspace/profiles
            for pkg in $(go list github.com/tendermint/tendermint/... | circleci tests split --split-by=timings); do
              id=$(basename "$pkg")
              go test -v -timeout 5m -mod=readonly -race -coverprofile=/tmp/workspace/profiles/$id.out -covermode=atomic "$pkg" | tee "/tmp/logs/$id-$RANDOM.log"
            done
      - persist_to_workspace:
          root: /tmp/workspace
          paths:
            - "profiles/*"
      - store_artifacts:
          path: /tmp/logs

# TODO We need to replace the docker image with the image that adds libsodium library.
#  localnet:
#    working_directory: /home/circleci/.go_workspace/src/github.com/tendermint/tendermint
#    machine:
#      image: circleci/classic:latest
#    environment:
#      GOBIN: /home/circleci/.go_workspace/bin
#      GOPATH: /home/circleci/.go_workspace/
#      GOOS: linux
#      GOARCH: amd64
#    parallelism: 1
#    steps:
#      - checkout_with_submodules
#      - make_libsodium
#      - run:
#          name: run localnet and exit on failure
#          command: |
#            set -x
#            docker run --rm -v "$PWD":/go/src/github.com/tendermint/tendermint -w /go/src/github.com/tendermint/tendermint golang make build-linux
#            make localnet-start &
#            ./scripts/localnet-blocks-test.sh 40 5 10 localhost

  test_p2p:
    environment:
      GOBIN: /home/circleci/.go_workspace/bin
      GOPATH: /home/circleci/.go_workspace
    machine:
      image: circleci/classic:latest
    parameters:
      ipv:
        type: integer
        default: 4
    steps:
      - checkout_with_submodules
      - make_libsodium
      - run: mkdir -p $GOPATH/src/github.com/tendermint
      - run: ln -sf /home/circleci/project $GOPATH/src/github.com/tendermint/tendermint
      - run: bash test/p2p/circleci.sh << parameters.ipv >>
      - store_artifacts:
          path: /home/circleci/project/test/p2p/logs

# TODO We need to replace the docker image with the image that adds libsodium library.
#  upload_coverage:
#    executor: golang
#    steps:
#      - attach_workspace:
#          at: /tmp/workspace
#      - restore_cache:
#          name: "Restore source code cache"
#          keys:
#            - go-src-v1-{{ .Revision }}
#      - checkout
#      - restore_cache:
#          name: "Restore go module cache"
#          keys:
#            - go-mod-v2-{{ checksum "go.sum" }}
#      - run:
#          name: gather
#          command: |
#            echo "mode: atomic" > coverage.txt
#            for prof in $(ls /tmp/workspace/profiles/); do
#              tail -n +2 /tmp/workspace/profiles/"$prof" >> coverage.txt
#            done
#      - run:
#          name: upload
#          command: bash .circleci/codecov.sh -f coverage.txt

  deploy_docs:
    executor: docs
    steps:
      - checkout_with_submodules
      - run:
          name: "Build docs"
          command: make build-docs
      - run:
          name: "Sync to S3"
          command: make sync-docs

  prepare_build:
    executor: golang
    steps:
      - restore_cache:
          name: "Restore source code cache"
          keys:
            - go-src-v1-{{ .Revision }}
      - checkout_with_submodules
      - run:
          name: Get next release number
          command: |
            export LAST_TAG="`git describe --tags --abbrev=0 --match "${CIRCLE_BRANCH}.*"`"
            echo "Last tag: ${LAST_TAG}"
            if [ -z "${LAST_TAG}" ]; then
              export LAST_TAG="${CIRCLE_BRANCH}"
              echo "Last tag not found. Possibly fresh branch or feature branch. Setting ${LAST_TAG} as tag."
            fi
            export NEXT_TAG="`python -u scripts/release_management/bump-semver.py --version "${LAST_TAG}"`"
            echo "Next tag: ${NEXT_TAG}"
            echo "export CIRCLE_TAG=\"${NEXT_TAG}\"" > release-version.source
      - run:
          name: Build dependencies
          command: make tools
      - persist_to_workspace:
          root: .
          paths:
            - "release-version.source"
      - save_cache:
          key: v2-release-deps-{{ checksum "go.sum" }}
          paths:
            - "/go/pkg/mod"

#  build_artifacts:
#    executor: golang
#    parallelism: 4
#    steps:
#      - restore_cache:
#          name: "Restore source code cache"
#          keys:
#            - go-src-v1-{{ .Revision }}
#      - checkout_with_submodules
#      - restore_cache:
#          name: "Restore release dependencies cache"
#          keys:
#            - v2-release-deps-{{ checksum "go.sum" }}
#      - attach_workspace:
#          at: /tmp/workspace
#      - make_libsodium
#      - run:
#          name: Build artifact
#          command: |
#            # Setting CIRCLE_TAG because we do not tag the release ourselves.
#            source /tmp/workspace/release-version.source
#            if test ${CIRCLE_NODE_INDEX:-0} == 0 ;then export GOOS=linux GOARCH=amd64   && export OUTPUT=build/tendermint_${GOOS}_${GOARCH} && make build && python -u scripts/release_management/zip-file.py ;fi
#            if test ${CIRCLE_NODE_INDEX:-0} == 1 ;then export GOOS=darwin GOARCH=amd64  && export OUTPUT=build/tendermint_${GOOS}_${GOARCH} && make build && python -u scripts/release_management/zip-file.py ;fi
#            if test ${CIRCLE_NODE_INDEX:-0} == 2 ;then export GOOS=windows GOARCH=amd64 && export OUTPUT=build/tendermint_${GOOS}_${GOARCH} && make build && python -u scripts/release_management/zip-file.py ;fi
#            if test ${CIRCLE_NODE_INDEX:-0} == 3 ;then export GOOS=linux GOARCH=arm     && export OUTPUT=build/tendermint_${GOOS}_${GOARCH} && make build && python -u scripts/release_management/zip-file.py ;fi
#      - persist_to_workspace:
#          root: build
#          paths:
#            - "*.zip"
#            - "tendermint_linux_amd64"

  release_artifacts:
    executor: golang
    steps:
      - restore_cache:
          name: "Restore source code cache"
          keys:
            - go-src-v1-{{ .Revision }}
      - checkout_with_submodules
      - attach_workspace:
          at: /tmp/workspace
      - run:
          name: "Deploy to GitHub"
          command: |
            # Setting CIRCLE_TAG because we do not tag the release ourselves.
            source /tmp/workspace/release-version.source
            echo "---"
            ls -la /tmp/workspace/*.zip
            echo "---"
            python -u scripts/release_management/sha-files.py
            echo "---"
            cat /tmp/workspace/SHA256SUMS
            echo "---"
            export RELEASE_ID="`python -u scripts/release_management/github-draft.py`"
            echo "Release ID: ${RELEASE_ID}"
            #Todo: Parallelize uploads
            export GOOS=linux GOARCH=amd64   && python -u scripts/release_management/github-upload.py --id "${RELEASE_ID}"
            export GOOS=darwin GOARCH=amd64  && python -u scripts/release_management/github-upload.py --id "${RELEASE_ID}"
            export GOOS=windows GOARCH=amd64 && python -u scripts/release_management/github-upload.py --id "${RELEASE_ID}"
            export GOOS=linux GOARCH=arm     && python -u scripts/release_management/github-upload.py --id "${RELEASE_ID}"
            python -u scripts/release_management/github-upload.py --file "/tmp/workspace/SHA256SUMS" --id "${RELEASE_ID}"
            python -u scripts/release_management/github-publish.py --id "${RELEASE_ID}"

  release_docker:
    machine:
      image: ubuntu-1604:201903-01
    steps:
      - checkout_with_submodules
      - attach_workspace:
          at: /tmp/workspace
      - run:
          name: "Deploy to Docker Hub"
          command: |
            # Setting CIRCLE_TAG because we do not tag the release ourselves.
            source /tmp/workspace/release-version.source
            cp /tmp/workspace/tendermint_linux_amd64 DOCKER/tendermint
            docker build --label="tendermint" --tag="tendermint/tendermint:${CIRCLE_TAG}" --tag="tendermint/tendermint:latest" "DOCKER"
            docker login -u "${DOCKERHUB_USER}" --password-stdin \<<< "${DOCKERHUB_PASS}"
            docker push "tendermint/tendermint"
            docker logout

  reproducible_builds:
    executor: golang
    steps:
      - attach_workspace:
          at: /tmp/workspace
      - checkout_with_submodules
      - setup_remote_docker:
          docker_layer_caching: true
      - run:
          name: Build tendermint
          no_output_timeout: 20m
          command: |
            sudo apt-get update
            sudo apt-get install -y ruby
            bash -x ./scripts/gitian-build.sh all
            for os in darwin linux windows; do
              cp gitian-build-${os}/result/tendermint-${os}-res.yml .
              cp gitian-build-${os}/build/out/tendermint-*.tar.gz .
              rm -rf gitian-build-${os}/
            done
      - store_artifacts:
          path: /go/src/github.com/tendermint/tendermint/tendermint-darwin-res.yml
      - store_artifacts:
          path: /go/src/github.com/tendermint/tendermint/tendermint-linux-res.yml
      - store_artifacts:
          path: /go/src/github.com/tendermint/tendermint/tendermint-windows-res.yml
      - store_artifacts:
          path: /go/src/github.com/tendermint/tendermint/tendermint-*.tar.gz

  # # Test RPC implementation against the swagger documented specs
  # contract_tests:
  #   working_directory: /home/circleci/.go_workspace/src/github.com/tendermint/tendermint
  #   machine:
  #     image: circleci/classic:latest
  #   environment:
  #     GOBIN: /home/circleci/.go_workspace/bin
  #     GOPATH: /home/circleci/.go_workspace/
  #     GOOS: linux
  #     GOARCH: amd64
  #   parallelism: 1
  #   steps:
  #     - checkout_with_submodules
  #     - run:
  #         name: Test RPC endpoints against swagger documentation
  #         command: |
  #           set -x
  #           export PATH=~/.local/bin:$PATH
  #           # install node and dredd
  #           ./scripts/get_nodejs.sh
  #           # build the binaries with a proper version of Go
  #           docker run --rm -v "$PWD":/go/src/github.com/tendermint/tendermint -w /go/src/github.com/tendermint/tendermint golang make build-linux build-contract-tests-hooks
  #           # This docker image works with go 1.7, we can install here the hook handler that contract-tests is going to use
  #           go get github.com/snikch/goodman/cmd/goodman
  #           make contract-tests

workflows:
  version: 2
  test-suite:
    jobs:
      - deploy_docs:
          context: tendermint-docs
          filters:
            branches:
              only:
                - master
            tags:
              only:
                - /^v.*/
      - deploy_docs:
          context: tendermint-docs-staging
          filters:
            branches:
              only:
                - docs-theme-latest
      - setup_dependencies
      - test_abci_apps:
          requires:
            - setup_dependencies
      - proto-breakage
      - proto-lint
      - test_abci_cli:
          requires:
            - setup_dependencies
      - test_apps:
          requires:
            - setup_dependencies
      - test_cover:
          requires:
            - setup_dependencies
      - test_persistence:
          requires:
            - setup_dependencies
#      - localnet:
#          requires:
#            - setup_dependencies
      - test_p2p
<<<<<<< HEAD
#      - upload_coverage:
#          requires:
#            - test_cover
=======
      - test_p2p:
          name: test_p2p_ipv6
          ipv: 6
      - upload_coverage:
          requires:
            - test_cover
>>>>>>> b215e07e
      - reproducible_builds:
          filters:
            branches:
              only:
                - master
                - /v[0-9]+\.[0-9]+/
      # - contract_tests:
      #     requires:
      #       - setup_dependencies

#  release:
#    jobs:
#      - prepare_build
#      - build_artifacts:
#          requires:
#            - prepare_build
#      - release_artifacts:
#          requires:
#            - prepare_build
#            - build_artifacts
#          filters:
#            branches:
#              only:
#                - /v[0-9]+\.[0-9]+/
#      - release_docker:
#          requires:
#            - prepare_build
#            - build_artifacts
#          filters:
#            branches:
#              only:
#                - /v[0-9]+\.[0-9]+/
#                - master<|MERGE_RESOLUTION|>--- conflicted
+++ resolved
@@ -452,18 +452,12 @@
 #          requires:
 #            - setup_dependencies
       - test_p2p
-<<<<<<< HEAD
+      - test_p2p:
+            name: test_p2p_ipv6
+            ipv: 6
 #      - upload_coverage:
 #          requires:
 #            - test_cover
-=======
-      - test_p2p:
-          name: test_p2p_ipv6
-          ipv: 6
-      - upload_coverage:
-          requires:
-            - test_cover
->>>>>>> b215e07e
       - reproducible_builds:
           filters:
             branches:

--- conflicted
+++ resolved
@@ -37,25 +37,15 @@
 	}
 	bTime, _ = time.Parse(time.RFC3339, "2006-01-02T15:04:05Z")
 	h1       = keys.GenSignedHeader(chainID, 1, bTime, nil, vals, vals,
-<<<<<<< HEAD
-		[]byte("app_hash"), []byte("cons_hash"), []byte("results_hash"), 0, len(keys), voterParam)
+		hash("app_hash"), hash("cons_hash"), hash("results_hash"), 0, len(keys), voterParam)
 	// 3/3 signed
 	h2 = keys.GenSignedHeaderLastBlockID(chainID, 2, bTime.Add(30*time.Minute), nil, vals, vals,
-		[]byte("app_hash"), []byte("cons_hash"), []byte("results_hash"), 0, len(keys), types.BlockID{Hash: h1.Hash()},
+		hash("app_hash"), hash("cons_hash"), hash("results_hash"), 0, len(keys), types.BlockID{Hash: h1.Hash()},
 		voterParam)
 	// 3/3 signed
 	h3 = keys.GenSignedHeaderLastBlockID(chainID, 3, bTime.Add(1*time.Hour), nil, vals, vals,
-		[]byte("app_hash"), []byte("cons_hash"), []byte("results_hash"), 0, len(keys), types.BlockID{Hash: h2.Hash()},
+		hash("app_hash"), hash("cons_hash"), hash("results_hash"), 0, len(keys), types.BlockID{Hash: h2.Hash()},
 		voterParam)
-=======
-		hash("app_hash"), hash("cons_hash"), hash("results_hash"), 0, len(keys))
-	// 3/3 signed
-	h2 = keys.GenSignedHeaderLastBlockID(chainID, 2, bTime.Add(30*time.Minute), nil, vals, vals,
-		hash("app_hash"), hash("cons_hash"), hash("results_hash"), 0, len(keys), types.BlockID{Hash: h1.Hash()})
-	// 3/3 signed
-	h3 = keys.GenSignedHeaderLastBlockID(chainID, 3, bTime.Add(1*time.Hour), nil, vals, vals,
-		hash("app_hash"), hash("cons_hash"), hash("results_hash"), 0, len(keys), types.BlockID{Hash: h2.Hash()})
->>>>>>> 3e77e1cd
 	trustPeriod  = 4 * time.Hour
 	trustOptions = lite.TrustOptions{
 		Period: 4 * time.Hour,
@@ -106,14 +96,8 @@
 			"bad: different first header",
 			map[int64]*types.SignedHeader{
 				// different header
-<<<<<<< HEAD
-				1: keys.GenSignedHeader(chainID, 1, bTime.Add(1*time.Hour), nil,
-					vals, vals, []byte("app_hash"), []byte("cons_hash"), []byte("results_hash"), 0, len(keys),
-					voterParam),
-=======
 				1: keys.GenSignedHeader(chainID, 1, bTime.Add(1*time.Hour), nil, vals, vals,
-					hash("app_hash"), hash("cons_hash"), hash("results_hash"), 0, len(keys)),
->>>>>>> 3e77e1cd
+					hash("app_hash"), hash("cons_hash"), hash("results_hash"), 0, len(keys), voterParam),
 			},
 			map[int64]*types.ValidatorSet{
 				1: vals,
@@ -127,21 +111,11 @@
 				// trusted header
 				1: h1,
 				// interim header (1/3 signed)
-<<<<<<< HEAD
-				2: keys.GenSignedHeaderByRate(chainID, 2, bTime.Add(1*time.Hour), nil,
-					vals, vals, []byte("app_hash"), []byte("cons_hash"), []byte("results_hash"), 0.33,
-					voterParam),
-				// last header (3/3 signed)
-				3: keys.GenSignedHeader(chainID, 3, bTime.Add(2*time.Hour), nil,
-					vals, vals, []byte("app_hash"), []byte("cons_hash"), []byte("results_hash"), 0, len(keys),
-					voterParam),
-=======
 				2: keys.GenSignedHeader(chainID, 2, bTime.Add(1*time.Hour), nil, vals, vals,
-					hash("app_hash"), hash("cons_hash"), hash("results_hash"), len(keys)-1, len(keys)),
+					hash("app_hash"), hash("cons_hash"), hash("results_hash"), len(keys)-1, len(keys), voterParam),
 				// last header (3/3 signed)
 				3: keys.GenSignedHeader(chainID, 3, bTime.Add(2*time.Hour), nil, vals, vals,
-					hash("app_hash"), hash("cons_hash"), hash("results_hash"), 0, len(keys)),
->>>>>>> 3e77e1cd
+					hash("app_hash"), hash("cons_hash"), hash("results_hash"), 0, len(keys), voterParam),
 			},
 			valSet,
 			false,
@@ -153,21 +127,11 @@
 				// trusted header
 				1: h1,
 				// interim header (3/3 signed)
-<<<<<<< HEAD
-				2: keys.GenSignedHeader(chainID, 2, bTime.Add(1*time.Hour), nil,
-					vals, vals, []byte("app_hash"), []byte("cons_hash"), []byte("results_hash"), 0, len(keys),
-					voterParam),
-				// last header (1/3 signed)
-				3: keys.GenSignedHeaderByRate(chainID, 3, bTime.Add(2*time.Hour), nil,
-					vals, vals, []byte("app_hash"), []byte("cons_hash"), []byte("results_hash"), 0.33,
-					voterParam),
-=======
 				2: keys.GenSignedHeader(chainID, 2, bTime.Add(1*time.Hour), nil, vals, vals,
-					hash("app_hash"), hash("cons_hash"), hash("results_hash"), 0, len(keys)),
+					hash("app_hash"), hash("cons_hash"), hash("results_hash"), 0, len(keys), voterParam),
 				// last header (1/3 signed)
 				3: keys.GenSignedHeader(chainID, 3, bTime.Add(2*time.Hour), nil, vals, vals,
-					hash("app_hash"), hash("cons_hash"), hash("results_hash"), len(keys)-1, len(keys)),
->>>>>>> 3e77e1cd
+					hash("app_hash"), hash("cons_hash"), hash("results_hash"), len(keys)-1, len(keys), voterParam),
 			},
 			valSet,
 			false,
@@ -298,15 +262,8 @@
 			map[int64]*types.SignedHeader{
 				// trusted header
 				1: h1,
-<<<<<<< HEAD
-				3: transitKeys.GenSignedHeader(chainID, 3, bTime.Add(2*time.Hour), nil,
-					transitVals, transitVals,
-					[]byte("app_hash"), []byte("cons_hash"), []byte("results_hash"), 0, len(transitKeys),
-					voterParam),
-=======
 				3: transitKeys.GenSignedHeader(chainID, 3, bTime.Add(2*time.Hour), nil, transitVals, transitVals,
-					hash("app_hash"), hash("cons_hash"), hash("results_hash"), 0, len(transitKeys)),
->>>>>>> 3e77e1cd
+					hash("app_hash"), hash("cons_hash"), hash("results_hash"), 0, len(transitKeys), voterParam),
 			},
 			map[int64]*types.ValidatorSet{
 				1: vals,
@@ -322,23 +279,11 @@
 				// trusted header
 				1: h1,
 				// interim header (3/3 signed)
-<<<<<<< HEAD
-				2: keys.GenSignedHeader(chainID, 2, bTime.Add(1*time.Hour), nil,
-					vals, newVals,
-					[]byte("app_hash"), []byte("cons_hash"), []byte("results_hash"), 0, len(keys),
-					voterParam),
-				// last header (0/4 of the original val set signed)
-				3: newKeys.GenSignedHeader(chainID, 3, bTime.Add(2*time.Hour), nil,
-					newVals, newVals,
-					[]byte("app_hash"), []byte("cons_hash"), []byte("results_hash"), 0, len(newKeys),
-					voterParam),
-=======
 				2: keys.GenSignedHeader(chainID, 2, bTime.Add(1*time.Hour), nil, vals, newVals,
-					hash("app_hash"), hash("cons_hash"), hash("results_hash"), 0, len(keys)),
+					hash("app_hash"), hash("cons_hash"), hash("results_hash"), 0, len(keys), voterParam),
 				// last header (0/4 of the original val set signed)
 				3: newKeys.GenSignedHeader(chainID, 3, bTime.Add(2*time.Hour), nil, newVals, newVals,
-					hash("app_hash"), hash("cons_hash"), hash("results_hash"), 0, len(newKeys)),
->>>>>>> 3e77e1cd
+					hash("app_hash"), hash("cons_hash"), hash("results_hash"), 0, len(newKeys), voterParam),
 			},
 			map[int64]*types.ValidatorSet{
 				1: vals,
@@ -354,23 +299,11 @@
 				// trusted header
 				1: h1,
 				// last header (0/4 of the original val set signed)
-<<<<<<< HEAD
-				2: keys.GenSignedHeader(chainID, 2, bTime.Add(1*time.Hour), nil,
-					vals, newVals,
-					[]byte("app_hash"), []byte("cons_hash"), []byte("results_hash"), 0, 0,
-					voterParam),
-				// last header (0/4 of the original val set signed)
-				3: newKeys.GenSignedHeader(chainID, 3, bTime.Add(2*time.Hour), nil,
-					newVals, newVals,
-					[]byte("app_hash"), []byte("cons_hash"), []byte("results_hash"), 0, len(newKeys),
-					voterParam),
-=======
 				2: keys.GenSignedHeader(chainID, 2, bTime.Add(1*time.Hour), nil, vals, newVals,
-					hash("app_hash"), hash("cons_hash"), hash("results_hash"), 0, 0),
+					hash("app_hash"), hash("cons_hash"), hash("results_hash"), 0, 0, voterParam),
 				// last header (0/4 of the original val set signed)
 				3: newKeys.GenSignedHeader(chainID, 3, bTime.Add(2*time.Hour), nil, newVals, newVals,
-					hash("app_hash"), hash("cons_hash"), hash("results_hash"), 0, len(newKeys)),
->>>>>>> 3e77e1cd
+					hash("app_hash"), hash("cons_hash"), hash("results_hash"), 0, len(newKeys), voterParam),
 			},
 			map[int64]*types.ValidatorSet{
 				1: vals,
@@ -433,6 +366,7 @@
 		veryLargeFullNode,
 		[]provider.Provider{veryLargeFullNode},
 		dbs.New(dbm.NewMemDB(), chainID),
+		voterParam,
 		lite.SkippingVerification(lite.DefaultTrustLevel),
 	)
 	require.NoError(t, err)
@@ -509,14 +443,8 @@
 		require.NoError(t, err)
 
 		// header1 != header
-<<<<<<< HEAD
-		header1 := keys.GenSignedHeader(chainID, 1, bTime.Add(1*time.Hour), nil,
-			vals, vals,
-			[]byte("app_hash"), []byte("cons_hash"), []byte("results_hash"), 0, len(keys), voterParam)
-=======
 		header1 := keys.GenSignedHeader(chainID, 1, bTime.Add(1*time.Hour), nil, vals, vals,
-			hash("app_hash"), hash("cons_hash"), hash("results_hash"), 0, len(keys))
->>>>>>> 3e77e1cd
+			hash("app_hash"), hash("cons_hash"), hash("results_hash"), 0, len(keys), voterParam)
 
 		primary := mockp.New(
 			chainID,
@@ -602,21 +530,11 @@
 		require.NoError(t, err)
 
 		// header1 != header
-<<<<<<< HEAD
-		diffHeader1 := keys.GenSignedHeader(chainID, 1, bTime.Add(1*time.Hour), nil,
-			vals, vals,
-			[]byte("app_hash"), []byte("cons_hash"), []byte("results_hash"), 0, len(keys), voterParam)
-
-		diffHeader2 := keys.GenSignedHeader(chainID, 2, bTime.Add(2*time.Hour), nil,
-			vals, vals,
-			[]byte("app_hash"), []byte("cons_hash"), []byte("results_hash"), 0, len(keys), voterParam)
-=======
 		diffHeader1 := keys.GenSignedHeader(chainID, 1, bTime.Add(1*time.Hour), nil, vals, vals,
-			hash("app_hash"), hash("cons_hash"), hash("results_hash"), 0, len(keys))
+			hash("app_hash"), hash("cons_hash"), hash("results_hash"), 0, len(keys), voterParam)
 
 		diffHeader2 := keys.GenSignedHeader(chainID, 2, bTime.Add(2*time.Hour), nil, vals, vals,
-			hash("app_hash"), hash("cons_hash"), hash("results_hash"), 0, len(keys))
->>>>>>> 3e77e1cd
+			hash("app_hash"), hash("cons_hash"), hash("results_hash"), 0, len(keys), voterParam)
 
 		primary := mockp.New(
 			chainID,
@@ -708,21 +626,11 @@
 		require.NoError(t, err)
 
 		// header1 != header
-<<<<<<< HEAD
-		header1 := keys.GenSignedHeader(chainID, 1, bTime.Add(1*time.Hour), nil,
-			vals, vals,
-			[]byte("app_hash"), []byte("cons_hash"), []byte("results_hash"), 0, len(keys), voterParam)
-
-		header2 := keys.GenSignedHeader(chainID, 2, bTime.Add(2*time.Hour), nil,
-			vals, vals,
-			[]byte("app_hash"), []byte("cons_hash"), []byte("results_hash"), 0, len(keys), voterParam)
-=======
 		header1 := keys.GenSignedHeader(chainID, 1, bTime.Add(1*time.Hour), nil, vals, vals,
-			hash("app_hash"), hash("cons_hash"), hash("results_hash"), 0, len(keys))
+			hash("app_hash"), hash("cons_hash"), hash("results_hash"), 0, len(keys), voterParam)
 
 		header2 := keys.GenSignedHeader(chainID, 2, bTime.Add(2*time.Hour), nil, vals, vals,
-			hash("app_hash"), hash("cons_hash"), hash("results_hash"), 0, len(keys))
->>>>>>> 3e77e1cd
+			hash("app_hash"), hash("cons_hash"), hash("results_hash"), 0, len(keys), voterParam)
 		err = trustedStore.SaveSignedHeaderAndValidatorSet(header2, vals)
 		require.NoError(t, err)
 
@@ -930,15 +838,8 @@
 					chainID,
 					map[int64]*types.SignedHeader{
 						1: h1,
-<<<<<<< HEAD
-						2: keys.GenSignedHeader(chainID, 1, bTime.Add(1*time.Hour), nil,
-							vals, vals,
-							[]byte("app_hash"), []byte("cons_hash"), []byte("results_hash"), 0, len(keys),
-							voterParam),
-=======
 						2: keys.GenSignedHeader(chainID, 1, bTime.Add(1*time.Hour), nil, vals, vals,
-							hash("app_hash"), hash("cons_hash"), hash("results_hash"), 0, len(keys)),
->>>>>>> 3e77e1cd
+							hash("app_hash"), hash("cons_hash"), hash("results_hash"), 0, len(keys), voterParam),
 						3: h3,
 					},
 					valSet,
@@ -950,15 +851,8 @@
 					chainID,
 					map[int64]*types.SignedHeader{
 						1: h1,
-<<<<<<< HEAD
-						2: keys.GenSignedHeader(chainID, 2, bTime.Add(30*time.Minute), nil,
-							vals, vals,
-							[]byte("app_hash"), []byte("cons_hash"), []byte("results_hash"), 0, len(keys),
-							voterParam),
-=======
 						2: keys.GenSignedHeader(chainID, 2, bTime.Add(30*time.Minute), nil, vals, vals,
-							hash("app_hash"), hash("cons_hash"), hash("results_hash"), 0, len(keys)),
->>>>>>> 3e77e1cd
+							hash("app_hash"), hash("cons_hash"), hash("results_hash"), 0, len(keys), voterParam),
 						3: h3,
 					},
 					valSet,
@@ -1040,16 +934,9 @@
 		chainID,
 		map[int64]*types.SignedHeader{
 			1: h1,
-<<<<<<< HEAD
-			2: keys.GenSignedHeaderLastBlockID(chainID, 2, bTime.Add(30*time.Minute), nil,
-				vals, vals,
-				[]byte("app_hash2"), []byte("cons_hash"), []byte("results_hash"),
-				len(keys), len(keys), types.BlockID{Hash: h1.Hash()}, voterParam),
-=======
 			2: keys.GenSignedHeaderLastBlockID(chainID, 2, bTime.Add(30*time.Minute), nil, vals, vals,
 				hash("app_hash2"), hash("cons_hash"), hash("results_hash"),
-				len(keys), len(keys), types.BlockID{Hash: h1.Hash()}),
->>>>>>> 3e77e1cd
+				len(keys), len(keys), types.BlockID{Hash: h1.Hash()}, voterParam),
 		},
 		map[int64]*types.ValidatorSet{
 			1: vals,

--- conflicted
+++ resolved
@@ -397,7 +397,6 @@
 		)
 	}
 
-<<<<<<< HEAD
 	proofHash, err := vrf.ProofToHash(h.Proof.Bytes())
 	if err != nil {
 		return fmt.Errorf("invalid proof: %w", err)
@@ -405,11 +404,7 @@
 	voters := types.SelectVoter(vals, proofHash, c.voterParams)
 
 	// Ensure that +2/3 of voters signed correctly.
-	err = voters.VerifyCommit(c.chainID, h.Commit.BlockID, h.Height, h.Commit)
-=======
-	// Ensure that +2/3 of validators signed correctly.
-	err = vals.VerifyCommitLight(c.chainID, h.Commit.BlockID, h.Height, h.Commit)
->>>>>>> 606d0a89
+	err = voters.VerifyCommitLight(c.chainID, h.Commit.BlockID, h.Height, h.Commit)
 	if err != nil {
 		return fmt.Errorf("invalid commit: %w", err)
 	}
@@ -977,16 +972,12 @@
 			}
 
 			if !bytes.Equal(h.Hash(), altH.Hash()) {
-<<<<<<< HEAD
 				proofHash, err := vrf.ProofToHash(altH.Proof.Bytes())
 				if err != nil {
 					c.logger.Error("Witness sent us incorrect header; invalid proof", "err", err)
 				}
 				voters := types.SelectVoter(c.latestTrustedValidators, proofHash, c.voterParams)
-				if err = voters.VerifyCommitTrusting(c.chainID, altH.Commit.BlockID,
-=======
-				if err = c.latestTrustedVals.VerifyCommitLightTrusting(c.chainID, altH.Commit.BlockID,
->>>>>>> 606d0a89
+				if err = voters.VerifyCommitLightTrusting(c.chainID, altH.Commit.BlockID,
 					altH.Height, altH.Commit, c.trustLevel); err != nil {
 					c.logger.Error("Witness sent us incorrect header", "err", err, "witness", witness)
 					witnessesToRemove = append(witnessesToRemove, i)

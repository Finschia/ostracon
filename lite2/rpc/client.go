package rpc

import (
	"bytes"
	"context"
	"errors"
	"fmt"
	"strings"
	"time"

	"github.com/tendermint/tendermint/crypto/merkle"
	tmbytes "github.com/tendermint/tendermint/libs/bytes"
	service "github.com/tendermint/tendermint/libs/service"
	lite "github.com/tendermint/tendermint/lite2"
	rpcclient "github.com/tendermint/tendermint/rpc/client"
	ctypes "github.com/tendermint/tendermint/rpc/core/types"
	rpctypes "github.com/tendermint/tendermint/rpc/lib/types"
	"github.com/tendermint/tendermint/types"
)

var errNegOrZeroHeight = errors.New("negative or zero height")

// Client is an RPC client, which uses lite#Client to verify data (if it can be
// proved!).
type Client struct {
	service.BaseService

	next rpcclient.Client
	lc   *lite.Client
	prt  *merkle.ProofRuntime
}

var _ rpcclient.Client = (*Client)(nil)

// NewClient returns a new client.
func NewClient(next rpcclient.Client, lc *lite.Client) *Client {
	c := &Client{
		next: next,
		lc:   lc,
		prt:  defaultProofRuntime(),
	}
	c.BaseService = *service.NewBaseService(nil, "Client", c)
	return c
}

func (c *Client) OnStart() error {
	if !c.next.IsRunning() {
		return c.next.Start()
	}
	return nil
}

func (c *Client) OnStop() {
	if c.next.IsRunning() {
		c.next.Stop()
	}
}

func (c *Client) Status() (*ctypes.ResultStatus, error) {
	return c.next.Status()
}

func (c *Client) ABCIInfo() (*ctypes.ResultABCIInfo, error) {
	return c.next.ABCIInfo()
}

func (c *Client) ABCIQuery(path string, data tmbytes.HexBytes) (*ctypes.ResultABCIQuery, error) {
	return c.ABCIQueryWithOptions(path, data, rpcclient.DefaultABCIQueryOptions)
}

// GetWithProofOptions is useful if you want full access to the ABCIQueryOptions.
// XXX Usage of path?  It's not used, and sometimes it's /, sometimes /key, sometimes /store.
func (c *Client) ABCIQueryWithOptions(path string, data tmbytes.HexBytes,
	opts rpcclient.ABCIQueryOptions) (*ctypes.ResultABCIQuery, error) {

	res, err := c.next.ABCIQueryWithOptions(path, data, opts)
	if err != nil {
		return nil, err
	}
	resp := res.Response

	// Validate the response.
	if resp.IsErr() {
		return nil, fmt.Errorf("err response code: %v", resp.Code)
	}
	if len(resp.Key) == 0 || resp.Proof == nil {
		return nil, errors.New("empty tree")
	}
	if resp.Height <= 0 {
		return nil, errNegOrZeroHeight
	}

	// Update the light client if we're behind.
	// NOTE: AppHash for height H is in header H+1.
	h, err := c.updateLiteClientIfNeededTo(resp.Height + 1)
	if err != nil {
		return nil, err
	}

	// Validate the value proof against the trusted header.
	if resp.Value != nil {
		// Value exists
		// XXX How do we encode the key into a string...
		storeName, err := parseQueryStorePath(path)
		if err != nil {
			return nil, err
		}
		kp := merkle.KeyPath{}
		kp = kp.AppendKey([]byte(storeName), merkle.KeyEncodingURL)
		kp = kp.AppendKey(resp.Key, merkle.KeyEncodingURL)
		err = c.prt.VerifyValue(resp.Proof, h.AppHash, kp.String(), resp.Value)
		if err != nil {
			return nil, fmt.Errorf("verify value proof: %w", err)
		}
		return &ctypes.ResultABCIQuery{Response: resp}, nil
	}

	// OR validate the ansence proof against the trusted header.
	// XXX How do we encode the key into a string...
	err = c.prt.VerifyAbsence(resp.Proof, h.AppHash, string(resp.Key))
	if err != nil {
		return nil, fmt.Errorf("verify absence proof: %w", err)
	}
	return &ctypes.ResultABCIQuery{Response: resp}, nil
}

func (c *Client) BroadcastTxCommit(tx types.Tx) (*ctypes.ResultBroadcastTxCommit, error) {
	return c.next.BroadcastTxCommit(tx)
}

func (c *Client) BroadcastTxAsync(tx types.Tx) (*ctypes.ResultBroadcastTx, error) {
	return c.next.BroadcastTxAsync(tx)
}

func (c *Client) BroadcastTxSync(tx types.Tx) (*ctypes.ResultBroadcastTx, error) {
	return c.next.BroadcastTxSync(tx)
}

func (c *Client) UnconfirmedTxs(limit int) (*ctypes.ResultUnconfirmedTxs, error) {
	return c.next.UnconfirmedTxs(limit)
}

func (c *Client) NumUnconfirmedTxs() (*ctypes.ResultUnconfirmedTxs, error) {
	return c.next.NumUnconfirmedTxs()
}

func (c *Client) NetInfo() (*ctypes.ResultNetInfo, error) {
	return c.next.NetInfo()
}

func (c *Client) DumpConsensusState() (*ctypes.ResultDumpConsensusState, error) {
	return c.next.DumpConsensusState()
}

func (c *Client) ConsensusState() (*ctypes.ResultConsensusState, error) {
	return c.next.ConsensusState()
}

func (c *Client) ConsensusParams(height *int64) (*ctypes.ResultConsensusParams, error) {
	res, err := c.next.ConsensusParams(height)
	if err != nil {
		return nil, err
	}

	// Validate res.
	if err := res.ConsensusParams.Validate(); err != nil {
		return nil, err
	}
	if res.BlockHeight <= 0 {
		return nil, errNegOrZeroHeight
	}

	// Update the light client if we're behind.
	h, err := c.updateLiteClientIfNeededTo(res.BlockHeight)
	if err != nil {
		return nil, err
	}

	// Verify hash.
	if cH, tH := res.ConsensusParams.Hash(), h.ConsensusHash; !bytes.Equal(cH, tH) {
		return nil, fmt.Errorf("params hash %X does not match trusted hash %X",
			cH, tH)
	}

	return res, nil
}

func (c *Client) Health() (*ctypes.ResultHealth, error) {
	return c.next.Health()
}

// BlockchainInfo calls rpcclient#BlockchainInfo and then verifies every header
// returned.
func (c *Client) BlockchainInfo(minHeight, maxHeight int64) (*ctypes.ResultBlockchainInfo, error) {
	res, err := c.next.BlockchainInfo(minHeight, maxHeight)
	if err != nil {
		return nil, err
	}

	// Validate res.
	for i, meta := range res.BlockMetas {
		if meta == nil {
			return nil, fmt.Errorf("nil block meta %d", i)
		}
		if err := meta.ValidateBasic(); err != nil {
			return nil, fmt.Errorf("invalid block meta %d: %w", i, err)
		}
	}

	// Update the light client if we're behind.
	if len(res.BlockMetas) > 0 {
		lastHeight := res.BlockMetas[len(res.BlockMetas)-1].Header.Height
		if _, err := c.updateLiteClientIfNeededTo(lastHeight); err != nil {
			return nil, err
		}
	}

	// Verify each of the BlockMetas.
	for _, meta := range res.BlockMetas {
		h, err := c.lc.TrustedHeader(meta.Header.Height)
		if err != nil {
			return nil, fmt.Errorf("trusted header %d: %w", meta.Header.Height, err)
		}
		if bmH, tH := meta.Header.Hash(), h.Hash(); !bytes.Equal(bmH, tH) {
			return nil, fmt.Errorf("block meta header %X does not match with trusted header %X",
				bmH, tH)
		}
	}

	return res, nil
}

func (c *Client) Genesis() (*ctypes.ResultGenesis, error) {
	return c.next.Genesis()
}

// Block calls rpcclient#Block and then verifies the result.
func (c *Client) Block(height *int64) (*ctypes.ResultBlock, error) {
	res, err := c.next.Block(height)
	if err != nil {
		return nil, err
	}

	// Validate res.
	if err := res.BlockID.ValidateBasic(); err != nil {
		return nil, err
	}
	if err := res.Block.ValidateBasic(); err != nil {
		return nil, err
	}
	if bmH, bH := res.BlockID.Hash, res.Block.Hash(); !bytes.Equal(bmH, bH) {
		return nil, fmt.Errorf("blockID %X does not match with block %X",
			bmH, bH)
	}

	// Update the light client if we're behind.
	h, err := c.updateLiteClientIfNeededTo(res.Block.Height)
	if err != nil {
		return nil, err
	}

	// Verify block.
	if bH, tH := res.Block.Hash(), h.Hash(); !bytes.Equal(bH, tH) {
		return nil, fmt.Errorf("block header %X does not match with trusted header %X",
			bH, tH)
	}

	return res, nil
}

func (c *Client) BlockResults(height *int64) (*ctypes.ResultBlockResults, error) {
	res, err := c.next.BlockResults(height)
	if err != nil {
		return nil, err
	}

	// Validate res.
	if res.Height <= 0 {
		return nil, errNegOrZeroHeight
	}

	// Update the light client if we're behind.
	h, err := c.updateLiteClientIfNeededTo(res.Height + 1)
	if err != nil {
		return nil, err
	}

	// Verify block results.
	results := types.NewResults(res.TxsResults)
	if rH, tH := results.Hash(), h.LastResultsHash; !bytes.Equal(rH, tH) {
		return nil, fmt.Errorf("last results %X does not match with trusted last results %X",
			rH, tH)
	}

	return res, nil
}

func (c *Client) Commit(height *int64) (*ctypes.ResultCommit, error) {
	res, err := c.next.Commit(height)
	if err != nil {
		return nil, err
	}

	// Validate res.
	if err := res.SignedHeader.ValidateBasic(c.lc.ChainID()); err != nil {
		return nil, err
	}
	if res.Height <= 0 {
		return nil, errNegOrZeroHeight
	}

	// Update the light client if we're behind.
	h, err := c.updateLiteClientIfNeededTo(res.Height)
	if err != nil {
		return nil, err
	}

	// Verify commit.
	if rH, tH := res.Hash(), h.Hash(); !bytes.Equal(rH, tH) {
		return nil, fmt.Errorf("header %X does not match with trusted header %X",
			rH, tH)
	}

	return res, nil
}

// Tx calls rpcclient#Tx method and then verifies the proof if such was
// requested.
func (c *Client) Tx(hash []byte, prove bool) (*ctypes.ResultTx, error) {
	res, err := c.next.Tx(hash, prove)
	if err != nil || !prove {
		return res, err
	}

	// Validate res.
	if res.Height <= 0 {
		return nil, errNegOrZeroHeight
	}

	// Update the light client if we're behind.
	h, err := c.updateLiteClientIfNeededTo(res.Height)
	if err != nil {
		return nil, err
	}

	// Validate the proof.
	return res, res.Proof.Validate(h.DataHash)
}

func (c *Client) TxSearch(query string, prove bool, page, perPage int, orderBy string) (
	*ctypes.ResultTxSearch, error) {
	return c.next.TxSearch(query, prove, page, perPage, orderBy)
}

<<<<<<< HEAD
// Validators fetches and verifies validators.
//
// WARNING: only full validator sets are verified (when length of validators is
// less than +perPage+. +perPage+ default is 30, max is 100).
func (c *Client) Validators(height *int64, page, perPage int) (*ctypes.ResultValidators, error) {
	res, err := c.next.Validators(height, page, perPage)
	if err != nil {
		return nil, err
	}

	// Validate res.
	if res.BlockHeight <= 0 {
		return nil, errNegOrZeroHeight
	}

	// Update the light client if we're behind.
	h, err := c.updateLiteClientIfNeededTo(res.BlockHeight)
	if err != nil {
		return nil, err
	}

	// Verify validators.
	if res.Count <= res.Total {
		if rH, tH := types.NewValidatorSet(res.Validators).Hash(), h.ValidatorsHash; !bytes.Equal(rH, tH) {
			return nil, fmt.Errorf("validators %X does not match with trusted validators %X",
				rH, tH)
		}
	}

	return res, nil
=======
func (c *Client) Validators(height *int64, page, perPage int) (*ctypes.ResultVoters, error) {
	return c.next.Voters(height, page, perPage)
}

func (c *Client) Voters(height *int64, page, perPage int) (*ctypes.ResultVoters, error) {
	return c.next.Voters(height, page, perPage)
>>>>>>> 6d659d0c
}

func (c *Client) BroadcastEvidence(ev types.Evidence) (*ctypes.ResultBroadcastEvidence, error) {
	return c.next.BroadcastEvidence(ev)
}

func (c *Client) Subscribe(ctx context.Context, subscriber, query string,
	outCapacity ...int) (out <-chan ctypes.ResultEvent, err error) {
	return c.next.Subscribe(ctx, subscriber, query, outCapacity...)
}

func (c *Client) Unsubscribe(ctx context.Context, subscriber, query string) error {
	return c.next.Unsubscribe(ctx, subscriber, query)
}

func (c *Client) UnsubscribeAll(ctx context.Context, subscriber string) error {
	return c.next.UnsubscribeAll(ctx, subscriber)
}

func (c *Client) updateLiteClientIfNeededTo(height int64) (*types.SignedHeader, error) {
	h, err := c.lc.VerifyHeaderAtHeight(height, time.Now())
	if err != nil {
		return nil, fmt.Errorf("failed to update light client to %d: %w", height, err)
	}
	return h, nil
}

func (c *Client) RegisterOpDecoder(typ string, dec merkle.OpDecoder) {
	c.prt.RegisterOpDecoder(typ, dec)
}

// SubscribeWS subscribes for events using the given query and remote address as
// a subscriber, but does not verify responses (UNSAFE)!
// TODO: verify data
func (c *Client) SubscribeWS(ctx *rpctypes.Context, query string) (*ctypes.ResultSubscribe, error) {
	out, err := c.next.Subscribe(context.Background(), ctx.RemoteAddr(), query)
	if err != nil {
		return nil, err
	}

	go func() {
		for {
			select {
			case resultEvent := <-out:
				// We should have a switch here that performs a validation
				// depending on the event's type.
				ctx.WSConn.TryWriteRPCResponse(
					rpctypes.NewRPCSuccessResponse(
						ctx.WSConn.Codec(),
						rpctypes.JSONRPCStringID(fmt.Sprintf("%v#event", ctx.JSONReq.ID)),
						resultEvent,
					))
			case <-c.Quit():
				return
			}
		}
	}()

	return &ctypes.ResultSubscribe{}, nil
}

// UnsubscribeWS calls original client's Unsubscribe using remote address as a
// subscriber.
func (c *Client) UnsubscribeWS(ctx *rpctypes.Context, query string) (*ctypes.ResultUnsubscribe, error) {
	err := c.next.Unsubscribe(context.Background(), ctx.RemoteAddr(), query)
	if err != nil {
		return nil, err
	}
	return &ctypes.ResultUnsubscribe{}, nil
}

// UnsubscribeAllWS calls original client's UnsubscribeAll using remote address
// as a subscriber.
func (c *Client) UnsubscribeAllWS(ctx *rpctypes.Context) (*ctypes.ResultUnsubscribe, error) {
	err := c.next.UnsubscribeAll(context.Background(), ctx.RemoteAddr())
	if err != nil {
		return nil, err
	}
	return &ctypes.ResultUnsubscribe{}, nil
}

func parseQueryStorePath(path string) (storeName string, err error) {
	if !strings.HasPrefix(path, "/") {
		return "", errors.New("expected path to start with /")
	}

	paths := strings.SplitN(path[1:], "/", 3)
	switch {
	case len(paths) != 3:
		return "", errors.New("expected format like /store/<storeName>/key")
	case paths[0] != "store":
		return "", errors.New("expected format like /store/<storeName>/key")
	case paths[2] != "key":
		return "", errors.New("expected format like /store/<storeName>/key")
	}

	return paths[1], nil
}<|MERGE_RESOLUTION|>--- conflicted
+++ resolved
@@ -352,13 +352,12 @@
 	return c.next.TxSearch(query, prove, page, perPage, orderBy)
 }
 
-<<<<<<< HEAD
 // Validators fetches and verifies validators.
 //
 // WARNING: only full validator sets are verified (when length of validators is
 // less than +perPage+. +perPage+ default is 30, max is 100).
-func (c *Client) Validators(height *int64, page, perPage int) (*ctypes.ResultValidators, error) {
-	res, err := c.next.Validators(height, page, perPage)
+func (c *Client) Validators(height *int64, page, perPage int) (*ctypes.ResultVoters, error) {
+	res, err := c.next.Voters(height, page, perPage)
 	if err != nil {
 		return nil, err
 	}
@@ -376,21 +375,17 @@
 
 	// Verify validators.
 	if res.Count <= res.Total {
-		if rH, tH := types.NewValidatorSet(res.Validators).Hash(), h.ValidatorsHash; !bytes.Equal(rH, tH) {
+		if rH, tH := types.NewVoterSet(res.Voters).Hash(), h.VotersHash; !bytes.Equal(rH, tH) {
 			return nil, fmt.Errorf("validators %X does not match with trusted validators %X",
 				rH, tH)
 		}
 	}
 
 	return res, nil
-=======
-func (c *Client) Validators(height *int64, page, perPage int) (*ctypes.ResultVoters, error) {
-	return c.next.Voters(height, page, perPage)
 }
 
 func (c *Client) Voters(height *int64, page, perPage int) (*ctypes.ResultVoters, error) {
 	return c.next.Voters(height, page, perPage)
->>>>>>> 6d659d0c
 }
 
 func (c *Client) BroadcastEvidence(ev types.Evidence) (*ctypes.ResultBroadcastEvidence, error) {

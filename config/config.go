--- conflicted
+++ resolved
@@ -215,11 +215,7 @@
 	FilterPeers bool `mapstructure:"filter_peers"` // false
 
 	// Specify validator's private key type
-<<<<<<< HEAD
-	PrivKeyType string `mapstructure:"priv_key_type"`
-=======
 	PrivKeyType string `mapstructure:"priv-key-type"`
->>>>>>> c392d083
 }
 
 // DefaultBaseConfig returns a default base configuration for a Tendermint node

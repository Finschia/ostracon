--- conflicted
+++ resolved
@@ -146,14 +146,8 @@
 
 	return keys.GenFullCommit(
 		chainID, height, nil,
-<<<<<<< HEAD
 		voters, vals, nextVals,
 		appHash, consHash, resHash, 0, len(keys))
-=======
-		vals, nextVals,
-		appHash, consHash, resHash, 0, len(keys),
-	)
->>>>>>> 3e77e1cd
 }
 
 func TestInquirerVerifyHistorical(t *testing.T) {

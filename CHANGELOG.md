# Changelog

<<<<<<< HEAD
## v0.3
* The voter to be elected has been changed so that it can be determined in the n-1 block 
from the one determined by the n-2 block.
* A BLS signature library was added. The ability to use the BLS signature library will be added in the next version.
* When distributing rewards in Cosmos-SDK, some ABCIs have been modified to distribute the voting power of elected voters.
* Base Tendermint version is v0.33.5. please see the [CHANGELOGS](./CHANGELOG_OF_TENDERMINT.md#v0.33.5) of the Tendermint.
=======
## v0.33.7

*August 4, 2020*

### BUG FIXES:

- [go] Build release binary using Go 1.14.4, to avoid halt caused by Go 1.14.1 (https://github.com/golang/go/issues/38223)
- [privval] [\#5140](https://github.com/tendermint/tendermint/pull/5140) `RemoteSignerError` from remote signers are no longer retried (@melekes)

## v0.33.6

*July 2, 2020*

This security release fixes:

### Denial of service

Tendermint 0.33.0 and above allow block proposers to include signatures for the
wrong block. This may happen naturally if you start a network, have it run for
some time and restart it **without changing the chainID**. (It is a 
[misconfiguration](https://docs.tendermint.com/master/tendermint-core/using-tendermint.html) 
to reuse chainIDs.) Correct block proposers will accidentally include signatures 
for the wrong block if they see these signatures, and then commits won't validate, 
making all proposed blocks invalid. A malicious validator (even with a minimal 
amount of stake) can use this vulnerability to completely halt the network. 

Tendermint 0.33.6 checks all the signatures are for the block with +2/3
majority before creating a commit.

### False Witness

Tendermint 0.33.1 and above are no longer fully verifying commit signatures
during block execution - they stop after +2/3. This means proposers can propose
blocks that contain valid +2/3 signatures and then the rest of the signatures
can be whatever they want. They can claim that all the other validators signed
just by including a CommitSig with arbitrary signature data. While this doesn't
seem to impact safety of Tendermint per se, it means that Commits may contain a
lot of invalid data.

_This was already true of blocks, since they could include invalid txs filled
with garbage, but in that case the application knew that they are invalid and
could punish the proposer. But since applications didn't--and don't--
verify commit signatures directly (they trust Tendermint to do that), 
they won't be able to detect it._

This can impact incentivization logic in the application that depends on the
LastCommitInfo sent in BeginBlock, which includes which validators signed. For
instance, Gaia incentivizes proposers with a bonus for including more than +2/3
of the signatures. But a proposer can now claim that bonus just by including
arbitrary data for the final -1/3 of validators without actually waiting for
their signatures. There may be other tricks that can be played because of this.

Tendermint 0.33.6 verifies all the signatures during block execution.

_Please note that the light client does not check nil votes and exits as soon 
as 2/3+ of the signatures are checked._

**All clients are recommended to upgrade.**

Special thanks to @njmurarka at Bluzelle Networks for reporting this.

Friendly reminder, we have a [bug bounty
program](https://hackerone.com/tendermint).

### SECURITY:

- [consensus] Do not allow signatures for a wrong block in commits (@ebuchman)
- [consensus] Verify all the signatures during block execution (@melekes)

## v.0.33.5

Special thanks to our external contributor on this release: @tau3

Friendly reminder: We have a [bug bounty program](https://hackerone.com/tendermint).

### BREAKING CHANGES:

- Go API

  - [privval] [\#4744](https://github.com/tendermint/tendermint/pull/4744) Remove deprecated `OldFilePV` (@melekes)
  - [mempool] [\#4759](https://github.com/tendermint/tendermint/pull/4759) Modify `Mempool#InitWAL` to return an error (@melekes)
  - [node] [\#4832](https://github.com/tendermint/tendermint/pull/4832) `ConfigureRPC` returns an error (@melekes)
  - [rpc] [\#4836](https://github.com/tendermint/tendermint/pull/4836) Overhaul `lib` folder (@melekes)
    Move lib/ folder to jsonrpc/.
    Rename:
      rpc package -> jsonrpc package
      rpcclient package -> client package
      rpcserver package -> server package
      JSONRPCClient to Client
      JSONRPCRequestBatch to RequestBatch
      JSONRPCCaller to Caller
      StartHTTPServer to Serve
      StartHTTPAndTLSServer to ServeTLS
      NewURIClient to NewURI
      NewJSONRPCClient to New
      NewJSONRPCClientWithHTTPClient to NewWithHTTPClient
      NewWSClient to NewWS
    Unexpose ResponseWriterWrapper
    Remove unused http_params.go


### FEATURES:

- [pex] [\#4439](https://github.com/tendermint/tendermint/pull/4439) Use highwayhash for pex buckets (@tau3)

### IMPROVEMENTS:

- [abci/server] [\#4719](https://github.com/tendermint/tendermint/pull/4719) Print panic & stack trace to STDERR if logger is not set (@melekes)
- [types] [\#4638](https://github.com/tendermint/tendermint/pull/4638) Implement `Header#ValidateBasic` (@alexanderbez)
- [buildsystem] [\#4378](https://github.com/tendermint/tendermint/pull/4738) Replace build_c and install_c with TENDERMINT_BUILD_OPTIONS parsing. The following options are available:
  - nostrip: don't strip debugging symbols nor DWARF tables.
  - cleveldb: use cleveldb as db backend instead of goleveldb.
  - race: pass -race to go build and enable data race detection.
- [mempool] [\#4759](https://github.com/tendermint/tendermint/pull/4759) Allow ReapX and CheckTx functions to run in parallel (@melekes)
- [rpc/core] [\#4844](https://github.com/tendermint/tendermint/pull/4844) Do not lock consensus state in `/validators`, `/consensus_params` and `/status` (@melekes)

### BUG FIXES:

- [blockchain/v2] [\#4761](https://github.com/tendermint/tendermint/pull/4761) Fix excessive CPU usage caused by spinning on closed channels (@erikgrinaker)
- [blockchain/v2] Respect `fast_sync` option (@erikgrinaker)
- [light] [\#4741](https://github.com/tendermint/tendermint/pull/4741) Correctly return  `ErrSignedHeaderNotFound` and `ErrValidatorSetNotFound` on corresponding RPC errors (@erikgrinaker)
- [rpc] [\#4805](https://github.com/tendermint/tendermint/issues/4805) Attempt to handle panics during panic recovery (@erikgrinaker)
- [types] [\#4764](https://github.com/tendermint/tendermint/pull/4764) Return an error if voting power overflows in `VerifyCommitTrusting` (@melekes)
- [privval] [\#4812](https://github.com/tendermint/tendermint/pull/4812) Retry `GetPubKey/SignVote/SignProposal` a few times before returning an error (@melekes)
- [p2p] [\#4847](https://github.com/tendermint/tendermint/pull/4847) Return masked IP (not the actual IP) in addrbook#groupKey (@melekes)

## v0.33.4

- Nodes are no longer guaranteed to contain all blocks up to the latest height. The ABCI app can now control which blocks to retain through the ABCI field `ResponseCommit.retain_height`, all blocks and associated data below this height will be removed.

*April 21, 2020*

Special thanks to external contributors on this release: @whylee259, @greg-szabo

Friendly reminder, we have a [bug bounty program](https://hackerone.com/tendermint).

### BREAKING CHANGES:

- Go API

  - [lite2] [\#4616](https://github.com/tendermint/tendermint/pull/4616) Make `maxClockDrift` an option `Verify/VerifyAdjacent/VerifyNonAdjacent` now accept `maxClockDrift time.Duration` (@melekes).
  - [rpc/client] [\#4628](https://github.com/tendermint/tendermint/pull/4628) Split out HTTP and local clients into `http` and `local` packages (@erikgrinaker).

### FEATURES:

- [abci] [\#4588](https://github.com/tendermint/tendermint/issues/4588) Add `ResponseCommit.retain_height` field, which will automatically remove blocks below this height. This bumps the ABCI version to 0.16.2 (@erikgrinaker).
- [cmd] [\#4665](https://github.com/tendermint/tendermint/pull/4665) New `tendermint completion` command to generate Bash/Zsh completion scripts (@alessio).
- [rpc] [\#4588](https://github.com/tendermint/tendermint/issues/4588) Add `/status` response fields for the earliest block available on the node (@erikgrinaker).
- [rpc] [\#4611](https://github.com/tendermint/tendermint/pull/4611) Add `codespace` to `ResultBroadcastTx` (@whylee259).

### IMPROVEMENTS:

- [all] [\#4608](https://github.com/tendermint/tendermint/pull/4608) Give reactors descriptive names when they're initialized (@tessr).
- [blockchain] [\#4588](https://github.com/tendermint/tendermint/issues/4588) Add `Base` to blockchain reactor P2P messages `StatusRequest` and `StatusResponse` (@erikgrinaker).
- [Docker] [\#4569](https://github.com/tendermint/tendermint/issues/4569) Default configuration added to docker image (you can still mount your own config the same way) (@greg-szabo).
- [example/kvstore] [\#4588](https://github.com/tendermint/tendermint/issues/4588) Add `RetainBlocks` option to control block retention (@erikgrinaker).
- [evidence] [\#4632](https://github.com/tendermint/tendermint/pull/4632) Inbound evidence checked if already existing (@cmwaters).
- [lite2] [\#4575](https://github.com/tendermint/tendermint/pull/4575) Use bisection for within-range verification (@cmwaters).
- [lite2] [\#4562](https://github.com/tendermint/tendermint/pull/4562) Cache headers when using bisection (@cmwaters).
- [p2p] [\#4548](https://github.com/tendermint/tendermint/pull/4548) Add ban list to address book (@cmwaters).
- [privval] [\#4534](https://github.com/tendermint/tendermint/issues/4534) Add `error` as a return value on`GetPubKey()` (@marbar3778).
- [p2p] [\#4621](https://github.com/tendermint/tendermint/issues/4621) Ban peers when messages are unsolicited or too frequent (@cmwaters).
- [rpc] [\#4703](https://github.com/tendermint/tendermint/pull/4703) Add `count` and `total` to `/validators` response (@melekes).
- [tools] [\#4615](https://github.com/tendermint/tendermint/issues/4615) Allow developers to use Docker to generate proto stubs, via `make proto-gen-docker` (@erikgrinaker).

### BUG FIXES:

- [rpc] [\#4568](https://github.com/tendermint/tendermint/issues/4568) Fix panic when `Subscribe` is called, but HTTP client is not running. `Subscribe`, `Unsubscribe(All)` methods return an error now (@melekes).

## v0.33.3

*April 6, 2020*

This security release fixes:

### Denial of service 1

Tendermint 0.33.2 and earlier does not limit P2P connection requests number.
For each p2p connection, Tendermint allocates ~0.5MB. Even though this
memory is garbage collected once the connection is terminated (due to duplicate
IP or reaching a maximum number of inbound peers), temporary memory spikes can
lead to OOM (Out-Of-Memory) exceptions.

Tendermint 0.33.3 (and 0.32.10) limits the total number of P2P incoming
connection requests to to `p2p.max_num_inbound_peers +
len(p2p.unconditional_peer_ids)`.

Notes:

- Tendermint does not rate limit P2P connection requests per IP (an attacker
  can saturate all the inbound slots);
- Tendermint does not rate limit HTTP(S) requests. If you expose any RPC
  endpoints to the public, please make sure to put in place some protection
  (https://www.nginx.com/blog/rate-limiting-nginx/). We may implement this in
  the future ([\#1696](https://github.com/tendermint/tendermint/issues/1696)).

### Denial of service 2

Tendermint 0.33.2 and earlier does not reclaim `activeID` of a peer after it's
removed in `Mempool` reactor. This does not happen all the time. It only
happens when a connection fails (for any reason) before the Peer is created and
added to all reactors. `RemovePeer` is therefore called before `AddPeer`, which
leads to always growing memory (`activeIDs` map). The `activeIDs` map has a
maximum size of 65535 and the node will panic if this map reaches the maximum.
An attacker can create a lot of connection attempts (exploiting Denial of
service 1), which ultimately will lead to the node panicking.

Tendermint 0.33.3 (and 0.32.10) claims `activeID` for a peer in `InitPeer`,
which is executed before `MConnection` is started.

Notes:

- `InitPeer` function was added to all reactors to combat a similar issue -
  [\#3338](https://github.com/tendermint/tendermint/issues/3338);
- Denial of service 2 is independent of Denial of service 1 and can be executed
  without it.

**All clients are recommended to upgrade**

Special thanks to [fudongbai](https://hackerone.com/fudongbai) for finding
and reporting this.

Friendly reminder, we have a [bug bounty
program](https://hackerone.com/tendermint).

### SECURITY:

- [mempool] Reserve IDs in InitPeer instead of AddPeer (@tessr)
- [p2p] Limit the number of incoming connections (@melekes)

## v0.33.2

*March 11, 2020*

Special thanks to external contributors on this release:
@antho1404, @michaelfig, @gterzian, @tau3, @Shivani912

Friendly reminder, we have a [bug bounty program](https://hackerone.com/tendermint).

### BREAKING CHANGES:

- CLI/RPC/Config
  - [cli] [\#4505](https://github.com/tendermint/tendermint/pull/4505) `tendermint lite` sub-command new syntax (@melekes):
    `lite cosmoshub-3 -p 52.57.29.196:26657 -w public-seed-node.cosmoshub.certus.one:26657
    --height 962118 --hash 28B97BE9F6DE51AC69F70E0B7BFD7E5C9CD1A595B7DC31AFF27C50D4948`

- Go API
  - [lite2] [\#4535](https://github.com/tendermint/tendermint/pull/4535) Remove `Start/Stop` (@melekes)
  - [lite2] [\#4469](https://github.com/tendermint/tendermint/issues/4469) Remove `RemoveNoLongerTrustedHeaders` and `RemoveNoLongerTrustedHeadersPeriod` option (@cmwaters)
  - [lite2] [\#4473](https://github.com/tendermint/tendermint/issues/4473) Return height as a 2nd param in `TrustedValidatorSet` (@melekes)
  - [lite2] [\#4536](https://github.com/tendermint/tendermint/pull/4536) `Update` returns a signed header (1st param) (@melekes)


### IMPROVEMENTS:

- [blockchain/v2] [\#4361](https://github.com/tendermint/tendermint/pull/4361) Add reactor (@brapse)
- [cmd] [\#4515](https://github.com/tendermint/tendermint/issues/4515) Change `tendermint debug dump` sub-command archives filename's format (@melekes)
- [consensus] [\#3583](https://github.com/tendermint/tendermint/issues/3583) Reduce `non-deterministic signature` log noise (@tau3)
- [examples/kvstore] [\#4507](https://github.com/tendermint/tendermint/issues/4507) ABCI query now returns the proper height (@erikgrinaker)
- [lite2] [\#4462](https://github.com/tendermint/tendermint/issues/4462) Add `NewHTTPClient` and `NewHTTPClientFromTrustedStore` (@cmwaters)
- [lite2] [\#4329](https://github.com/tendermint/tendermint/issues/4329) modified bisection to loop (@cmwaters)
- [lite2] [\#4385](https://github.com/tendermint/tendermint/issues/4385) Disconnect from bad nodes (@melekes)
- [lite2] [\#4398](https://github.com/tendermint/tendermint/issues/4398) Add `VerifyAdjacent` and `VerifyNonAdjacent` funcs (@cmwaters)
- [lite2] [\#4426](https://github.com/tendermint/tendermint/issues/4426) Don't save intermediate headers (@cmwaters)
- [lite2] [\#4464](https://github.com/tendermint/tendermint/issues/4464) Cross-check first header (@cmwaters)
- [lite2] [\#4470](https://github.com/tendermint/tendermint/issues/4470) Fix inconsistent header-validatorset pairing (@melekes)
- [lite2] [\#4488](https://github.com/tendermint/tendermint/issues/4488) Allow local clock drift -10 sec. (@melekes)
- [p2p] [\#4449](https://github.com/tendermint/tendermint/pull/4449) Use `curve25519.X25519()` instead of `ScalarMult` (@erikgrinaker)
- [types] [\#4417](https://github.com/tendermint/tendermint/issues/4417) **VerifyCommitX() functions should return as soon as +2/3 threshold is reached** (@alessio).
- [libs/kv] [\#4542](https://github.com/tendermint/tendermint/pull/4542) remove unused type KI64Pair (@tessr)

### BUG FIXES:

- [cmd] [\#4303](https://github.com/tendermint/tendermint/issues/4303) Show useful error when Tendermint is not initialized (@melekes)
- [cmd] [\#4515](https://github.com/tendermint/tendermint/issues/4515) **Fix `tendermint debug kill` sub-command** (@melekes)
- [rpc] [\#3935](https://github.com/tendermint/tendermint/issues/3935) **Create buffered subscriptions on `/subscribe`** (@melekes)
- [rpc] [\#4375](https://github.com/tendermint/tendermint/issues/4375) Stop searching for txs in `/tx_search` upon client timeout (@gterzian)
- [rpc] [\#4406](https://github.com/tendermint/tendermint/pull/4406) Fix issue with multiple subscriptions on the websocket (@antho1404)
- [rpc] [\#4432](https://github.com/tendermint/tendermint/issues/4432) Fix `/tx_search` pagination with ordered results (@erikgrinaker)
- [rpc] [\#4492](https://github.com/tendermint/tendermint/issues/4492) Keep the original subscription "id" field when new RPCs come in (@michaelfig)


## v0.33.1

*Feburary 13, 2020*

Special thanks to external contributors on this release:
@princesinha19

Friendly reminder, we have a [bug bounty
program](https://hackerone.com/tendermint).

### FEATURES:

- [rpc] [\#3333](https://github.com/tendermint/tendermint/issues/3333) Add `order_by` to `/tx_search` endpoint, allowing to change default ordering from asc to desc (@princesinha19)

### IMPROVEMENTS:

- [proto] [\#4369](https://github.com/tendermint/tendermint/issues/4369) Add [buf](https://buf.build/) for usage with linting and checking if there are breaking changes with the master branch.
- [proto] [\#4369](https://github.com/tendermint/tendermint/issues/4369) Add `make proto-gen` cmd to generate proto stubs outside of GOPATH.

### BUG FIXES:

- [node] [\#4311](https://github.com/tendermint/tendermint/issues/4311) Use `GRPCMaxOpenConnections` when creating the gRPC server, not `MaxOpenConnections`
- [rpc] [\#4319](https://github.com/tendermint/tendermint/issues/4319) Check `BlockMeta` is not nil in `/block` & `/block_by_hash`

## v0.33

Special thanks to external contributors on this release: @mrekucci, @PSalant726, @princesinha19, @greg-szabo, @dongsam, @cuonglm, @jgimeno, @yenkhoon

Friendly reminder, we have a [bug bounty
program.](https://hackerone.com/tendermint).

*January 14, 2020*

This release contains breaking changes to the `Block#Header`, specifically
`NumTxs` and `TotalTxs` were removed (\#2521). Here's how this change affects
different modules:

- apps: it breaks the ABCI header field numbering
- state: it breaks the format of `State` on disk
- RPC: all RPC requests which expose the header broke
- Go API: the `Header` broke
- P2P: since blocks go over the wire, technically the P2P protocol broke

Also, blocks are significantly smaller 🔥 because we got rid of the redundant
information in `Block#LastCommit`. `Commit` now mainly consists of a signature
and a validator address plus a timestamp. Note we may remove the validator
address & timestamp fields in the future (see ADR-25).

`lite2` package has been added to solve `lite` issues and introduce weak
subjectivity interface. Refer to the [spec](https://github.com/tendermint/spec/blob/master/spec/consensus/light-client.md) for complete details.
`lite` package is now deprecated and will be removed in v0.34 release.
>>>>>>> 1b1fe4d7

### BREAKING CHANGES:

- State
  - [state] [\#100](https://github.com/line/tendermint/pull/100) Remove `NextVoters` from state

- P2P Protocol
  - [abci] [\#100](https://github.com/line/tendermint/pull/100) Add `voters_hash` field, which is needed for verification of a block header
  - [abci] [\#102](https://github.com/line/tendermint/pull/102) Add voting power in `VoterInfo` of abci 

### FEATURES:
- [BLS] [\#81](https://github.com/line/tendermint/issues/81) Modify to generate at the same time as Ed25519 key generation
- [lite] [\#100](https://github.com/line/tendermint/pull/100) Lite calls `Genesis()` rpc when it starts up



## v0.2
* Changed from the consensus way which the entire validator agrees to a part of the validators is elected as a voter to consensus.
The selected validator is called `voter`
* Base Tendermint version is v0.33.4. please see the [CHANGELOGS](./CHANGELOG_OF_TENDERMINT.md#v0.33.4) of the Tendermint.

### BREAKING CHANGES:

- State
  - [state] [\#92](https://github.com/line/tendermint/pull/92) Add `VoterParams` to Genesis state

- Go API
  - [types] [\#83](https://github.com/line/tendermint/pull/83) Add `StakingPower` to `Validator`
  - [consensus] [\#83](https://github.com/line/tendermint/pull/83) Change calculation of `VotingPower`

### FEATURES:
- [rpc] [\#78](https://github.com/line/tendermint/pull/78) Add `Voters` rpc
- [consensus] [\#83](https://github.com/line/tendermint/pull/83) Selection voters using random sampling without replacement
- [consensus] [\#92](https://github.com/line/tendermint/pull/92) Apply calculation of voter count

### BUG FIXES:
- [circleCI] [\#76](https://github.com/line/tendermint/pull/76) Fix contract test job of circleCI



## v0.1
Base Tendermint v0.33.3. please see the [CHANGELOG](./CHANGELOG_OF_TENDERMINT.md#v0.33.3)

### BREAKING CHANGES:
- Blockchain Protocol
  - [state] [\#7](https://github.com/line/tendermint/issues/7) Add round, proof in block

### FEATURES:
- [types] [\#40](https://github.com/line/tendermint/issues/40) Add vrf interface and add a function generating vrf proof to PrivValidator
- [lib/rand] [\#43](https://github.com/line/tendermint/issues/43) Implementation of selection algorithms using categorical distributions
- [state] [\#44](https://github.com/line/tendermint/issues/44) Add genesis seed for electing proposer of first block
- [types] [\#48](https://github.com/line/tendermint/issues/48) Replace Tendermint's PoS to VRF-based Random Sampling<|MERGE_RESOLUTION|>--- conflicted
+++ resolved
@@ -1,347 +1,11 @@
 # Changelog
 
-<<<<<<< HEAD
 ## v0.3
-* The voter to be elected has been changed so that it can be determined in the n-1 block 
+* The voter to be elected has been changed so that it can be determined in the n-1 block
 from the one determined by the n-2 block.
 * A BLS signature library was added. The ability to use the BLS signature library will be added in the next version.
 * When distributing rewards in Cosmos-SDK, some ABCIs have been modified to distribute the voting power of elected voters.
 * Base Tendermint version is v0.33.5. please see the [CHANGELOGS](./CHANGELOG_OF_TENDERMINT.md#v0.33.5) of the Tendermint.
-=======
-## v0.33.7
-
-*August 4, 2020*
-
-### BUG FIXES:
-
-- [go] Build release binary using Go 1.14.4, to avoid halt caused by Go 1.14.1 (https://github.com/golang/go/issues/38223)
-- [privval] [\#5140](https://github.com/tendermint/tendermint/pull/5140) `RemoteSignerError` from remote signers are no longer retried (@melekes)
-
-## v0.33.6
-
-*July 2, 2020*
-
-This security release fixes:
-
-### Denial of service
-
-Tendermint 0.33.0 and above allow block proposers to include signatures for the
-wrong block. This may happen naturally if you start a network, have it run for
-some time and restart it **without changing the chainID**. (It is a 
-[misconfiguration](https://docs.tendermint.com/master/tendermint-core/using-tendermint.html) 
-to reuse chainIDs.) Correct block proposers will accidentally include signatures 
-for the wrong block if they see these signatures, and then commits won't validate, 
-making all proposed blocks invalid. A malicious validator (even with a minimal 
-amount of stake) can use this vulnerability to completely halt the network. 
-
-Tendermint 0.33.6 checks all the signatures are for the block with +2/3
-majority before creating a commit.
-
-### False Witness
-
-Tendermint 0.33.1 and above are no longer fully verifying commit signatures
-during block execution - they stop after +2/3. This means proposers can propose
-blocks that contain valid +2/3 signatures and then the rest of the signatures
-can be whatever they want. They can claim that all the other validators signed
-just by including a CommitSig with arbitrary signature data. While this doesn't
-seem to impact safety of Tendermint per se, it means that Commits may contain a
-lot of invalid data.
-
-_This was already true of blocks, since they could include invalid txs filled
-with garbage, but in that case the application knew that they are invalid and
-could punish the proposer. But since applications didn't--and don't--
-verify commit signatures directly (they trust Tendermint to do that), 
-they won't be able to detect it._
-
-This can impact incentivization logic in the application that depends on the
-LastCommitInfo sent in BeginBlock, which includes which validators signed. For
-instance, Gaia incentivizes proposers with a bonus for including more than +2/3
-of the signatures. But a proposer can now claim that bonus just by including
-arbitrary data for the final -1/3 of validators without actually waiting for
-their signatures. There may be other tricks that can be played because of this.
-
-Tendermint 0.33.6 verifies all the signatures during block execution.
-
-_Please note that the light client does not check nil votes and exits as soon 
-as 2/3+ of the signatures are checked._
-
-**All clients are recommended to upgrade.**
-
-Special thanks to @njmurarka at Bluzelle Networks for reporting this.
-
-Friendly reminder, we have a [bug bounty
-program](https://hackerone.com/tendermint).
-
-### SECURITY:
-
-- [consensus] Do not allow signatures for a wrong block in commits (@ebuchman)
-- [consensus] Verify all the signatures during block execution (@melekes)
-
-## v.0.33.5
-
-Special thanks to our external contributor on this release: @tau3
-
-Friendly reminder: We have a [bug bounty program](https://hackerone.com/tendermint).
-
-### BREAKING CHANGES:
-
-- Go API
-
-  - [privval] [\#4744](https://github.com/tendermint/tendermint/pull/4744) Remove deprecated `OldFilePV` (@melekes)
-  - [mempool] [\#4759](https://github.com/tendermint/tendermint/pull/4759) Modify `Mempool#InitWAL` to return an error (@melekes)
-  - [node] [\#4832](https://github.com/tendermint/tendermint/pull/4832) `ConfigureRPC` returns an error (@melekes)
-  - [rpc] [\#4836](https://github.com/tendermint/tendermint/pull/4836) Overhaul `lib` folder (@melekes)
-    Move lib/ folder to jsonrpc/.
-    Rename:
-      rpc package -> jsonrpc package
-      rpcclient package -> client package
-      rpcserver package -> server package
-      JSONRPCClient to Client
-      JSONRPCRequestBatch to RequestBatch
-      JSONRPCCaller to Caller
-      StartHTTPServer to Serve
-      StartHTTPAndTLSServer to ServeTLS
-      NewURIClient to NewURI
-      NewJSONRPCClient to New
-      NewJSONRPCClientWithHTTPClient to NewWithHTTPClient
-      NewWSClient to NewWS
-    Unexpose ResponseWriterWrapper
-    Remove unused http_params.go
-
-
-### FEATURES:
-
-- [pex] [\#4439](https://github.com/tendermint/tendermint/pull/4439) Use highwayhash for pex buckets (@tau3)
-
-### IMPROVEMENTS:
-
-- [abci/server] [\#4719](https://github.com/tendermint/tendermint/pull/4719) Print panic & stack trace to STDERR if logger is not set (@melekes)
-- [types] [\#4638](https://github.com/tendermint/tendermint/pull/4638) Implement `Header#ValidateBasic` (@alexanderbez)
-- [buildsystem] [\#4378](https://github.com/tendermint/tendermint/pull/4738) Replace build_c and install_c with TENDERMINT_BUILD_OPTIONS parsing. The following options are available:
-  - nostrip: don't strip debugging symbols nor DWARF tables.
-  - cleveldb: use cleveldb as db backend instead of goleveldb.
-  - race: pass -race to go build and enable data race detection.
-- [mempool] [\#4759](https://github.com/tendermint/tendermint/pull/4759) Allow ReapX and CheckTx functions to run in parallel (@melekes)
-- [rpc/core] [\#4844](https://github.com/tendermint/tendermint/pull/4844) Do not lock consensus state in `/validators`, `/consensus_params` and `/status` (@melekes)
-
-### BUG FIXES:
-
-- [blockchain/v2] [\#4761](https://github.com/tendermint/tendermint/pull/4761) Fix excessive CPU usage caused by spinning on closed channels (@erikgrinaker)
-- [blockchain/v2] Respect `fast_sync` option (@erikgrinaker)
-- [light] [\#4741](https://github.com/tendermint/tendermint/pull/4741) Correctly return  `ErrSignedHeaderNotFound` and `ErrValidatorSetNotFound` on corresponding RPC errors (@erikgrinaker)
-- [rpc] [\#4805](https://github.com/tendermint/tendermint/issues/4805) Attempt to handle panics during panic recovery (@erikgrinaker)
-- [types] [\#4764](https://github.com/tendermint/tendermint/pull/4764) Return an error if voting power overflows in `VerifyCommitTrusting` (@melekes)
-- [privval] [\#4812](https://github.com/tendermint/tendermint/pull/4812) Retry `GetPubKey/SignVote/SignProposal` a few times before returning an error (@melekes)
-- [p2p] [\#4847](https://github.com/tendermint/tendermint/pull/4847) Return masked IP (not the actual IP) in addrbook#groupKey (@melekes)
-
-## v0.33.4
-
-- Nodes are no longer guaranteed to contain all blocks up to the latest height. The ABCI app can now control which blocks to retain through the ABCI field `ResponseCommit.retain_height`, all blocks and associated data below this height will be removed.
-
-*April 21, 2020*
-
-Special thanks to external contributors on this release: @whylee259, @greg-szabo
-
-Friendly reminder, we have a [bug bounty program](https://hackerone.com/tendermint).
-
-### BREAKING CHANGES:
-
-- Go API
-
-  - [lite2] [\#4616](https://github.com/tendermint/tendermint/pull/4616) Make `maxClockDrift` an option `Verify/VerifyAdjacent/VerifyNonAdjacent` now accept `maxClockDrift time.Duration` (@melekes).
-  - [rpc/client] [\#4628](https://github.com/tendermint/tendermint/pull/4628) Split out HTTP and local clients into `http` and `local` packages (@erikgrinaker).
-
-### FEATURES:
-
-- [abci] [\#4588](https://github.com/tendermint/tendermint/issues/4588) Add `ResponseCommit.retain_height` field, which will automatically remove blocks below this height. This bumps the ABCI version to 0.16.2 (@erikgrinaker).
-- [cmd] [\#4665](https://github.com/tendermint/tendermint/pull/4665) New `tendermint completion` command to generate Bash/Zsh completion scripts (@alessio).
-- [rpc] [\#4588](https://github.com/tendermint/tendermint/issues/4588) Add `/status` response fields for the earliest block available on the node (@erikgrinaker).
-- [rpc] [\#4611](https://github.com/tendermint/tendermint/pull/4611) Add `codespace` to `ResultBroadcastTx` (@whylee259).
-
-### IMPROVEMENTS:
-
-- [all] [\#4608](https://github.com/tendermint/tendermint/pull/4608) Give reactors descriptive names when they're initialized (@tessr).
-- [blockchain] [\#4588](https://github.com/tendermint/tendermint/issues/4588) Add `Base` to blockchain reactor P2P messages `StatusRequest` and `StatusResponse` (@erikgrinaker).
-- [Docker] [\#4569](https://github.com/tendermint/tendermint/issues/4569) Default configuration added to docker image (you can still mount your own config the same way) (@greg-szabo).
-- [example/kvstore] [\#4588](https://github.com/tendermint/tendermint/issues/4588) Add `RetainBlocks` option to control block retention (@erikgrinaker).
-- [evidence] [\#4632](https://github.com/tendermint/tendermint/pull/4632) Inbound evidence checked if already existing (@cmwaters).
-- [lite2] [\#4575](https://github.com/tendermint/tendermint/pull/4575) Use bisection for within-range verification (@cmwaters).
-- [lite2] [\#4562](https://github.com/tendermint/tendermint/pull/4562) Cache headers when using bisection (@cmwaters).
-- [p2p] [\#4548](https://github.com/tendermint/tendermint/pull/4548) Add ban list to address book (@cmwaters).
-- [privval] [\#4534](https://github.com/tendermint/tendermint/issues/4534) Add `error` as a return value on`GetPubKey()` (@marbar3778).
-- [p2p] [\#4621](https://github.com/tendermint/tendermint/issues/4621) Ban peers when messages are unsolicited or too frequent (@cmwaters).
-- [rpc] [\#4703](https://github.com/tendermint/tendermint/pull/4703) Add `count` and `total` to `/validators` response (@melekes).
-- [tools] [\#4615](https://github.com/tendermint/tendermint/issues/4615) Allow developers to use Docker to generate proto stubs, via `make proto-gen-docker` (@erikgrinaker).
-
-### BUG FIXES:
-
-- [rpc] [\#4568](https://github.com/tendermint/tendermint/issues/4568) Fix panic when `Subscribe` is called, but HTTP client is not running. `Subscribe`, `Unsubscribe(All)` methods return an error now (@melekes).
-
-## v0.33.3
-
-*April 6, 2020*
-
-This security release fixes:
-
-### Denial of service 1
-
-Tendermint 0.33.2 and earlier does not limit P2P connection requests number.
-For each p2p connection, Tendermint allocates ~0.5MB. Even though this
-memory is garbage collected once the connection is terminated (due to duplicate
-IP or reaching a maximum number of inbound peers), temporary memory spikes can
-lead to OOM (Out-Of-Memory) exceptions.
-
-Tendermint 0.33.3 (and 0.32.10) limits the total number of P2P incoming
-connection requests to to `p2p.max_num_inbound_peers +
-len(p2p.unconditional_peer_ids)`.
-
-Notes:
-
-- Tendermint does not rate limit P2P connection requests per IP (an attacker
-  can saturate all the inbound slots);
-- Tendermint does not rate limit HTTP(S) requests. If you expose any RPC
-  endpoints to the public, please make sure to put in place some protection
-  (https://www.nginx.com/blog/rate-limiting-nginx/). We may implement this in
-  the future ([\#1696](https://github.com/tendermint/tendermint/issues/1696)).
-
-### Denial of service 2
-
-Tendermint 0.33.2 and earlier does not reclaim `activeID` of a peer after it's
-removed in `Mempool` reactor. This does not happen all the time. It only
-happens when a connection fails (for any reason) before the Peer is created and
-added to all reactors. `RemovePeer` is therefore called before `AddPeer`, which
-leads to always growing memory (`activeIDs` map). The `activeIDs` map has a
-maximum size of 65535 and the node will panic if this map reaches the maximum.
-An attacker can create a lot of connection attempts (exploiting Denial of
-service 1), which ultimately will lead to the node panicking.
-
-Tendermint 0.33.3 (and 0.32.10) claims `activeID` for a peer in `InitPeer`,
-which is executed before `MConnection` is started.
-
-Notes:
-
-- `InitPeer` function was added to all reactors to combat a similar issue -
-  [\#3338](https://github.com/tendermint/tendermint/issues/3338);
-- Denial of service 2 is independent of Denial of service 1 and can be executed
-  without it.
-
-**All clients are recommended to upgrade**
-
-Special thanks to [fudongbai](https://hackerone.com/fudongbai) for finding
-and reporting this.
-
-Friendly reminder, we have a [bug bounty
-program](https://hackerone.com/tendermint).
-
-### SECURITY:
-
-- [mempool] Reserve IDs in InitPeer instead of AddPeer (@tessr)
-- [p2p] Limit the number of incoming connections (@melekes)
-
-## v0.33.2
-
-*March 11, 2020*
-
-Special thanks to external contributors on this release:
-@antho1404, @michaelfig, @gterzian, @tau3, @Shivani912
-
-Friendly reminder, we have a [bug bounty program](https://hackerone.com/tendermint).
-
-### BREAKING CHANGES:
-
-- CLI/RPC/Config
-  - [cli] [\#4505](https://github.com/tendermint/tendermint/pull/4505) `tendermint lite` sub-command new syntax (@melekes):
-    `lite cosmoshub-3 -p 52.57.29.196:26657 -w public-seed-node.cosmoshub.certus.one:26657
-    --height 962118 --hash 28B97BE9F6DE51AC69F70E0B7BFD7E5C9CD1A595B7DC31AFF27C50D4948`
-
-- Go API
-  - [lite2] [\#4535](https://github.com/tendermint/tendermint/pull/4535) Remove `Start/Stop` (@melekes)
-  - [lite2] [\#4469](https://github.com/tendermint/tendermint/issues/4469) Remove `RemoveNoLongerTrustedHeaders` and `RemoveNoLongerTrustedHeadersPeriod` option (@cmwaters)
-  - [lite2] [\#4473](https://github.com/tendermint/tendermint/issues/4473) Return height as a 2nd param in `TrustedValidatorSet` (@melekes)
-  - [lite2] [\#4536](https://github.com/tendermint/tendermint/pull/4536) `Update` returns a signed header (1st param) (@melekes)
-
-
-### IMPROVEMENTS:
-
-- [blockchain/v2] [\#4361](https://github.com/tendermint/tendermint/pull/4361) Add reactor (@brapse)
-- [cmd] [\#4515](https://github.com/tendermint/tendermint/issues/4515) Change `tendermint debug dump` sub-command archives filename's format (@melekes)
-- [consensus] [\#3583](https://github.com/tendermint/tendermint/issues/3583) Reduce `non-deterministic signature` log noise (@tau3)
-- [examples/kvstore] [\#4507](https://github.com/tendermint/tendermint/issues/4507) ABCI query now returns the proper height (@erikgrinaker)
-- [lite2] [\#4462](https://github.com/tendermint/tendermint/issues/4462) Add `NewHTTPClient` and `NewHTTPClientFromTrustedStore` (@cmwaters)
-- [lite2] [\#4329](https://github.com/tendermint/tendermint/issues/4329) modified bisection to loop (@cmwaters)
-- [lite2] [\#4385](https://github.com/tendermint/tendermint/issues/4385) Disconnect from bad nodes (@melekes)
-- [lite2] [\#4398](https://github.com/tendermint/tendermint/issues/4398) Add `VerifyAdjacent` and `VerifyNonAdjacent` funcs (@cmwaters)
-- [lite2] [\#4426](https://github.com/tendermint/tendermint/issues/4426) Don't save intermediate headers (@cmwaters)
-- [lite2] [\#4464](https://github.com/tendermint/tendermint/issues/4464) Cross-check first header (@cmwaters)
-- [lite2] [\#4470](https://github.com/tendermint/tendermint/issues/4470) Fix inconsistent header-validatorset pairing (@melekes)
-- [lite2] [\#4488](https://github.com/tendermint/tendermint/issues/4488) Allow local clock drift -10 sec. (@melekes)
-- [p2p] [\#4449](https://github.com/tendermint/tendermint/pull/4449) Use `curve25519.X25519()` instead of `ScalarMult` (@erikgrinaker)
-- [types] [\#4417](https://github.com/tendermint/tendermint/issues/4417) **VerifyCommitX() functions should return as soon as +2/3 threshold is reached** (@alessio).
-- [libs/kv] [\#4542](https://github.com/tendermint/tendermint/pull/4542) remove unused type KI64Pair (@tessr)
-
-### BUG FIXES:
-
-- [cmd] [\#4303](https://github.com/tendermint/tendermint/issues/4303) Show useful error when Tendermint is not initialized (@melekes)
-- [cmd] [\#4515](https://github.com/tendermint/tendermint/issues/4515) **Fix `tendermint debug kill` sub-command** (@melekes)
-- [rpc] [\#3935](https://github.com/tendermint/tendermint/issues/3935) **Create buffered subscriptions on `/subscribe`** (@melekes)
-- [rpc] [\#4375](https://github.com/tendermint/tendermint/issues/4375) Stop searching for txs in `/tx_search` upon client timeout (@gterzian)
-- [rpc] [\#4406](https://github.com/tendermint/tendermint/pull/4406) Fix issue with multiple subscriptions on the websocket (@antho1404)
-- [rpc] [\#4432](https://github.com/tendermint/tendermint/issues/4432) Fix `/tx_search` pagination with ordered results (@erikgrinaker)
-- [rpc] [\#4492](https://github.com/tendermint/tendermint/issues/4492) Keep the original subscription "id" field when new RPCs come in (@michaelfig)
-
-
-## v0.33.1
-
-*Feburary 13, 2020*
-
-Special thanks to external contributors on this release:
-@princesinha19
-
-Friendly reminder, we have a [bug bounty
-program](https://hackerone.com/tendermint).
-
-### FEATURES:
-
-- [rpc] [\#3333](https://github.com/tendermint/tendermint/issues/3333) Add `order_by` to `/tx_search` endpoint, allowing to change default ordering from asc to desc (@princesinha19)
-
-### IMPROVEMENTS:
-
-- [proto] [\#4369](https://github.com/tendermint/tendermint/issues/4369) Add [buf](https://buf.build/) for usage with linting and checking if there are breaking changes with the master branch.
-- [proto] [\#4369](https://github.com/tendermint/tendermint/issues/4369) Add `make proto-gen` cmd to generate proto stubs outside of GOPATH.
-
-### BUG FIXES:
-
-- [node] [\#4311](https://github.com/tendermint/tendermint/issues/4311) Use `GRPCMaxOpenConnections` when creating the gRPC server, not `MaxOpenConnections`
-- [rpc] [\#4319](https://github.com/tendermint/tendermint/issues/4319) Check `BlockMeta` is not nil in `/block` & `/block_by_hash`
-
-## v0.33
-
-Special thanks to external contributors on this release: @mrekucci, @PSalant726, @princesinha19, @greg-szabo, @dongsam, @cuonglm, @jgimeno, @yenkhoon
-
-Friendly reminder, we have a [bug bounty
-program.](https://hackerone.com/tendermint).
-
-*January 14, 2020*
-
-This release contains breaking changes to the `Block#Header`, specifically
-`NumTxs` and `TotalTxs` were removed (\#2521). Here's how this change affects
-different modules:
-
-- apps: it breaks the ABCI header field numbering
-- state: it breaks the format of `State` on disk
-- RPC: all RPC requests which expose the header broke
-- Go API: the `Header` broke
-- P2P: since blocks go over the wire, technically the P2P protocol broke
-
-Also, blocks are significantly smaller 🔥 because we got rid of the redundant
-information in `Block#LastCommit`. `Commit` now mainly consists of a signature
-and a validator address plus a timestamp. Note we may remove the validator
-address & timestamp fields in the future (see ADR-25).
-
-`lite2` package has been added to solve `lite` issues and introduce weak
-subjectivity interface. Refer to the [spec](https://github.com/tendermint/spec/blob/master/spec/consensus/light-client.md) for complete details.
-`lite` package is now deprecated and will be removed in v0.34 release.
->>>>>>> 1b1fe4d7
 
 ### BREAKING CHANGES:
 
@@ -350,13 +14,11 @@
 
 - P2P Protocol
   - [abci] [\#100](https://github.com/line/tendermint/pull/100) Add `voters_hash` field, which is needed for verification of a block header
-  - [abci] [\#102](https://github.com/line/tendermint/pull/102) Add voting power in `VoterInfo` of abci 
+  - [abci] [\#102](https://github.com/line/tendermint/pull/102) Add voting power in `VoterInfo` of abci
 
 ### FEATURES:
 - [BLS] [\#81](https://github.com/line/tendermint/issues/81) Modify to generate at the same time as Ed25519 key generation
 - [lite] [\#100](https://github.com/line/tendermint/pull/100) Lite calls `Genesis()` rpc when it starts up
-
-
 
 ## v0.2
 * Changed from the consensus way which the entire validator agrees to a part of the validators is elected as a voter to consensus.

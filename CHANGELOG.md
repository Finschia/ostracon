--- conflicted
+++ resolved
@@ -1,934 +1,11 @@
 # Changelog
 
-<<<<<<< HEAD
-## v0.33.4
-
-- Nodes are no longer guaranteed to contain all blocks up to the latest height. The ABCI app can now control which blocks to retain through the ABCI field `ResponseCommit.retain_height`, all blocks and associated data below this height will be removed.
-
-*April 21, 2020*
-
-Special thanks to external contributors on this release: @whylee259, @greg-szabo
-
-Friendly reminder, we have a [bug bounty program](https://hackerone.com/tendermint).
-
-### BREAKING CHANGES:
-
-- Go API
-
-  - [lite2] [\#4616](https://github.com/tendermint/tendermint/pull/4616) Make `maxClockDrift` an option `Verify/VerifyAdjacent/VerifyNonAdjacent` now accept `maxClockDrift time.Duration` (@melekes).
-  - [rpc/client] [\#4628](https://github.com/tendermint/tendermint/pull/4628) Split out HTTP and local clients into `http` and `local` packages (@erikgrinaker).
-
-### FEATURES:
-
-- [abci] [\#4588](https://github.com/tendermint/tendermint/issues/4588) Add `ResponseCommit.retain_height` field, which will automatically remove blocks below this height. This bumps the ABCI version to 0.16.2 (@erikgrinaker).
-- [cmd] [\#4665](https://github.com/tendermint/tendermint/pull/4665) New `tendermint completion` command to generate Bash/Zsh completion scripts (@alessio).
-- [rpc] [\#4588](https://github.com/tendermint/tendermint/issues/4588) Add `/status` response fields for the earliest block available on the node (@erikgrinaker).
-- [rpc] [\#4611](https://github.com/tendermint/tendermint/pull/4611) Add `codespace` to `ResultBroadcastTx` (@whylee259).
-
-### IMPROVEMENTS:
-
-- [all] [\#4608](https://github.com/tendermint/tendermint/pull/4608) Give reactors descriptive names when they're initialized (@tessr).
-- [blockchain] [\#4588](https://github.com/tendermint/tendermint/issues/4588) Add `Base` to blockchain reactor P2P messages `StatusRequest` and `StatusResponse` (@erikgrinaker).
-- [Docker] [\#4569](https://github.com/tendermint/tendermint/issues/4569) Default configuration added to docker image (you can still mount your own config the same way) (@greg-szabo).
-- [example/kvstore] [\#4588](https://github.com/tendermint/tendermint/issues/4588) Add `RetainBlocks` option to control block retention (@erikgrinaker).
-- [evidence] [\#4632](https://github.com/tendermint/tendermint/pull/4632) Inbound evidence checked if already existing (@cmwaters).
-- [lite2] [\#4575](https://github.com/tendermint/tendermint/pull/4575) Use bisection for within-range verification (@cmwaters).
-- [lite2] [\#4562](https://github.com/tendermint/tendermint/pull/4562) Cache headers when using bisection (@cmwaters).
-- [p2p] [\#4548](https://github.com/tendermint/tendermint/pull/4548) Add ban list to address book (@cmwaters).
-- [privval] [\#4534](https://github.com/tendermint/tendermint/issues/4534) Add `error` as a return value on`GetPubKey()` (@marbar3778).
-- [p2p] [\#4621](https://github.com/tendermint/tendermint/issues/4621) Ban peers when messages are unsolicited or too frequent (@cmwaters).
-- [rpc] [\#4703](https://github.com/tendermint/tendermint/pull/4703) Add `count` and `total` to `/validators` response (@melekes).
-- [tools] [\#4615](https://github.com/tendermint/tendermint/issues/4615) Allow developers to use Docker to generate proto stubs, via `make proto-gen-docker` (@erikgrinaker).
-
-### BUG FIXES:
-
-- [rpc] [\#4568](https://github.com/tendermint/tendermint/issues/4568) Fix panic when `Subscribe` is called, but HTTP client is not running. `Subscribe`, `Unsubscribe(All)` methods return an error now (@melekes).
-  
-
-## v0.33.3
-
-*April 6, 2020*
-
-This security release fixes:
-
-### Denial of service 1
-
-Tendermint 0.33.2 and earlier does not limit P2P connection requests number.
-For each p2p connection, Tendermint allocates ~0.5MB. Even though this
-memory is garbage collected once the connection is terminated (due to duplicate
-IP or reaching a maximum number of inbound peers), temporary memory spikes can
-lead to OOM (Out-Of-Memory) exceptions.
-
-Tendermint 0.33.3 (and 0.32.10) limits the total number of P2P incoming
-connection requests to to `p2p.max_num_inbound_peers +
-len(p2p.unconditional_peer_ids)`.
-
-Notes:
-
-- Tendermint does not rate limit P2P connection requests per IP (an attacker
-  can saturate all the inbound slots);
-- Tendermint does not rate limit HTTP(S) requests. If you expose any RPC
-  endpoints to the public, please make sure to put in place some protection
-  (https://www.nginx.com/blog/rate-limiting-nginx/). We may implement this in
-  the future ([\#1696](https://github.com/tendermint/tendermint/issues/1696)).
-
-### Denial of service 2
-
-Tendermint 0.33.2 and earlier does not reclaim `activeID` of a peer after it's
-removed in `Mempool` reactor. This does not happen all the time. It only
-happens when a connection fails (for any reason) before the Peer is created and
-added to all reactors. `RemovePeer` is therefore called before `AddPeer`, which
-leads to always growing memory (`activeIDs` map). The `activeIDs` map has a
-maximum size of 65535 and the node will panic if this map reaches the maximum.
-An attacker can create a lot of connection attempts (exploiting Denial of
-service 1), which ultimately will lead to the node panicking.
-
-Tendermint 0.33.3 (and 0.32.10) claims `activeID` for a peer in `InitPeer`,
-which is executed before `MConnection` is started.
-
-Notes:
-
-- `InitPeer` function was added to all reactors to combat a similar issue -
-  [\#3338](https://github.com/tendermint/tendermint/issues/3338);
-- Denial of service 2 is independent of Denial of service 1 and can be executed
-  without it.
-
-**All clients are recommended to upgrade**
-
-Special thanks to [fudongbai](https://hackerone.com/fudongbai) for finding
-and reporting this.
-
-Friendly reminder, we have a [bug bounty
-program](https://hackerone.com/tendermint).
-
-### SECURITY:
-
-- [mempool] Reserve IDs in InitPeer instead of AddPeer (@tessr)
-- [p2p] Limit the number of incoming connections (@melekes)
-
-## v0.33.2
-
-*March 11, 2020*
-
-Special thanks to external contributors on this release:
-@antho1404, @michaelfig, @gterzian, @tau3, @Shivani912
-
-Friendly reminder, we have a [bug bounty program](https://hackerone.com/tendermint).
-
-### BREAKING CHANGES:
-
-- CLI/RPC/Config
-  - [cli] [\#4505](https://github.com/tendermint/tendermint/pull/4505) `tendermint lite` sub-command new syntax (@melekes):
-    `lite cosmoshub-3 -p 52.57.29.196:26657 -w public-seed-node.cosmoshub.certus.one:26657
-    --height 962118 --hash 28B97BE9F6DE51AC69F70E0B7BFD7E5C9CD1A595B7DC31AFF27C50D4948`
-
-- Go API
-  - [lite2] [\#4535](https://github.com/tendermint/tendermint/pull/4535) Remove `Start/Stop` (@melekes)
-  - [lite2] [\#4469](https://github.com/tendermint/tendermint/issues/4469) Remove `RemoveNoLongerTrustedHeaders` and `RemoveNoLongerTrustedHeadersPeriod` option (@cmwaters)
-  - [lite2] [\#4473](https://github.com/tendermint/tendermint/issues/4473) Return height as a 2nd param in `TrustedValidatorSet` (@melekes)
-  - [lite2] [\#4536](https://github.com/tendermint/tendermint/pull/4536) `Update` returns a signed header (1st param) (@melekes)
-
-
-### IMPROVEMENTS:
-
-- [blockchain/v2] [\#4361](https://github.com/tendermint/tendermint/pull/4361) Add reactor (@brapse)
-- [cmd] [\#4515](https://github.com/tendermint/tendermint/issues/4515) Change `tendermint debug dump` sub-command archives filename's format (@melekes)
-- [consensus] [\#3583](https://github.com/tendermint/tendermint/issues/3583) Reduce `non-deterministic signature` log noise (@tau3)
-- [examples/kvstore] [\#4507](https://github.com/tendermint/tendermint/issues/4507) ABCI query now returns the proper height (@erikgrinaker)
-- [lite2] [\#4462](https://github.com/tendermint/tendermint/issues/4462) Add `NewHTTPClient` and `NewHTTPClientFromTrustedStore` (@cmwaters)
-- [lite2] [\#4329](https://github.com/tendermint/tendermint/issues/4329) modified bisection to loop (@cmwaters)
-- [lite2] [\#4385](https://github.com/tendermint/tendermint/issues/4385) Disconnect from bad nodes (@melekes)
-- [lite2] [\#4398](https://github.com/tendermint/tendermint/issues/4398) Add `VerifyAdjacent` and `VerifyNonAdjacent` funcs (@cmwaters)
-- [lite2] [\#4426](https://github.com/tendermint/tendermint/issues/4426) Don't save intermediate headers (@cmwaters)
-- [lite2] [\#4464](https://github.com/tendermint/tendermint/issues/4464) Cross-check first header (@cmwaters)
-- [lite2] [\#4470](https://github.com/tendermint/tendermint/issues/4470) Fix inconsistent header-validatorset pairing (@melekes)
-- [lite2] [\#4488](https://github.com/tendermint/tendermint/issues/4488) Allow local clock drift -10 sec. (@melekes)
-- [p2p] [\#4449](https://github.com/tendermint/tendermint/pull/4449) Use `curve25519.X25519()` instead of `ScalarMult` (@erikgrinaker)
-- [types] [\#4417](https://github.com/tendermint/tendermint/issues/4417) **VerifyCommitX() functions should return as soon as +2/3 threshold is reached** (@alessio).
-- [libs/kv] [\#4542](https://github.com/tendermint/tendermint/pull/4542) remove unused type KI64Pair (@tessr)
-
-### BUG FIXES:
-
-- [cmd] [\#4303](https://github.com/tendermint/tendermint/issues/4303) Show useful error when Tendermint is not initialized (@melekes)
-- [cmd] [\#4515](https://github.com/tendermint/tendermint/issues/4515) **Fix `tendermint debug kill` sub-command** (@melekes)
-- [rpc] [\#3935](https://github.com/tendermint/tendermint/issues/3935) **Create buffered subscriptions on `/subscribe`** (@melekes)
-- [rpc] [\#4375](https://github.com/tendermint/tendermint/issues/4375) Stop searching for txs in `/tx_search` upon client timeout (@gterzian)
-- [rpc] [\#4406](https://github.com/tendermint/tendermint/pull/4406) Fix issue with multiple subscriptions on the websocket (@antho1404)
-- [rpc] [\#4432](https://github.com/tendermint/tendermint/issues/4432) Fix `/tx_search` pagination with ordered results (@erikgrinaker)
-- [rpc] [\#4492](https://github.com/tendermint/tendermint/issues/4492) Keep the original subscription "id" field when new RPCs come in (@michaelfig)
-
-
-## v0.33.1
-
-*Feburary 13, 2020*
-
-Special thanks to external contributors on this release:
-@princesinha19
-
-Friendly reminder, we have a [bug bounty
-program](https://hackerone.com/tendermint).
-
-### FEATURES:
-
-- [rpc] [\#3333](https://github.com/tendermint/tendermint/issues/3333) Add `order_by` to `/tx_search` endpoint, allowing to change default ordering from asc to desc (@princesinha19)
-
-### IMPROVEMENTS:
-
-- [proto] [\#4369](https://github.com/tendermint/tendermint/issues/4369) Add [buf](https://buf.build/) for usage with linting and checking if there are breaking changes with the master branch.
-- [proto] [\#4369](https://github.com/tendermint/tendermint/issues/4369) Add `make proto-gen` cmd to generate proto stubs outside of GOPATH.
-
-### BUG FIXES:
-
-- [node] [\#4311](https://github.com/tendermint/tendermint/issues/4311) Use `GRPCMaxOpenConnections` when creating the gRPC server, not `MaxOpenConnections`
-- [rpc] [\#4319](https://github.com/tendermint/tendermint/issues/4319) Check `BlockMeta` is not nil in `/block` & `/block_by_hash`
-
-## v0.33
-
-Special thanks to external contributors on this release: @mrekucci, @PSalant726, @princesinha19, @greg-szabo, @dongsam, @cuonglm, @jgimeno, @yenkhoon
-
-Friendly reminder, we have a [bug bounty
-program.](https://hackerone.com/tendermint).
-
-*January 14, 2020*
-
-This release contains breaking changes to the `Block#Header`, specifically
-`NumTxs` and `TotalTxs` were removed (\#2521). Here's how this change affects
-different modules:
-
-- apps: it breaks the ABCI header field numbering
-- state: it breaks the format of `State` on disk
-- RPC: all RPC requests which expose the header broke
-- Go API: the `Header` broke
-- P2P: since blocks go over the wire, technically the P2P protocol broke
-
-Also, blocks are significantly smaller 🔥 because we got rid of the redundant
-information in `Block#LastCommit`. `Commit` now mainly consists of a signature
-and a validator address plus a timestamp. Note we may remove the validator
-address & timestamp fields in the future (see ADR-25).
-
-`lite2` package has been added to solve `lite` issues and introduce weak
-subjectivity interface. Refer to the [spec](https://github.com/tendermint/spec/blob/master/spec/consensus/light-client.md) for complete details.
-`lite` package is now deprecated and will be removed in v0.34 release.
-
-### BREAKING CHANGES:
-
-- CLI/RPC/Config
-
-  - [rpc] [\#3471](https://github.com/tendermint/tendermint/issues/3471) Paginate `/validators` response (default: 30 vals per page)
-  - [rpc] [\#3188](https://github.com/tendermint/tendermint/issues/3188) Remove `BlockMeta` in `ResultBlock` in favor of `BlockId` for `/block`
-  - [rpc] `/block_results` response format updated (see RPC docs for details)
-    ```
-    {
-      "jsonrpc": "2.0",
-      "id": "",
-      "result": {
-        "height": "2109",
-        "txs_results": null,
-        "begin_block_events": null,
-        "end_block_events": null,
-        "validator_updates": null,
-        "consensus_param_updates": null
-      }
-    }
-    ```
-  - [rpc] [\#4141](https://github.com/tendermint/tendermint/pull/4141) Remove `#event` suffix from the ID in event responses.
-    `{"jsonrpc": "2.0", "id": 0, "result": ...}`
-  - [rpc] [\#4141](https://github.com/tendermint/tendermint/pull/4141) Switch to integer IDs instead of `json-client-XYZ`
-    ```
-    id=0 method=/subscribe
-    id=0 result=...
-    id=1 method=/abci_query
-    id=1 result=...
-    ```
-    - ID is unique for each request;
-    - Request.ID is now optional. Notification is a Request without an ID. Previously ID="" or ID=0 were considered as notifications.
-
-  - [config] [\#4046](https://github.com/tendermint/tendermint/issues/4046) Rename tag(s) to CompositeKey & places where tag is still present it was renamed to event or events. Find how a compositeKey is constructed [here](https://github.com/tendermint/tendermint/blob/6d05c531f7efef6f0619155cf10ae8557dd7832f/docs/app-dev/indexing-transactions.md)
-    - You will have to generate a new config for your Tendermint node(s)
-  - [genesis] [\#2565](https://github.com/tendermint/tendermint/issues/2565) Add `consensus_params.evidence.max_age_duration`. Rename
-    `consensus_params.evidence.max_age` to `max_age_num_blocks`.
-  - [cli] [\#1771](https://github.com/tendermint/tendermint/issues/1771) `tendermint lite` now uses new light client package (`lite2`)
-    and has 3 more flags: `--trusting-period`, `--trusted-height` and
-    `--trusted-hash`
-
-- Apps
-
-  - [tm-bench] Removed tm-bench in favor of [tm-load-test](https://github.com/informalsystems/tm-load-test)
-
-- Go API
-
-  - [rpc] [\#3953](https://github.com/tendermint/tendermint/issues/3953) Modify NewHTTP, NewXXXClient functions to return an error on invalid remote instead of panicking (@mrekucci)
-  - [rpc/client] [\#3471](https://github.com/tendermint/tendermint/issues/3471) `Validators` now requires two more args: `page` and `perPage`
-  - [libs/common] [\#3262](https://github.com/tendermint/tendermint/issues/3262) Make error the last parameter of `Task` (@PSalant726)
-  - [cs/types] [\#3262](https://github.com/tendermint/tendermint/issues/3262) Rename `GotVoteFromUnwantedRoundError` to `ErrGotVoteFromUnwantedRound` (@PSalant726)
-  - [libs/common] [\#3862](https://github.com/tendermint/tendermint/issues/3862) Remove `errors.go` from `libs/common`
-  - [libs/common] [\#4230](https://github.com/tendermint/tendermint/issues/4230) Move `KV` out of common to its own pkg
-  - [libs/common] [\#4230](https://github.com/tendermint/tendermint/issues/4230) Rename `cmn.KVPair(s)` to `kv.Pair(s)`s
-  - [libs/common] [\#4232](https://github.com/tendermint/tendermint/issues/4232) Move `Service` & `BaseService` from `libs/common` to `libs/service`
-  - [libs/common] [\#4232](https://github.com/tendermint/tendermint/issues/4232) Move `common/nil.go` to `types/utils.go` & make the functions private
-  - [libs/common] [\#4231](https://github.com/tendermint/tendermint/issues/4231) Move random functions from `libs/common` into pkg `rand`
-  - [libs/common] [\#4237](https://github.com/tendermint/tendermint/issues/4237) Move byte functions from `libs/common` into pkg `bytes`
-  - [libs/common] [\#4237](https://github.com/tendermint/tendermint/issues/4237) Move throttletimer functions from `libs/common` into pkg `timer`
-  - [libs/common] [\#4237](https://github.com/tendermint/tendermint/issues/4237) Move tempfile functions from `libs/common` into pkg `tempfile`
-  - [libs/common] [\#4240](https://github.com/tendermint/tendermint/issues/4240) Move os functions from `libs/common` into pkg `os`
-  - [libs/common] [\#4240](https://github.com/tendermint/tendermint/issues/4240) Move net functions from `libs/common` into pkg `net`
-  - [libs/common] [\#4240](https://github.com/tendermint/tendermint/issues/4240) Move mathematical functions and types out of `libs/common` to `math` pkg
-  - [libs/common] [\#4240](https://github.com/tendermint/tendermint/issues/4240) Move string functions out of `libs/common` to `strings` pkg
-  - [libs/common] [\#4240](https://github.com/tendermint/tendermint/issues/4240) Move async functions out of `libs/common` to `async` pkg
-  - [libs/common] [\#4240](https://github.com/tendermint/tendermint/issues/4240) Move bit functions out of `libs/common` to `bits` pkg
-  - [libs/common] [\#4240](https://github.com/tendermint/tendermint/issues/4240) Move cmap functions out of `libs/common` to `cmap` pkg
-  - [libs/common] [\#4258](https://github.com/tendermint/tendermint/issues/4258) Remove `Rand` from all `rand` pkg functions
-  - [types] [\#2565](https://github.com/tendermint/tendermint/issues/2565) Remove `MockBadEvidence` & `MockGoodEvidence` in favor of `MockEvidence`
-
-- Blockchain Protocol
-
-  - [abci] [\#2521](https://github.com/tendermint/tendermint/issues/2521) Remove `TotalTxs` and `NumTxs` from `Header`
-  - [types] [\#4151](https://github.com/tendermint/tendermint/pull/4151) Enforce ordering of votes in DuplicateVoteEvidence to be lexicographically sorted on BlockID
-  - [types] [\#1648](https://github.com/tendermint/tendermint/issues/1648) Change `Commit` to consist of just signatures
-
-- P2P Protocol
-
-  - [p2p] [\#3668](https://github.com/tendermint/tendermint/pull/3668) Make `SecretConnection` non-malleable
-
-- [proto] [\#3986](https://github.com/tendermint/tendermint/pull/3986) Prefix protobuf types to avoid name conflicts.
-  - ABCI becomes `tendermint.abci.types` with the new API endpoint `/tendermint.abci.types.ABCIApplication/`
-  - core_grpc becomes `tendermint.rpc.grpc` with the new API endpoint `/tendermint.rpc.grpc.BroadcastAPI/`
-  - merkle becomes `tendermint.crypto.merkle`
-  - libs.common becomes `tendermint.libs.common`
-  - proto3 becomes `tendermint.types.proto3`
-
-### FEATURES:
-
-- [p2p] [\#4053](https://github.com/tendermint/tendermint/issues/4053) Add `unconditional_peer_ids` and `persistent_peers_max_dial_period` config variables (see ADR-050) (@dongsam)
-- [tools] [\#4227](https://github.com/tendermint/tendermint/pull/4227) Implement `tendermint debug kill` and
-  `tendermint debug dump` commands for Tendermint node debugging functionality. See `--help` in both
-  commands for further documentation and usage.
-- [cli] [\#4234](https://github.com/tendermint/tendermint/issues/4234) Add `--db_backend and --db_dir` flags (@princesinha19)
-- [cli] [\#4113](https://github.com/tendermint/tendermint/issues/4113) Add optional `--genesis_hash` flag to check genesis hash upon startup
-- [config] [\#3831](https://github.com/tendermint/tendermint/issues/3831) Add support for [RocksDB](https://rocksdb.org/) (@Stumble)
-- [rpc] [\#3985](https://github.com/tendermint/tendermint/issues/3985) Add new `/block_by_hash` endpoint, which allows to fetch a block by its hash (@princesinha19)
-- [metrics] [\#4263](https://github.com/tendermint/tendermint/issues/4263) Add
-  - `consensus_validator_power`: track your validators power
-  - `consensus_validator_last_signed_height`: track at which height the validator last signed
-  - `consensus_validator_missed_blocks`: total amount of missed blocks for a validator
-  as gauges in prometheus for validator specific metrics
-- [rpc/lib] [\#4248](https://github.com/tendermint/tendermint/issues/4248) RPC client basic authentication support (@greg-szabo)
-- [lite2] [\#1771](https://github.com/tendermint/tendermint/issues/1771) Light client with weak subjectivity
-
-### IMPROVEMENTS:
-
-- [rpc] [\#3188](https://github.com/tendermint/tendermint/issues/3188) Added `block_size` to `BlockMeta` this is reflected in `/blockchain`
-- [types] [\#2521](https://github.com/tendermint/tendermint/issues/2521) Add `NumTxs` to `BlockMeta` and `EventDataNewBlockHeader`
-- [p2p] [\#4185](https://github.com/tendermint/tendermint/pull/4185) Simplify `SecretConnection` handshake with merlin
-- [cli] [\#4065](https://github.com/tendermint/tendermint/issues/4065) Add `--consensus.create_empty_blocks_interval` flag (@jgimeno)
-- [docs] [\#4065](https://github.com/tendermint/tendermint/issues/4065) Document `--consensus.create_empty_blocks_interval` flag (@jgimeno)
-- [crypto] [\#4190](https://github.com/tendermint/tendermint/pull/4190) Added SR25519 signature scheme
-- [abci] [\#4177] kvstore: Return `LastBlockHeight` and `LastBlockAppHash` in `Info` (@princesinha19)
-- [rpc] [\#2741](https://github.com/tendermint/tendermint/issues/2741) Add `proposer` to `/consensus_state` response (@princesinha19)
-- [deps] [\#4289](https://github.com/tendermint/tendermint/pull/4289) Update tm-db to 0.4.0, this includes major breaking changes in the dep that change how errors are handled.
-
-### BUG FIXES:
-
-- [rpc/lib][\#4051](https://github.com/tendermint/tendermint/pull/4131) Fix RPC client, which was previously resolving https protocol to http (@yenkhoon)
-- [rpc] [\#4141](https://github.com/tendermint/tendermint/pull/4141) JSONRPCClient: validate that Response.ID matches Request.ID
-- [rpc] [\#4141](https://github.com/tendermint/tendermint/pull/4141) WSClient: check for unsolicited responses
-- [types] [\4164](https://github.com/tendermint/tendermint/pull/4164) Prevent temporary power overflows on validator updates
-- [cs] [\#4069](https://github.com/tendermint/tendermint/issues/4069) Don't panic when block meta is not found in store (@gregzaitsev)
-- [types] [\#4164](https://github.com/tendermint/tendermint/issues/4164) Prevent temporary power overflows on validator updates (joint
-  efforts of @gchaincl and @ancazamfir)
-- [p2p] [\#4140](https://github.com/tendermint/tendermint/issues/4140) `SecretConnection`: use the transcript solely for authentication (i.e. MAC)
-- [consensus/types] [\#4243](https://github.com/tendermint/tendermint/issues/4243) fix BenchmarkRoundStateDeepCopy panics (@cuonglm)
-- [rpc] [\#4256](https://github.com/tendermint/tendermint/issues/4256) Pass `outCapacity` to `eventBus#Subscribe` when subscribing using a local client
-
-## v0.32.10
-
-*April 6, 2020*
-
-This security release fixes:
-
-### Denial of Service 1
-
-Tendermint 0.33.2 and earlier does not limit the number of P2P connection
-requests. For each p2p connection, Tendermint allocates ~0.5MB. Even though
-this memory is garbage collected once the connection is terminated (due to
-duplicate IP or reaching a maximum number of inbound peers), temporary memory
-spikes can lead to OOM (Out-Of-Memory) exceptions.
-
-Tendermint 0.33.3 (and 0.32.10) limits the total number of P2P incoming
-connection requests to to `p2p.max_num_inbound_peers +
-len(p2p.unconditional_peer_ids)`.
-
-Notes:
-
-- Tendermint does not rate limit P2P connection requests per IP (an attacker
-  can saturate all the inbound slots);
-- Tendermint does not rate limit HTTP(S) requests. If you expose any RPC
-  endpoints to the public, please make sure to put in place some protection
-  (https://www.nginx.com/blog/rate-limiting-nginx/). We may implement this in
-  the future ([\#1696](https://github.com/tendermint/tendermint/issues/1696)).
-
-### Denial of Service 2
-
-Tendermint 0.33.2 and earlier does not reclaim `activeID` of a peer after it's
-removed in `Mempool` reactor. This does not happen all the time. It only
-happens when a connection fails (for any reason) before the Peer is created and
-added to all reactors. `RemovePeer` is therefore called before `AddPeer`, which
-leads to always growing memory (`activeIDs` map). The `activeIDs` map has a
-maximum size of 65535 and the node will panic if this map reaches the maximum.
-An attacker can create a lot of connection attempts (exploiting Denial of
-Service 1), which ultimately will lead to the node panicking.
-
-Tendermint 0.33.3 (and 0.32.10) claims `activeID` for a peer in `InitPeer`,
-which is executed before `MConnection` is started.
-
-Notes:
-
-- `InitPeer` function was added to all reactors to combat a similar issue -
-  [\#3338](https://github.com/tendermint/tendermint/issues/3338);
-- Denial of Service 2 is independent of Denial of Service 1 and can be executed
-  without it.
-
-**All clients are recommended to upgrade**
-
-Special thanks to [fudongbai](https://hackerone.com/fudongbai) for finding
-and reporting this.
-
-Friendly reminder, we have a [bug bounty
-program](https://hackerone.com/tendermint).
-
-### SECURITY:
-
-- [mempool] Reserve IDs in InitPeer instead of AddPeer (@tessr)
-- [p2p] Limit the number of incoming connections (@melekes)
-
-## v0.32.9
-
-_January, 9, 2020_
-
-Special thanks to external contributors on this release: @greg-szabo, @gregzaitsev, @yenkhoon
-
-Friendly reminder, we have a [bug bounty
-program](https://hackerone.com/tendermint).
-
-### FEATURES:
-
-- [rpc/lib] [\#4248](https://github.com/tendermint/tendermint/issues/4248) RPC client basic authentication support (@greg-szabo)
-
-- [metrics] [\#4294](https://github.com/tendermint/tendermint/pull/4294) Add
-  - `consensus_validator_power`: track your validators power
-  - `consensus_validator_last_signed_height`: track at which height the validator last signed
-  - `consensus_validator_missed_blocks`: total amount of missed blocks for a validator
-    as gauges in prometheus for validator specific metrics
-
-### BUG FIXES:
-
-- [rpc/lib] [\#4051](https://github.com/tendermint/tendermint/pull/4131) Fix RPC client, which was previously resolving https protocol to http (@yenkhoon)
-- [cs] [\#4069](https://github.com/tendermint/tendermint/issues/4069) Don't panic when block meta is not found in store (@gregzaitsev)
-
-## v0.32.8
-
-*November 19, 2019*
-
-Special thanks to external contributors on this release: @erikgrinaker, @guagualvcha, @hsyis, @cosmostuba, @whunmr, @austinabell
-
-Friendly reminder, we have a [bug bounty
-program.](https://hackerone.com/tendermint).
-
-
-### BREAKING CHANGES:
-
-- Go API
-
-  - [libs/pubsub] [\#4070](https://github.com/tendermint/tendermint/pull/4070) `Query#(Matches|Conditions)` returns an error.
-
-### IMPROVEMENTS:
-
-- [mempool] [\#4083](https://github.com/tendermint/tendermint/pull/4083) Added TxInfo parameter to CheckTx(), and removed CheckTxWithInfo() (@erikgrinaker)
-- [mempool] [\#4057](https://github.com/tendermint/tendermint/issues/4057) Include peer ID when logging rejected txns (@erikgrinaker)
-- [tools] [\#4023](https://github.com/tendermint/tendermint/issues/4023) Improved `tm-monitor` formatting of start time and avg tx throughput (@erikgrinaker)
-- [p2p] [\#3991](https://github.com/tendermint/tendermint/issues/3991) Log "has been established or dialed" as debug log instead of Error for connected peers (@whunmr)
-- [rpc] [\#4077](https://github.com/tendermint/tendermint/pull/4077) Added support for `EXISTS` clause to the Websocket query interface.
-- [privval] Add `SignerDialerEndpointRetryWaitInterval` option (@cosmostuba)
-- [crypto] Add `RegisterKeyType` to amino to allow external key types registration (@austinabell)
-
-### BUG FIXES:
-
-- [libs/pubsub] [\#4070](https://github.com/tendermint/tendermint/pull/4070) Strip out non-numeric characters when attempting to match numeric values.
-- [libs/pubsub] [\#4070](https://github.com/tendermint/tendermint/pull/4070) No longer panic in Query#(Matches|Conditions) preferring to return an error instead.
-- [tools] [\#4023](https://github.com/tendermint/tendermint/issues/4023) Refresh `tm-monitor` health when validator count is updated (@erikgrinaker)
-- [state] [\#4104](https://github.com/tendermint/tendermint/pull/4104) txindex/kv: Fsync data to disk immediately after receiving it (@guagualvcha)
-- [state] [\#4095](https://github.com/tendermint/tendermint/pull/4095) txindex/kv: Return an error if there's one when the user searches for a tx (hash=X) (@hsyis)
-
-## v0.32.7
-
-*October 18, 2019*
-
-This security release fixes a vulnerability found in the `consensus` package,
-where an attacker could construct a `BlockPartMessage` message in such a way
-that it will lead to consensus failure. A few similar issues have been
-identified and fixed here.
-
-**All clients are recommended to upgrade**
-
-Special thanks to [elvishacker](https://hackerone.com/elvishacker) for finding
-and reporting this.
-
-Friendly reminder, we have a [bug bounty
-program](https://hackerone.com/tendermint).
-
-### BREAKING CHANGES:
-
-- Go API
-  - [consensus] Modify `WAL#Write` and `WAL#WriteSync` to return an error if
-    they fail to write a message
-
-### SECURITY:
-
-- [consensus] Validate incoming messages more throughly
-
-## v0.32.6
-
-*October 8, 2019*
-
-The previous patch was insufficient because the attacker could still find a way
-to submit a `nil` pubkey by constructing a `PubKeyMultisigThreshold` pubkey
-with `nil` subpubkeys for example.
-
-This release provides multiple fixes, which include recovering from panics when
-accepting new peers and only allowing `ed25519` pubkeys.
-
-**All clients are recommended to upgrade**
-
-Special thanks to [fudongbai](https://hackerone.com/fudongbai) for pointing
-this out.
-
-Friendly reminder, we have a [bug bounty
-program](https://hackerone.com/tendermint).
-
-### SECURITY:
-
-- [p2p] [\#4030](https://github.com/tendermint/tendermint/issues/4030) Only allow ed25519 pubkeys when connecting
-
-## v0.32.5
-
-*October 1, 2019*
-
-This release fixes a major security vulnerability found in the `p2p` package.
-All clients are recommended to upgrade. See
-[\#4030](https://github.com/tendermint/tendermint/issues/4030) for details.
-
-Special thanks to [fudongbai](https://hackerone.com/fudongbai) for discovering
-and reporting this issue.
-
-Friendly reminder, we have a [bug bounty
-program](https://hackerone.com/tendermint).
-
-### SECURITY:
-
-- [p2p] [\#4030](https://github.com/tendermint/tendermint/issues/4030) Fix for panic on nil public key send to a peer
-
-## v0.32.4
-
-*September 19, 2019*
-
-Special thanks to external contributors on this release: @jon-certik, @gracenoah, @PSalant726, @gchaincl
-
-Friendly reminder, we have a [bug bounty
-program](https://hackerone.com/tendermint).
-
-### BREAKING CHANGES:
-
-- CLI/RPC/Config
-  - [rpc] [\#3984](https://github.com/tendermint/tendermint/issues/3984) Add `MempoolClient` interface to `Client` interface
-
-### IMPROVEMENTS:
-
-- [rpc] [\#2010](https://github.com/tendermint/tendermint/issues/2010) Add NewHTTPWithClient and NewJSONRPCClientWithHTTPClient (note these and NewHTTP, NewJSONRPCClient functions panic if remote is invalid) (@gracenoah)
-- [rpc] [\#3882](https://github.com/tendermint/tendermint/issues/3882) Add custom marshalers to proto messages to disable `omitempty`
-- [deps] [\#3952](https://github.com/tendermint/tendermint/pull/3952) bump github.com/go-kit/kit from 0.6.0 to 0.9.0
-- [deps] [\#3951](https://github.com/tendermint/tendermint/pull/3951) bump github.com/stretchr/testify from 1.3.0 to 1.4.0
-- [deps] [\#3945](https://github.com/tendermint/tendermint/pull/3945) bump github.com/gorilla/websocket from 1.2.0 to 1.4.1
-- [deps] [\#3948](https://github.com/tendermint/tendermint/pull/3948) bump github.com/libp2p/go-buffer-pool from 0.0.1 to 0.0.2
-- [deps] [\#3943](https://github.com/tendermint/tendermint/pull/3943) bump github.com/fortytw2/leaktest from 1.2.0 to 1.3.0
-- [deps] [\#3939](https://github.com/tendermint/tendermint/pull/3939) bump github.com/rs/cors from 1.6.0 to 1.7.0
-- [deps] [\#3937](https://github.com/tendermint/tendermint/pull/3937) bump github.com/magiconair/properties from 1.8.0 to 1.8.1
-- [deps] [\#3947](https://github.com/tendermint/tendermint/pull/3947) update gogo/protobuf version from v1.2.1 to v1.3.0
-- [deps] [\#4001](https://github.com/tendermint/tendermint/pull/4001) bump github.com/tendermint/tm-db from 0.1.1 to 0.2.0
-
-### BUG FIXES:
-
-- [consensus] [\#3908](https://github.com/tendermint/tendermint/issues/3908) Wait `timeout_commit` to pass even if `create_empty_blocks` is `false`
-- [mempool] [\#3968](https://github.com/tendermint/tendermint/issues/3968) Fix memory loading error on 32-bit machines (@jon-certik)
-
-## v0.32.3
-
-*August 28, 2019*
-
-@climber73 wrote the [Writing a Tendermint Core application in Java
-(gRPC)](https://github.com/tendermint/tendermint/blob/master/docs/guides/java.md)
-guide.
-
-Special thanks to external contributors on this release:
-@gchaincl, @bluele, @climber73
-
-Friendly reminder, we have a [bug bounty
-program](https://hackerone.com/tendermint).
-
-### IMPROVEMENTS:
-
-- [consensus] [\#3839](https://github.com/tendermint/tendermint/issues/3839) Reduce "Error attempting to add vote" message severity (Error -> Info)
-- [mempool] [\#3877](https://github.com/tendermint/tendermint/pull/3877) Make `max_tx_bytes` configurable instead of `max_msg_bytes` (@bluele)
-- [privval] [\#3370](https://github.com/tendermint/tendermint/issues/3370) Refactor and simplify validator/kms connection handling. Please refer to [this comment](https://github.com/tendermint/tendermint/pull/3370#issue-257360971) for details
-- [rpc] [\#3880](https://github.com/tendermint/tendermint/issues/3880) Document endpoints with `swagger`, introduce contract tests of implementation against documentation
-
-### BUG FIXES:
-
-- [config] [\#3868](https://github.com/tendermint/tendermint/issues/3868) Move misplaced `max_msg_bytes` into mempool section (@bluele)
-- [rpc] [\#3910](https://github.com/tendermint/tendermint/pull/3910) Fix DATA RACE in HTTP client (@gchaincl)
-- [store] [\#3893](https://github.com/tendermint/tendermint/issues/3893) Fix "Unregistered interface types.Evidence" panic
-
-## v0.32.2
-
-*July 31, 2019*
-
-Special thanks to external contributors on this release:
-@ruseinov, @bluele, @guagualvcha
-
-Friendly reminder, we have a [bug bounty
-program](https://hackerone.com/tendermint).
-
-### BREAKING CHANGES:
-
-- Go API
-  - [libs] [\#3811](https://github.com/tendermint/tendermint/issues/3811) Remove `db` from libs in favor of `https://github.com/tendermint/tm-db`
-
-### FEATURES:
-
-- [blockchain] [\#3561](https://github.com/tendermint/tendermint/issues/3561) Add early version of the new blockchain reactor, which is supposed to be more modular and testable compared to the old version. To try it, you'll have to change `version` in the config file, [here](https://github.com/tendermint/tendermint/blob/master/config/toml.go#L303) NOTE: It's not ready for a production yet. For further information, see [ADR-40](https://github.com/tendermint/tendermint/blob/master/docs/architecture/adr-040-blockchain-reactor-refactor.md) & [ADR-43](https://github.com/tendermint/tendermint/blob/master/docs/architecture/adr-043-blockchain-riri-org.md)
-- [mempool] [\#3826](https://github.com/tendermint/tendermint/issues/3826) Make `max_msg_bytes` configurable(@bluele)
-- [node] [\#3846](https://github.com/tendermint/tendermint/pull/3846) Allow replacing existing p2p.Reactor(s) using [`CustomReactors`
-  option](https://godoc.org/github.com/tendermint/tendermint/node#CustomReactors).
-  Warning: beware of accidental name clashes. Here is the list of existing
-  reactors: MEMPOOL, BLOCKCHAIN, CONSENSUS, EVIDENCE, PEX.
-- [rpc] [\#3818](https://github.com/tendermint/tendermint/issues/3818) Make `max_body_bytes` and `max_header_bytes` configurable(@bluele)
-- [rpc] [\#2252](https://github.com/tendermint/tendermint/issues/2252) Add `/broadcast_evidence` endpoint to submit double signing and other types of evidence
-
-### IMPROVEMENTS:
-
-- [abci] [\#3809](https://github.com/tendermint/tendermint/issues/3809) Recover from application panics in `server/socket_server.go` to allow socket cleanup (@ruseinov)
-- [p2p] [\#3664](https://github.com/tendermint/tendermint/issues/3664) p2p/conn: reuse buffer when write/read from secret connection(@guagualvcha)
-- [p2p] [\#3834](https://github.com/tendermint/tendermint/issues/3834) Do not write 'Couldn't connect to any seeds' error log if there are no seeds in config file
-- [rpc] [\#3076](https://github.com/tendermint/tendermint/issues/3076) Improve transaction search performance
-
-### BUG FIXES:
-
-- [p2p] [\#3644](https://github.com/tendermint/tendermint/issues/3644) Fix error logging for connection stop (@defunctzombie)
-- [rpc] [\#3813](https://github.com/tendermint/tendermint/issues/3813) Return err if page is incorrect (less than 0 or greater than total pages)
-
-## v0.32.1
-
-*July 15, 2019*
-
-Special thanks to external contributors on this release:
-@ParthDesai, @climber73, @jim380, @ashleyvega
-
-This release contains a minor enhancement to the ABCI and some breaking changes to our libs folder, namely:
-- CheckTx requests include a `CheckTxType` enum that can be set to `Recheck` to indicate to the application that this transaction was already checked/validated and certain expensive operations (like checking signatures) can be skipped
-- Removed various functions from `libs` pkgs
-
-Friendly reminder, we have a [bug bounty
-program](https://hackerone.com/tendermint).
-
-### BREAKING CHANGES:
-
-- Go API
-
-  -  [abci] [\#2127](https://github.com/tendermint/tendermint/issues/2127) The CheckTx and DeliverTx methods in the ABCI `Application` interface now take structs  as arguments (RequestCheckTx and RequestDeliverTx, respectively), instead of just the raw tx bytes. This allows more information to be passed to these methods, for instance, indicating whether a tx has already been checked.
-  - [libs] Remove unused `db/debugDB` and `common/colors.go` & `errors/errors.go` files (@marbar3778)
-  - [libs] [\#2432](https://github.com/tendermint/tendermint/issues/2432) Remove unused `common/heap.go` file (@marbar3778)
-  - [libs] Remove unused `date.go`, `io.go`. Remove `GoPath()`, `Prompt()` and `IsDirEmpty()` functions from `os.go` (@marbar3778)
-  - [libs] Remove unused `FailRand()` func and minor clean up to `fail.go`(@marbar3778)
-
-### FEATURES:
-
-- [node] Add variadic argument to `NewNode` to support functional options, allowing the Node to be more easily customized.
-- [node][\#3730](https://github.com/tendermint/tendermint/pull/3730) Add `CustomReactors` option to `NewNode` allowing caller to pass
-  custom reactors to run inside Tendermint node (@ParthDesai)
-- [abci] [\#2127](https://github.com/tendermint/tendermint/issues/2127)RequestCheckTx has a new field, `CheckTxType`, which can take values of `CheckTxType_New` and `CheckTxType_Recheck`, indicating whether this is a new tx being checked for the first time or whether this tx is being rechecked after a block commit. This allows applications to skip certain expensive operations, like signature checking, if they've already been done once. see [docs](https://github.com/tendermint/tendermint/blob/eddb433d7c082efbeaf8974413a36641519ee895/docs/spec/abci/apps.md#mempool-connection)
-
-### IMPROVEMENTS:
-
-- [rpc] [\#3700](https://github.com/tendermint/tendermint/issues/3700) Make possible to set absolute paths for TLS cert and key (@climber73)
-- [abci] [\#3513](https://github.com/tendermint/tendermint/issues/3513) Call the reqRes callback after the resCb so they always happen in the same order
-
-### BUG FIXES:
-
-- [p2p] [\#3338](https://github.com/tendermint/tendermint/issues/3338) Prevent "sent next PEX request too soon" errors by not calling
-  ensurePeers outside of ensurePeersRoutine
-- [behaviour] [\3772](https://github.com/tendermint/tendermint/pull/3772) Return correct reason in MessageOutOfOrder (@jim380)
-- [config] [\#3723](https://github.com/tendermint/tendermint/issues/3723) Add consensus_params to testnet config generation; document time_iota_ms (@ashleyvega)
-
-
-## v0.32.0
-
-*June 25, 2019*
-
-Special thanks to external contributors on this release:
-@needkane, @SebastianElvis, @andynog, @Yawning, @wooparadog
-
-This release contains breaking changes to our build and release processes, ABCI,
-and the RPC, namely:
-- Use Go modules instead of dep
-- Bring active development to the `master` Github branch
-- ABCI Tags are now Events - see
-  [docs](https://github.com/tendermint/tendermint/blob/60827f75623b92eff132dc0eff5b49d2025c591e/docs/spec/abci/abci.md#events)
-- Bind RPC to localhost by default, not to the public interface [UPGRADING/RPC_Changes](./UPGRADING.md#rpc_changes)
-
-Friendly reminder, we have a [bug bounty
-program](https://hackerone.com/tendermint).
-
-### BREAKING CHANGES:
-
-* CLI/RPC/Config
-  - [cli] [\#3613](https://github.com/tendermint/tendermint/issues/3613) Switch from golang/dep to Go Modules to resolve dependencies:
-    It is recommended to switch to Go Modules if your project has tendermint as
-    a dependency. Read more on Modules here:
-    https://github.com/golang/go/wiki/Modules
-  - [config] [\#3632](https://github.com/tendermint/tendermint/pull/3632) Removed `leveldb` as generic
-    option for `db_backend`. Must be `goleveldb` or `cleveldb`.
-  - [rpc] [\#3616](https://github.com/tendermint/tendermint/issues/3616) Fix field names for `/block_results` response (eg. `results.DeliverTx`
-    -> `results.deliver_tx`). See docs for details.
-  - [rpc] [\#3724](https://github.com/tendermint/tendermint/issues/3724) RPC now binds to `127.0.0.1` by default instead of `0.0.0.0`
-
-* Apps
-  - [abci] [\#1859](https://github.com/tendermint/tendermint/issues/1859) `ResponseCheckTx`, `ResponseDeliverTx`, `ResponseBeginBlock`,
-    and `ResponseEndBlock` now include `Events` instead of `Tags`. Each `Event`
-    contains a `type` and a list of `attributes` (list of key-value pairs)
-    allowing for inclusion of multiple distinct events in each response.
-
-* Go API
-  - [abci] [\#3193](https://github.com/tendermint/tendermint/issues/3193) Use RequestDeliverTx and RequestCheckTx in the ABCI
-    Application interface
-  - [libs/db] [\#3632](https://github.com/tendermint/tendermint/pull/3632) Removed deprecated `LevelDBBackend` const
-    If you have `db_backend` set to `leveldb` in your config file, please
-    change it to `goleveldb` or `cleveldb`.
-  - [p2p] [\#3521](https://github.com/tendermint/tendermint/issues/3521) Remove NewNetAddressStringWithOptionalID
-
-* Blockchain Protocol
-
-* P2P Protocol
-
-### FEATURES:
-
-### IMPROVEMENTS:
-- [abci/examples] [\#3659](https://github.com/tendermint/tendermint/issues/3659) Change validator update tx format in the `persistent_kvstore` to use base64 for pubkeys instead of hex (@needkane)
-- [consensus] [\#3656](https://github.com/tendermint/tendermint/issues/3656) Exit if SwitchToConsensus fails
-- [p2p] [\#3666](https://github.com/tendermint/tendermint/issues/3666) Add per channel telemetry to improve reactor observability
-- [rpc] [\#3686](https://github.com/tendermint/tendermint/pull/3686) `HTTPClient#Call` returns wrapped errors, so a caller could use `errors.Cause` to retrieve an error code. (@wooparadog)
-
-### BUG FIXES:
-- [libs/db] [\#3717](https://github.com/tendermint/tendermint/issues/3717) Fixed the BoltDB backend's Batch.Delete implementation (@Yawning)
-- [libs/db] [\#3718](https://github.com/tendermint/tendermint/issues/3718) Fixed the BoltDB backend's Get and Iterator implementation (@Yawning)
-- [node] [\#3716](https://github.com/tendermint/tendermint/issues/3716) Fix a bug where `nil` is recorded as node's address
-- [node] [\#3741](https://github.com/tendermint/tendermint/issues/3741) Fix profiler blocking the entire node
-
-*Tendermint 0.31 release series has reached End-Of-Life and is no longer supported.*
-
-## v0.31.12
-
-*April 6, 2020*
-
-This security release fixes:
-
-### Denial of Service 1
-
-Tendermint 0.33.2 and earlier does not limit the number of P2P connection requests.
-For each p2p connection, Tendermint allocates ~0.5MB. Even though this
-memory is garbage collected once the connection is terminated (due to duplicate
-IP or reaching a maximum number of inbound peers), temporary memory spikes can
-lead to OOM (Out-Of-Memory) exceptions.
-
-Tendermint 0.33.3, 0.32.10, and 0.31.12 limit the total number of P2P incoming
-connection requests to to `p2p.max_num_inbound_peers +
-len(p2p.unconditional_peer_ids)`.
-
-Notes:
-
-- Tendermint does not rate limit P2P connection requests per IP (an attacker
-  can saturate all the inbound slots);
-- Tendermint does not rate limit HTTP(S) requests. If you expose any RPC
-  endpoints to the public, please make sure to put in place some protection
-  (https://www.nginx.com/blog/rate-limiting-nginx/). We may implement this in
-  the future ([\#1696](https://github.com/tendermint/tendermint/issues/1696)).
-
-### Denial of Service 2
-
-Tendermint 0.33.2 and earlier does not reclaim `activeID` of a peer after it's
-removed in `Mempool` reactor. This does not happen all the time. It only
-happens when a connection fails (for any reason) before the Peer is created and
-added to all reactors. `RemovePeer` is therefore called before `AddPeer`, which
-leads to always growing memory (`activeIDs` map). The `activeIDs` map has a
-maximum size of 65535 and the node will panic if this map reaches the maximum.
-An attacker can create a lot of connection attempts (exploiting Denial of
-Service 1), which ultimately will lead to the node panicking.
-
-Tendermint 0.33.3, 0.32.10, and 0.31.12 claim `activeID` for a peer in `InitPeer`,
-which is executed before `MConnection` is started.
-
-Notes:
-
-- `InitPeer` function was added to all reactors to combat a similar issue -
-  [\#3338](https://github.com/tendermint/tendermint/issues/3338);
-- Denial of Service 2 is independent of Denial of Service 1 and can be executed
-  without it.
-
-**All clients are recommended to upgrade**
-
-Special thanks to [fudongbai](https://hackerone.com/fudongbai) for finding
-and reporting this.
-
-Friendly reminder, we have a [bug bounty
-program](https://hackerone.com/tendermint).
-
-### SECURITY:
-
-- [mempool] Reserve IDs in InitPeer instead of AddPeer (@tessr)
-- [p2p] Limit the number of incoming connections (@melekes)
-
-## v0.31.11
-
-*October 18, 2019*
-
-This security release fixes a vulnerability found in the `consensus` package,
-where an attacker could construct a `BlockPartMessage` message in such a way
-that it will lead to consensus failure. A few similar issues have been
-identified and fixed here.
-
-**All clients are recommended to upgrade**
-
-Special thanks to [elvishacker](https://hackerone.com/elvishacker) for finding
-and reporting this.
-
-Friendly reminder, we have a [bug bounty
-program](https://hackerone.com/tendermint).
-
-### BREAKING CHANGES:
-
-- Go API
-  - [consensus] Modify `WAL#Write` and `WAL#WriteSync` to return an error if
-    they fail to write a message
-
-### SECURITY:
-
-- [consensus] Validate incoming messages more throughly
-
-## v0.31.10
-
-*October 8, 2019*
-
-The previous patch was insufficient because the attacker could still find a way
-to submit a `nil` pubkey by constructing a `PubKeyMultisigThreshold` pubkey
-with `nil` subpubkeys for example.
-
-This release provides multiple fixes, which include recovering from panics when
-accepting new peers and only allowing `ed25519` pubkeys.
-
-**All clients are recommended to upgrade**
-
-Special thanks to [fudongbai](https://hackerone.com/fudongbai) for pointing
-this out.
-
-Friendly reminder, we have a [bug bounty
-program](https://hackerone.com/tendermint).
-
-### SECURITY:
-
-- [p2p] [\#4030](https://github.com/tendermint/tendermint/issues/4030) Only allow ed25519 pubkeys when connecting
-
-## v0.31.9
-
-*October 1, 2019*
-
-This release fixes a major security vulnerability found in the `p2p` package.
-All clients are recommended to upgrade. See
-[\#4030](https://github.com/tendermint/tendermint/issues/4030) for details.
-
-Special thanks to [fudongbai](https://hackerone.com/fudongbai) for discovering
-and reporting this issue.
-
-Friendly reminder, we have a [bug bounty
-program](https://hackerone.com/tendermint).
-
-### SECURITY:
-
-- [p2p] [\#4030](https://github.com/tendermint/tendermint/issues/4030) Fix for panic on nil public key send to a peer
-
-### BUG FIXES:
-
-- [node] [\#3716](https://github.com/tendermint/tendermint/issues/3716) Fix a bug where `nil` is recorded as node's address
-- [node] [\#3741](https://github.com/tendermint/tendermint/issues/3741) Fix profiler blocking the entire node
-
-## v0.31.8
-
-*July 29, 2019*
-
-This releases fixes one bug in the PEX reactor and adds a `recover` to the Go's
-ABCI server, which allows it to properly cleanup.
-
-### IMPROVEMENTS:
-- [abci] [\#3809](https://github.com/tendermint/tendermint/issues/3809) Recover from application panics in `server/socket_server.go` to allow socket cleanup (@ruseinov)
-
-### BUG FIXES:
-- [p2p] [\#3338](https://github.com/tendermint/tendermint/issues/3338) Prevent "sent next PEX request too soon" errors by not calling
-  ensurePeers outside of ensurePeersRoutine
-
-## v0.31.7
-
-*June 3, 2019*
-
-This releases fixes a regression in the mempool introduced in v0.31.6.
-The regression caused the invalid committed txs to be proposed in blocks over and
-over again.
-
-### BUG FIXES:
-- [mempool] [\#3699](https://github.com/tendermint/tendermint/issues/3699) Remove all committed txs from the mempool.
-    This reverts the change from v0.31.6 where we only remove valid txs from the mempool.
-    Note this means malicious proposals can cause txs to be dropped from the
-    mempools of other nodes by including them in blocks before they are valid.
-    See [\#3322](https://github.com/tendermint/tendermint/issues/3322).
-
-## v0.31.6
-
-*May 31st, 2019*
-
-This release contains many fixes and improvements, primarily for p2p functionality.
-It also fixes a security issue in the mempool package.
-
-With this release, Tendermint now supports [boltdb](https://github.com/etcd-io/bbolt), although
-in experimental mode. Feel free to try and report to us any findings/issues.
-Note also that the build tags for compiling CLevelDB have changed.
-
-Special thanks to external contributors on this release:
-@guagualvcha, @james-ray, @gregdhill, @climber73, @yutianwu,
-@carlosflrs, @defunctzombie, @leoluk, @needkane, @CrocdileChan
-
-### BREAKING CHANGES:
-
-* Go API
-  - [libs/common] Removed deprecated `PanicSanity`, `PanicCrisis`,
-    `PanicConsensus` and `PanicQ`
-  - [mempool, state] [\#2659](https://github.com/tendermint/tendermint/issues/2659) `Mempool` now an interface that lives in the mempool package.
-    See issue and PR for more details.
-  - [p2p] [\#3346](https://github.com/tendermint/tendermint/issues/3346) `Reactor#InitPeer` method is added to `Reactor` interface
-  - [types] [\#1648](https://github.com/tendermint/tendermint/issues/1648) `Commit#VoteSignBytes` signature was changed
-=======
 ## v0.1
 Base Tendermint v0.33.3. please see the [CHANGELOG](./CHANGELOG_OF_TENDERMINT.md#v0.33.3)
 
 ### BREAKING CHANGES:
 - Blockchain Protocol
   - [state] [\#7](https://github.com/line/tendermint/issues/7) Add round, proof in block
->>>>>>> c2dfa91d
 
 ### FEATURES:
 - [types] [\#40](https://github.com/line/tendermint/issues/40) Add vrf interface and add a function generating vrf proof to PrivValidator

--- conflicted
+++ resolved
@@ -29,10 +29,6 @@
             go.sum
       - uses: golangci/golangci-lint-action@v3.3.1
         with:
-<<<<<<< HEAD
-          # Required: the version of golangci-lint is required and must be specified without patch version: we always use the latest patch version.
-=======
->>>>>>> e6f57a18
           version: v1.50.1
           args: --timeout 10m
           github-token: ${{ secrets.github_token }}

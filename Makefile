PACKAGES=$(shell go list ./...)
SRCPATH=$(shell pwd)
OUTPUT?=build/tendermint

<<<<<<< HEAD
BUILD_TAGS?='tendermint'
CGO_OPTPTION=0
LIBSODIUM_TARGET=
ifeq ($(LIBSODIUM), 1)
  BUILD_TAGS='libsodium tendermint'
  CGO_OPTPTION=1
  LIBSODIUM_TARGET=libsodium
endif
LIBSODIM_BUILD_TAGS='libsodium tendermint'
LD_FLAGS = -X github.com/tendermint/tendermint/version.GitCommit=`git rev-parse --short=8 HEAD` -s -w
=======
BUILD_TAGS?=tendermint
LD_FLAGS = -X github.com/tendermint/tendermint/version.GitCommit=`git rev-parse --short=8 HEAD`
>>>>>>> e22acc0f
BUILD_FLAGS = -mod=readonly -ldflags "$(LD_FLAGS)"
HTTPS_GIT := https://github.com/tendermint/tendermint.git
DOCKER_BUF := docker run -v $(shell pwd):/workspace --workdir /workspace bufbuild/buf
CGO_ENABLED ?= 0

# handle nostrip
ifeq (,$(findstring nostrip,$(TENDERMINT_BUILD_OPTIONS)))
  BUILD_FLAGS += -trimpath
  LD_FLAGS += -s -w
endif

# handle race
ifeq (race,$(findstring race,$(TENDERMINT_BUILD_OPTIONS)))
  CGO_ENABLED=1
  BUILD_FLAGS += -race
endif

# handle cleveldb
ifeq (cleveldb,$(findstring cleveldb,$(TENDERMINT_BUILD_OPTIONS)))
  CGO_ENABLED=1
  BUILD_TAGS += cleveldb
endif

# allow users to pass additional flags via the conventional LDFLAGS variable
LD_FLAGS += $(LDFLAGS)

all: check $(LIBSODIUM_TARGET) build test install
.PHONY: all

# The below include contains the tools.
include tools.mk
include tests.mk

###############################################################################
###                                Build Tendermint                        ###
###############################################################################

build:
<<<<<<< HEAD
	CGO_ENABLED=$(CGO_OPTION) go build $(BUILD_FLAGS) -tags $(BUILD_TAGS) -o $(OUTPUT) ./cmd/tendermint/
.PHONY: build

build_c:
	CGO_ENABLED=$(CGO_OPTION) go build $(BUILD_FLAGS) -tags "$(BUILD_TAGS) cleveldb" -o $(OUTPUT) ./cmd/tendermint/
.PHONY: build_c

build_race:
	CGO_ENABLED=$(CGO_OPTION) go build -race $(BUILD_FLAGS) -tags $(BUILD_TAGS) -o $(OUTPUT) ./cmd/tendermint
.PHONY: build_race

install:
	CGO_ENABLED=$(CGO_OPTION) go install $(BUILD_FLAGS) -tags $(BUILD_TAGS) ./cmd/tendermint
.PHONY: install

install_c:
	CGO_ENABLED=$(CGO_OPTION) go install $(BUILD_FLAGS) -tags "$(BUILD_TAGS) cleveldb" ./cmd/tendermint
.PHONY: install_c

=======
	CGO_ENABLED=$(CGO_ENABLED) go build $(BUILD_FLAGS) -tags '$(BUILD_TAGS)' -o $(OUTPUT) ./cmd/tendermint/
.PHONY: build

install:
	CGO_ENABLED=$(CGO_ENABLED) go install $(BUILD_FLAGS) -tags $(BUILD_TAGS) ./cmd/tendermint
.PHONY: install

>>>>>>> e22acc0f
###############################################################################
###                                Protobuf                                 ###
###############################################################################

proto-all: proto-gen proto-lint proto-check-breaking
.PHONY: proto-all

proto-gen:
	## If you get the following error,
	## "error while loading shared libraries: libprotobuf.so.14: cannot open shared object file: No such file or directory"
	## See https://stackoverflow.com/a/25518702
	## Note the $< here is substituted for the %.proto
	## Note the $@ here is substituted for the %.pb.go
	@sh scripts/protocgen.sh
.PHONY: proto-gen

proto-gen-docker:
	@echo "Generating Protobuf files"
	@docker run -v $(shell pwd):/workspace --workdir /workspace tendermintdev/docker-build-proto sh ./scripts/protocgen.sh
.PHONY: proto-gen-docker

proto-lint:
	@$(DOCKER_BUF) check lint --error-format=json
.PHONY: proto-lint

proto-check-breaking:
	@$(DOCKER_BUF) check breaking --against-input .git#branch=master
.PHONY: proto-check-breaking

proto-check-breaking-ci:
	@$(DOCKER_BUF) check breaking --against-input $(HTTPS_GIT)#branch=master
.PHONY: proto-check-breaking-ci

###############################################################################
###                              Build ABCI                                 ###
###############################################################################

build_abci:
	@go build -mod=readonly -i ./abci/cmd/...
.PHONY: build_abci

install_abci:
	@go install -mod=readonly ./abci/cmd/...
.PHONY: install_abci

###############################################################################
###                              libsodium                                  ###
###############################################################################

prepare_libsodium:
	apt-get update && apt-get -y install libtool libboost-all-dev autoconf build-essential
.PHONY: prepare_libsodium

libsodium:
	cd $(SRCPATH)/crypto/vrf/internal/vrf/libsodium && \
    		./autogen.sh && \
    		./configure --disable-shared --prefix="$(SRCPATH)/crypto/vrf/internal/vrf/" &&	\
    		$(MAKE) && \
    		$(MAKE) install
.PHONY: libsodium

###############################################################################
###                              Distribution                               ###
###############################################################################

# dist builds binaries for all platforms and packages them for distribution
# TODO add abci to these scripts
dist:
	@BUILD_TAGS=$(BUILD_TAGS) sh -c "'$(CURDIR)/scripts/dist.sh'"
.PHONY: dist

go-mod-cache: go.sum
	@echo "--> Download go modules to local cache"
	@go mod download
.PHONY: go-mod-cache

go.sum: go.mod
	@echo "--> Ensure dependencies have not been modified"
	@go mod verify
	@go mod tidy

draw_deps:
	@# requires brew install graphviz or apt-get install graphviz
	go get github.com/RobotsAndPencils/goviz
	@goviz -i github.com/tendermint/tendermint/cmd/tendermint -d 3 | dot -Tpng -o dependency-graph.png
.PHONY: draw_deps

get_deps_bin_size:
	@# Copy of build recipe with additional flags to perform binary size analysis
	$(eval $(shell go build -work -a $(BUILD_FLAGS) -tags $(BUILD_TAGS) -o $(OUTPUT) ./cmd/tendermint/ 2>&1))
	@find $(WORK) -type f -name "*.a" | xargs -I{} du -hxs "{}" | sort -rh | sed -e s:${WORK}/::g > deps_bin_size.log
	@echo "Results can be found here: $(CURDIR)/deps_bin_size.log"
.PHONY: get_deps_bin_size

###############################################################################
###                                  Libs                                   ###
###############################################################################

# generates certificates for TLS testing in remotedb and RPC server
gen_certs: clean_certs
	certstrap init --common-name "tendermint.com" --passphrase ""
	certstrap request-cert --common-name "server" -ip "127.0.0.1" --passphrase ""
	certstrap sign "server" --CA "tendermint.com" --passphrase ""
	mv out/server.crt rpc/jsonrpc/server/test.crt
	mv out/server.key rpc/jsonrpc/server/test.key
	rm -rf out
.PHONY: gen_certs

# deletes generated certificates
clean_certs:
	rm -f rpc/jsonrpc/server/test.crt
	rm -f rpc/jsonrpc/server/test.key
.PHONY: clean_certs

###############################################################################
###                  Formatting, linting, and vetting                       ###
###############################################################################

format:
	find . -name '*.go' -type f -not -path "*.git*" -not -name '*.pb.go' -not -name '*pb_test.go' | xargs gofmt -w -s
	find . -name '*.go' -type f -not -path "*.git*"  -not -name '*.pb.go' -not -name '*pb_test.go' | xargs goimports -w -local github.com/tendermint/tendermint
.PHONY: format

lint:
	@echo "--> Running linter"
	@golangci-lint run
.PHONY: lint

DESTINATION = ./index.html.md

###############################################################################
###                           Documentation                                 ###
###############################################################################

build-docs:
	cd docs && \
	while read p; do \
		(git checkout $${p} && npm install && VUEPRESS_BASE="/$${p}/" npm run build) ; \
		mkdir -p ~/output/$${p} ; \
		cp -r .vuepress/dist/* ~/output/$${p}/ ; \
		cp ~/output/$${p}/index.html ~/output ; \
	done < versions ;
.PHONY: build-docs

sync-docs:
	cd ~/output && \
	echo "role_arn = ${DEPLOYMENT_ROLE_ARN}" >> /root/.aws/config ; \
	echo "CI job = ${CIRCLE_BUILD_URL}" >> version.html ; \
	aws s3 sync . s3://${WEBSITE_BUCKET} --profile terraform --delete ; \
	aws cloudfront create-invalidation --distribution-id ${CF_DISTRIBUTION_ID} --profile terraform --path "/*" ;
.PHONY: sync-docs

###############################################################################
###                            Docker image                                 ###
###############################################################################

build-docker:
	cp $(OUTPUT) DOCKER/tendermint
	docker build --label=tendermint --tag="tendermint/tendermint" DOCKER
	rm -rf DOCKER/tendermint
.PHONY: build-docker

###############################################################################
###                       Local testnet using docker                        ###
###############################################################################

# Build linux binary on other platforms
build-linux: tools prepare_libsodium libsodium
	GOOS=linux GOARCH=amd64 $(MAKE) build
.PHONY: build-linux

build-docker-localnode:
	@cd networks/local && make
.PHONY: build-docker-localnode

# Runs `make build TENDERMINT_BUILD_OPTIONS=cleveldb` from within an Amazon
# Linux (v2)-based Docker build container in order to build an Amazon
# Linux-compatible binary. Produces a compatible binary at ./build/tendermint
build_c-amazonlinux:
	$(MAKE) -C ./DOCKER build_amazonlinux_buildimage
	docker run --rm -it -v `pwd`:/tendermint tendermint/tendermint:build_c-amazonlinux
.PHONY: build_c-amazonlinux

# Run a 4-node testnet locally
localnet-start: localnet-stop build-docker-localnode
	@if ! [ -f build/node0/config/genesis.json ]; then docker run --rm -v $(CURDIR)/build:/tendermint:Z tendermint/localnode testnet --config /etc/tendermint/config-template.toml --v 4 --o . --populate-persistent-peers --starting-ip-address 192.167.10.2; fi
	docker-compose up
.PHONY: localnet-start

# Stop testnet
localnet-stop:
	docker-compose down
.PHONY: localnet-stop

# Build hooks for dredd, to skip or add information on some steps
build-contract-tests-hooks:
ifeq ($(OS),Windows_NT)
	go build -mod=readonly $(BUILD_FLAGS) -o build/contract_tests.exe ./cmd/contract_tests
else
	go build -mod=readonly $(BUILD_FLAGS) -o build/contract_tests ./cmd/contract_tests
endif
.PHONY: build-contract-tests-hooks

# Run a nodejs tool to test endpoints against a localnet
# The command takes care of starting and stopping the network
# prerequisits: build-contract-tests-hooks build-linux
# the two build commands were not added to let this command run from generic containers or machines.
# The binaries should be built beforehand
contract-tests:
	dredd
.PHONY: contract-tests<|MERGE_RESOLUTION|>--- conflicted
+++ resolved
@@ -2,25 +2,19 @@
 SRCPATH=$(shell pwd)
 OUTPUT?=build/tendermint
 
-<<<<<<< HEAD
-BUILD_TAGS?='tendermint'
-CGO_OPTPTION=0
+BUILD_TAGS?=tendermint
+CGO_ENABLED ?= 0
 LIBSODIUM_TARGET=
 ifeq ($(LIBSODIUM), 1)
   BUILD_TAGS='libsodium tendermint'
-  CGO_OPTPTION=1
+  CGO_ENABLED=1
   LIBSODIUM_TARGET=libsodium
 endif
 LIBSODIM_BUILD_TAGS='libsodium tendermint'
 LD_FLAGS = -X github.com/tendermint/tendermint/version.GitCommit=`git rev-parse --short=8 HEAD` -s -w
-=======
-BUILD_TAGS?=tendermint
-LD_FLAGS = -X github.com/tendermint/tendermint/version.GitCommit=`git rev-parse --short=8 HEAD`
->>>>>>> e22acc0f
 BUILD_FLAGS = -mod=readonly -ldflags "$(LD_FLAGS)"
 HTTPS_GIT := https://github.com/tendermint/tendermint.git
 DOCKER_BUF := docker run -v $(shell pwd):/workspace --workdir /workspace bufbuild/buf
-CGO_ENABLED ?= 0
 
 # handle nostrip
 ifeq (,$(findstring nostrip,$(TENDERMINT_BUILD_OPTIONS)))
@@ -55,27 +49,6 @@
 ###############################################################################
 
 build:
-<<<<<<< HEAD
-	CGO_ENABLED=$(CGO_OPTION) go build $(BUILD_FLAGS) -tags $(BUILD_TAGS) -o $(OUTPUT) ./cmd/tendermint/
-.PHONY: build
-
-build_c:
-	CGO_ENABLED=$(CGO_OPTION) go build $(BUILD_FLAGS) -tags "$(BUILD_TAGS) cleveldb" -o $(OUTPUT) ./cmd/tendermint/
-.PHONY: build_c
-
-build_race:
-	CGO_ENABLED=$(CGO_OPTION) go build -race $(BUILD_FLAGS) -tags $(BUILD_TAGS) -o $(OUTPUT) ./cmd/tendermint
-.PHONY: build_race
-
-install:
-	CGO_ENABLED=$(CGO_OPTION) go install $(BUILD_FLAGS) -tags $(BUILD_TAGS) ./cmd/tendermint
-.PHONY: install
-
-install_c:
-	CGO_ENABLED=$(CGO_OPTION) go install $(BUILD_FLAGS) -tags "$(BUILD_TAGS) cleveldb" ./cmd/tendermint
-.PHONY: install_c
-
-=======
 	CGO_ENABLED=$(CGO_ENABLED) go build $(BUILD_FLAGS) -tags '$(BUILD_TAGS)' -o $(OUTPUT) ./cmd/tendermint/
 .PHONY: build
 
@@ -83,7 +56,6 @@
 	CGO_ENABLED=$(CGO_ENABLED) go install $(BUILD_FLAGS) -tags $(BUILD_TAGS) ./cmd/tendermint
 .PHONY: install
 
->>>>>>> e22acc0f
 ###############################################################################
 ###                                Protobuf                                 ###
 ###############################################################################

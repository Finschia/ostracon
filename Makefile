PACKAGES=$(shell go list ./...)
SRCPATH=$(shell pwd)
OUTPUT?=build/tendermint

BUILD_TAGS?=tendermint
LIBSODIUM_TARGET=
PREPARE_LIBSODIUM_TARGET=
ifeq ($(LIBSODIUM), 1)
  BUILD_TAGS='libsodium tendermint'
  LIBSODIUM_TARGET=libsodium
ifneq ($(OS), Windows_NT)
ifeq ($(shell uname -s), Linux)
  PREPARE_LIBSODIUM_TARGET=prepare-libsodium-linux
endif
endif
endif
LIBSODIM_BUILD_TAGS='libsodium tendermint'
LD_FLAGS = -X github.com/tendermint/tendermint/version.GitCommit=`git rev-parse --short=8 HEAD` -s -w
BUILD_FLAGS = -mod=readonly -ldflags "$(LD_FLAGS)"
HTTPS_GIT := https://github.com/tendermint/tendermint.git
DOCKER_BUF := docker run -v $(shell pwd):/workspace --workdir /workspace bufbuild/buf

# handle nostrip
ifeq (,$(findstring nostrip,$(TENDERMINT_BUILD_OPTIONS)))
  BUILD_FLAGS += -trimpath
  LD_FLAGS += -s -w
endif

# handle race
ifeq (race,$(findstring race,$(TENDERMINT_BUILD_OPTIONS)))
  BUILD_FLAGS += -race
endif

# handle cleveldb
ifeq (cleveldb,$(findstring cleveldb,$(TENDERMINT_BUILD_OPTIONS)))
  BUILD_TAGS += cleveldb
endif

# allow users to pass additional flags via the conventional LDFLAGS variable
LD_FLAGS += $(LDFLAGS)

all: check $(LIBSODIUM_TARGET) build test install
.PHONY: all

# The below include contains the tools.
include tools.mk
include tests.mk

###############################################################################
###                                Build Tendermint                        ###
###############################################################################

build: $(LIBSODIUM_TARGET)
	CGO_ENABLED=1 go build $(BUILD_FLAGS) -tags '$(BUILD_TAGS)' -o $(OUTPUT) ./cmd/tendermint/
.PHONY: build

install:
	CGO_ENABLED=1 go install $(BUILD_FLAGS) -tags $(BUILD_TAGS) ./cmd/tendermint
.PHONY: install

###############################################################################
###                                Protobuf                                 ###
###############################################################################

proto-all: proto-gen proto-lint proto-check-breaking
.PHONY: proto-all

proto-gen:
	## If you get the following error,
	## "error while loading shared libraries: libprotobuf.so.14: cannot open shared object file: No such file or directory"
	## See https://stackoverflow.com/a/25518702
	## Note the $< here is substituted for the %.proto
	## Note the $@ here is substituted for the %.pb.go
	@sh scripts/protocgen.sh
.PHONY: proto-gen

proto-gen-docker:
	@echo "Generating Protobuf files"
	@docker run -v $(shell pwd):/workspace --workdir /workspace tendermintdev/docker-build-proto sh ./scripts/protocgen.sh
.PHONY: proto-gen-docker

proto-lint:
	@$(DOCKER_BUF) check lint --error-format=json
.PHONY: proto-lint

proto-check-breaking:
	@$(DOCKER_BUF) check breaking --against-input .git#branch=master
.PHONY: proto-check-breaking

proto-check-breaking-ci:
	@$(DOCKER_BUF) check breaking --against-input $(HTTPS_GIT)#branch=master
.PHONY: proto-check-breaking-ci

###############################################################################
###                              Build ABCI                                 ###
###############################################################################

build_abci:
	@go build -mod=readonly -i ./abci/cmd/...
.PHONY: build_abci

install_abci:
	@go install -mod=readonly ./abci/cmd/...
.PHONY: install_abci

###############################################################################
###                              libsodium                                  ###
###############################################################################

prepare-libsodium-linux:
	apt-get update && apt-get -y install libtool libboost-all-dev autoconf build-essential
.PHONY: prepare_libsodium

libsodium:
	cd $(SRCPATH)/crypto/vrf/internal/vrf/libsodium && \
    		./autogen.sh && \
    		./configure --disable-shared --prefix="$(SRCPATH)/crypto/vrf/internal/vrf/" &&	\
    		$(MAKE) && \
    		$(MAKE) install
.PHONY: libsodium

###############################################################################
###                              Distribution                               ###
###############################################################################

# dist builds binaries for all platforms and packages them for distribution
# TODO add abci to these scripts
dist:
	@BUILD_TAGS=$(BUILD_TAGS) sh -c "'$(CURDIR)/scripts/dist.sh'"
.PHONY: dist

go-mod-cache: go.sum
	@echo "--> Download go modules to local cache"
	@go mod download
.PHONY: go-mod-cache

go.sum: go.mod
	@echo "--> Ensure dependencies have not been modified"
	@go mod verify
	@go mod tidy

draw_deps:
	@# requires brew install graphviz or apt-get install graphviz
	go get github.com/RobotsAndPencils/goviz
	@goviz -i github.com/tendermint/tendermint/cmd/tendermint -d 3 | dot -Tpng -o dependency-graph.png
.PHONY: draw_deps

get_deps_bin_size:
	@# Copy of build recipe with additional flags to perform binary size analysis
	$(eval $(shell go build -work -a $(BUILD_FLAGS) -tags $(BUILD_TAGS) -o $(OUTPUT) ./cmd/tendermint/ 2>&1))
	@find $(WORK) -type f -name "*.a" | xargs -I{} du -hxs "{}" | sort -rh | sed -e s:${WORK}/::g > deps_bin_size.log
	@echo "Results can be found here: $(CURDIR)/deps_bin_size.log"
.PHONY: get_deps_bin_size

###############################################################################
###                                  Libs                                   ###
###############################################################################

# generates certificates for TLS testing in remotedb and RPC server
gen_certs: clean_certs
	certstrap init --common-name "tendermint.com" --passphrase ""
	certstrap request-cert --common-name "server" -ip "127.0.0.1" --passphrase ""
	certstrap sign "server" --CA "tendermint.com" --passphrase ""
	mv out/server.crt rpc/jsonrpc/server/test.crt
	mv out/server.key rpc/jsonrpc/server/test.key
	rm -rf out
.PHONY: gen_certs

# deletes generated certificates
clean_certs:
	rm -f rpc/jsonrpc/server/test.crt
	rm -f rpc/jsonrpc/server/test.key
.PHONY: clean_certs

###############################################################################
###                  Formatting, linting, and vetting                       ###
###############################################################################

format:
	find . -name '*.go' -type f -not -path "*.git*" -not -name '*.pb.go' -not -name '*pb_test.go' | xargs gofmt -w -s
	find . -name '*.go' -type f -not -path "*.git*"  -not -name '*.pb.go' -not -name '*pb_test.go' | xargs goimports -w -local github.com/tendermint/tendermint
.PHONY: format

lint:
	@echo "--> Running linter"
	sh -c "$(CURDIR)/scripts/current_branch_lint.sh"
	find . -name '*.go' -type f -not -path "*.git*" | xargs gofmt -d -s
	go mod verify
.PHONY: lint

DESTINATION = ./index.html.md

###############################################################################
###                           Documentation                                 ###
###############################################################################

build-docs:
	cd docs && \
	while read p; do \
		(git checkout $${p} && npm install && VUEPRESS_BASE="/$${p}/" npm run build) ; \
		mkdir -p ~/output/$${p} ; \
		cp -r .vuepress/dist/* ~/output/$${p}/ ; \
		cp ~/output/$${p}/index.html ~/output ; \
	done < versions ;
.PHONY: build-docs

sync-docs:
	cd ~/output && \
	echo "role_arn = ${DEPLOYMENT_ROLE_ARN}" >> /root/.aws/config ; \
	echo "CI job = ${CIRCLE_BUILD_URL}" >> version.html ; \
	aws s3 sync . s3://${WEBSITE_BUCKET} --profile terraform --delete ; \
	aws cloudfront create-invalidation --distribution-id ${CF_DISTRIBUTION_ID} --profile terraform --path "/*" ;
.PHONY: sync-docs

###############################################################################
###                            Docker image                                 ###
###############################################################################

build-docker:
	cp $(OUTPUT) DOCKER/tendermint
	docker build --label=tendermint --tag="tendermint/tendermint" DOCKER
	rm -rf DOCKER/tendermint
.PHONY: build-docker

###############################################################################
###                       Local testnet using docker                        ###
###############################################################################

DOCKER_HOME = /go/src/github.com/tendermint/tendermint
DOCKER_CMD = docker run --rm \
                        -v `pwd`:$(DOCKER_HOME) \
                        -w $(DOCKER_HOME)
DOCKER_IMG = golang:1.14.6-alpine3.12
BUILD_CMD = apk add --update --no-cache git make gcc libc-dev build-base curl jq file gmp-dev clang \
	&& cd $(DOCKER_HOME) \
	&& make build

# Login docker-container for confirmation building linux binary
build-shell:
	$(DOCKER_CMD) -it --entrypoint '' ${DOCKER_IMG} /bin/sh
.PHONY: build-shell

# Build linux binary on other platforms

build-linux:
<<<<<<< HEAD
	# Download, build and add the BSL local library to modules
	if [ ! -d $(SRCPATH)/crypto/bls/internal ]; then \
		mkdir -p $(SRCPATH)/crypto/bls/internal && \
		git clone https://github.com/herumi/mcl $(SRCPATH)/crypto/bls/internal/mcl && \
		cd $(SRCPATH)/crypto/bls/internal/mcl && \
		git checkout 71e4f39fda890701914d521750490ecfe362f1da && \
		cd .. && \
		git clone https://github.com/herumi/bls $(SRCPATH)/crypto/bls/internal/bls && \
		cd $(SRCPATH)/crypto/bls/internal/bls && \
		git checkout 5e2af1489a06eddb58869b66a33aa855b27bb41c && \
		cd .. && \
		git clone https://github.com/herumi/bls-eth-go-binary -b v1.12 --depth 1 $(SRCPATH)/crypto/bls/internal/bls-eth-go-binary; \
	fi

=======
>>>>>>> 87944e95
	# Build Linux binary
	$(DOCKER_CMD) ${DOCKER_IMG} /bin/sh -c "$(BUILD_CMD)"

.PHONY: build-linux

build-docker-localnode:
	@cd networks/local && make
.PHONY: build-docker-localnode

# Runs `make build TENDERMINT_BUILD_OPTIONS=cleveldb` from within an Amazon
# Linux (v2)-based Docker build container in order to build an Amazon
# Linux-compatible binary. Produces a compatible binary at ./build/tendermint
build_c-amazonlinux:
	$(MAKE) -C ./DOCKER build_amazonlinux_buildimage
	docker run --rm -it -v `pwd`:/tendermint tendermint/tendermint:build_c-amazonlinux
.PHONY: build_c-amazonlinux

# Run a 4-node testnet locally
localnet-start: localnet-stop build-docker-localnode
	@if ! [ -f build/node0/config/genesis.json ]; then docker run --rm -v $(CURDIR)/build:/tendermint:Z tendermint/localnode testnet --config /etc/tendermint/config-template.toml --v 4 --o . --populate-persistent-peers --starting-ip-address 192.167.10.2; fi
	docker-compose up
.PHONY: localnet-start

# Stop testnet
localnet-stop:
	docker-compose down
.PHONY: localnet-stop

# Build hooks for dredd, to skip or add information on some steps
build-contract-tests-hooks:
ifeq ($(OS),Windows_NT)
	go build -mod=readonly $(BUILD_FLAGS) -o build/contract_tests.exe ./cmd/contract_tests
else
	go build -mod=readonly $(BUILD_FLAGS) -o build/contract_tests ./cmd/contract_tests
endif
.PHONY: build-contract-tests-hooks

# Run a nodejs tool to test endpoints against a localnet
# The command takes care of starting and stopping the network
# prerequisits: build-contract-tests-hooks build-linux
# the two build commands were not added to let this command run from generic containers or machines.
# The binaries should be built beforehand
contract-tests: build-docker-localnode
	dredd
.PHONY: contract-tests<|MERGE_RESOLUTION|>--- conflicted
+++ resolved
@@ -243,23 +243,6 @@
 # Build linux binary on other platforms
 
 build-linux:
-<<<<<<< HEAD
-	# Download, build and add the BSL local library to modules
-	if [ ! -d $(SRCPATH)/crypto/bls/internal ]; then \
-		mkdir -p $(SRCPATH)/crypto/bls/internal && \
-		git clone https://github.com/herumi/mcl $(SRCPATH)/crypto/bls/internal/mcl && \
-		cd $(SRCPATH)/crypto/bls/internal/mcl && \
-		git checkout 71e4f39fda890701914d521750490ecfe362f1da && \
-		cd .. && \
-		git clone https://github.com/herumi/bls $(SRCPATH)/crypto/bls/internal/bls && \
-		cd $(SRCPATH)/crypto/bls/internal/bls && \
-		git checkout 5e2af1489a06eddb58869b66a33aa855b27bb41c && \
-		cd .. && \
-		git clone https://github.com/herumi/bls-eth-go-binary -b v1.12 --depth 1 $(SRCPATH)/crypto/bls/internal/bls-eth-go-binary; \
-	fi
-
-=======
->>>>>>> 87944e95
 	# Build Linux binary
 	$(DOCKER_CMD) ${DOCKER_IMG} /bin/sh -c "$(BUILD_CMD)"
 

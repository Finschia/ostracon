PACKAGES=$(shell go list ./...)
SRCPATH=$(shell pwd)
OUTPUT?=build/tendermint

<<<<<<< HEAD
BUILD_TAGS?=tendermint
CGO_ENABLED ?= 0
LIBSODIUM_TARGET=
ifeq ($(LIBSODIUM), 1)
  BUILD_TAGS='libsodium tendermint'
  CGO_ENABLED=1
  LIBSODIUM_TARGET=libsodium
=======
BUILD_TAGS?='tendermint'
CGO_OPTPTION=0
LIBSODIUM_TARGET=
PREPARE_LIBSODIUM_TARGET=
ifeq ($(LIBSODIUM), 1)
  BUILD_TAGS='libsodium tendermint'
  CGO_OPTPTION=1
  LIBSODIUM_TARGET=libsodium
ifneq ($(OS), Windows_NT)
ifeq ($(shell uname -s), Linux)
  PREPARE_LIBSODIUM_TARGET=prepare-libsodium-linux
endif
endif
>>>>>>> 0c3a7c93
endif
LIBSODIM_BUILD_TAGS='libsodium tendermint'
LD_FLAGS = -X github.com/tendermint/tendermint/version.GitCommit=`git rev-parse --short=8 HEAD` -s -w
BUILD_FLAGS = -mod=readonly -ldflags "$(LD_FLAGS)"
HTTPS_GIT := https://github.com/tendermint/tendermint.git
DOCKER_BUF := docker run -v $(shell pwd):/workspace --workdir /workspace bufbuild/buf

# handle nostrip
ifeq (,$(findstring nostrip,$(TENDERMINT_BUILD_OPTIONS)))
  BUILD_FLAGS += -trimpath
  LD_FLAGS += -s -w
endif

# handle race
ifeq (race,$(findstring race,$(TENDERMINT_BUILD_OPTIONS)))
  CGO_ENABLED=1
  BUILD_FLAGS += -race
endif

# handle cleveldb
ifeq (cleveldb,$(findstring cleveldb,$(TENDERMINT_BUILD_OPTIONS)))
  CGO_ENABLED=1
  BUILD_TAGS += cleveldb
endif

# allow users to pass additional flags via the conventional LDFLAGS variable
LD_FLAGS += $(LDFLAGS)

all: check $(LIBSODIUM_TARGET) build test install
.PHONY: all

# The below include contains the tools.
include tools.mk
include tests.mk

###############################################################################
###                                Build Tendermint                        ###
###############################################################################

<<<<<<< HEAD
build:
	CGO_ENABLED=$(CGO_ENABLED) go build $(BUILD_FLAGS) -tags '$(BUILD_TAGS)' -o $(OUTPUT) ./cmd/tendermint/
.PHONY: build

install:
	CGO_ENABLED=$(CGO_ENABLED) go install $(BUILD_FLAGS) -tags $(BUILD_TAGS) ./cmd/tendermint
.PHONY: install

=======
build: $(LIBSODIUM_TARGET)
	CGO_ENABLED=$(CGO_OPTION) go build $(BUILD_FLAGS) -tags $(BUILD_TAGS) -o $(OUTPUT) ./cmd/tendermint/
.PHONY: build

build_c: $(LIBSODIUM_TARGET)
	CGO_ENABLED=$(CGO_OPTION) go build $(BUILD_FLAGS) -tags "$(BUILD_TAGS) cleveldb" -o $(OUTPUT) ./cmd/tendermint/
.PHONY: build_c

build_race: $(LIBSODIUM_TARGET)
	CGO_ENABLED=$(CGO_OPTION) go build -race $(BUILD_FLAGS) -tags $(BUILD_TAGS) -o $(OUTPUT) ./cmd/tendermint
.PHONY: build_race

install:
	CGO_ENABLED=$(CGO_OPTION) go install $(BUILD_FLAGS) -tags $(BUILD_TAGS) ./cmd/tendermint
.PHONY: install

install_c:
	CGO_ENABLED=$(CGO_OPTION) go install $(BUILD_FLAGS) -tags "$(BUILD_TAGS) cleveldb" ./cmd/tendermint
.PHONY: install_c

>>>>>>> 0c3a7c93
###############################################################################
###                                Protobuf                                 ###
###############################################################################

proto-all: proto-gen proto-lint proto-check-breaking
.PHONY: proto-all

proto-gen:
	## If you get the following error,
	## "error while loading shared libraries: libprotobuf.so.14: cannot open shared object file: No such file or directory"
	## See https://stackoverflow.com/a/25518702
	## Note the $< here is substituted for the %.proto
	## Note the $@ here is substituted for the %.pb.go
	@sh scripts/protocgen.sh
.PHONY: proto-gen

proto-gen-docker:
	@echo "Generating Protobuf files"
	@docker run -v $(shell pwd):/workspace --workdir /workspace tendermintdev/docker-build-proto sh ./scripts/protocgen.sh
.PHONY: proto-gen-docker

proto-lint:
	@$(DOCKER_BUF) check lint --error-format=json
.PHONY: proto-lint

proto-check-breaking:
	@$(DOCKER_BUF) check breaking --against-input .git#branch=master
.PHONY: proto-check-breaking

proto-check-breaking-ci:
	@$(DOCKER_BUF) check breaking --against-input $(HTTPS_GIT)#branch=master
.PHONY: proto-check-breaking-ci

###############################################################################
###                              Build ABCI                                 ###
###############################################################################

build_abci:
	@go build -mod=readonly -i ./abci/cmd/...
.PHONY: build_abci

install_abci:
	@go install -mod=readonly ./abci/cmd/...
.PHONY: install_abci

###############################################################################
###                              libsodium                                  ###
###############################################################################

<<<<<<< HEAD
prepare_libsodium:
=======
prepare-libsodium-linux:
>>>>>>> 0c3a7c93
	apt-get update && apt-get -y install libtool libboost-all-dev autoconf build-essential
.PHONY: prepare_libsodium

libsodium:
	cd $(SRCPATH)/crypto/vrf/internal/vrf/libsodium && \
    		./autogen.sh && \
    		./configure --disable-shared --prefix="$(SRCPATH)/crypto/vrf/internal/vrf/" &&	\
    		$(MAKE) && \
    		$(MAKE) install
.PHONY: libsodium

###############################################################################
###                              Distribution                               ###
###############################################################################

# dist builds binaries for all platforms and packages them for distribution
# TODO add abci to these scripts
dist:
	@BUILD_TAGS=$(BUILD_TAGS) sh -c "'$(CURDIR)/scripts/dist.sh'"
.PHONY: dist

go-mod-cache: go.sum
	@echo "--> Download go modules to local cache"
	@go mod download
.PHONY: go-mod-cache

go.sum: go.mod
	@echo "--> Ensure dependencies have not been modified"
	@go mod verify
	@go mod tidy

draw_deps:
	@# requires brew install graphviz or apt-get install graphviz
	go get github.com/RobotsAndPencils/goviz
	@goviz -i github.com/tendermint/tendermint/cmd/tendermint -d 3 | dot -Tpng -o dependency-graph.png
.PHONY: draw_deps

get_deps_bin_size:
	@# Copy of build recipe with additional flags to perform binary size analysis
	$(eval $(shell go build -work -a $(BUILD_FLAGS) -tags $(BUILD_TAGS) -o $(OUTPUT) ./cmd/tendermint/ 2>&1))
	@find $(WORK) -type f -name "*.a" | xargs -I{} du -hxs "{}" | sort -rh | sed -e s:${WORK}/::g > deps_bin_size.log
	@echo "Results can be found here: $(CURDIR)/deps_bin_size.log"
.PHONY: get_deps_bin_size

###############################################################################
###                                  Libs                                   ###
###############################################################################

# generates certificates for TLS testing in remotedb and RPC server
gen_certs: clean_certs
	certstrap init --common-name "tendermint.com" --passphrase ""
	certstrap request-cert --common-name "server" -ip "127.0.0.1" --passphrase ""
	certstrap sign "server" --CA "tendermint.com" --passphrase ""
	mv out/server.crt rpc/jsonrpc/server/test.crt
	mv out/server.key rpc/jsonrpc/server/test.key
	rm -rf out
.PHONY: gen_certs

# deletes generated certificates
clean_certs:
	rm -f rpc/jsonrpc/server/test.crt
	rm -f rpc/jsonrpc/server/test.key
.PHONY: clean_certs

###############################################################################
###                  Formatting, linting, and vetting                       ###
###############################################################################

format:
	find . -name '*.go' -type f -not -path "*.git*" -not -name '*.pb.go' -not -name '*pb_test.go' | xargs gofmt -w -s
	find . -name '*.go' -type f -not -path "*.git*"  -not -name '*.pb.go' -not -name '*pb_test.go' | xargs goimports -w -local github.com/tendermint/tendermint
.PHONY: format

lint:
	@echo "--> Running linter"
	sh -c "$(CURDIR)/scripts/current_branch_lint.sh"
	find . -name '*.go' -type f -not -path "*.git*" | xargs gofmt -d -s
	go mod verify
.PHONY: lint

DESTINATION = ./index.html.md

###############################################################################
###                           Documentation                                 ###
###############################################################################

build-docs:
	cd docs && \
	while read p; do \
		(git checkout $${p} && npm install && VUEPRESS_BASE="/$${p}/" npm run build) ; \
		mkdir -p ~/output/$${p} ; \
		cp -r .vuepress/dist/* ~/output/$${p}/ ; \
		cp ~/output/$${p}/index.html ~/output ; \
	done < versions ;
.PHONY: build-docs

sync-docs:
	cd ~/output && \
	echo "role_arn = ${DEPLOYMENT_ROLE_ARN}" >> /root/.aws/config ; \
	echo "CI job = ${CIRCLE_BUILD_URL}" >> version.html ; \
	aws s3 sync . s3://${WEBSITE_BUCKET} --profile terraform --delete ; \
	aws cloudfront create-invalidation --distribution-id ${CF_DISTRIBUTION_ID} --profile terraform --path "/*" ;
.PHONY: sync-docs

###############################################################################
###                            Docker image                                 ###
###############################################################################

build-docker:
	cp $(OUTPUT) DOCKER/tendermint
	docker build --label=tendermint --tag="tendermint/tendermint" DOCKER
	rm -rf DOCKER/tendermint
.PHONY: build-docker

###############################################################################
###                       Local testnet using docker                        ###
###############################################################################

# Build linux binary on other platforms
<<<<<<< HEAD
build-linux: tools prepare_libsodium libsodium
	GOOS=linux GOARCH=amd64 $(MAKE) build
=======
build-linux:
	docker run --rm -v `pwd`:/go/src/github.com/tendermint/tendermint -w /go/src/github.com/tendermint/tendermint golang:1.14.1-alpine /bin/sh -c "apk add --update git make gcc libc-dev build-base && make build"
>>>>>>> 0c3a7c93
.PHONY: build-linux

build-docker-localnode:
	@cd networks/local && make
.PHONY: build-docker-localnode

# Runs `make build TENDERMINT_BUILD_OPTIONS=cleveldb` from within an Amazon
# Linux (v2)-based Docker build container in order to build an Amazon
# Linux-compatible binary. Produces a compatible binary at ./build/tendermint
build_c-amazonlinux:
	$(MAKE) -C ./DOCKER build_amazonlinux_buildimage
	docker run --rm -it -v `pwd`:/tendermint tendermint/tendermint:build_c-amazonlinux
.PHONY: build_c-amazonlinux

# Run a 4-node testnet locally
localnet-start: localnet-stop build-docker-localnode
	@if ! [ -f build/node0/config/genesis.json ]; then docker run --rm -v $(CURDIR)/build:/tendermint:Z tendermint/localnode testnet --config /etc/tendermint/config-template.toml --v 4 --o . --populate-persistent-peers --starting-ip-address 192.167.10.2; fi
	docker-compose up
.PHONY: localnet-start

# Stop testnet
localnet-stop:
	docker-compose down
.PHONY: localnet-stop

# Build hooks for dredd, to skip or add information on some steps
build-contract-tests-hooks:
ifeq ($(OS),Windows_NT)
	go build -mod=readonly $(BUILD_FLAGS) -o build/contract_tests.exe ./cmd/contract_tests
else
	go build -mod=readonly $(BUILD_FLAGS) -o build/contract_tests ./cmd/contract_tests
endif
.PHONY: build-contract-tests-hooks

# Run a nodejs tool to test endpoints against a localnet
# The command takes care of starting and stopping the network
# prerequisits: build-contract-tests-hooks build-linux
# the two build commands were not added to let this command run from generic containers or machines.
# The binaries should be built beforehand
contract-tests:
	dredd
.PHONY: contract-tests<|MERGE_RESOLUTION|>--- conflicted
+++ resolved
@@ -2,29 +2,19 @@
 SRCPATH=$(shell pwd)
 OUTPUT?=build/tendermint
 
-<<<<<<< HEAD
 BUILD_TAGS?=tendermint
 CGO_ENABLED ?= 0
 LIBSODIUM_TARGET=
+PREPARE_LIBSODIUM_TARGET=
 ifeq ($(LIBSODIUM), 1)
   BUILD_TAGS='libsodium tendermint'
   CGO_ENABLED=1
   LIBSODIUM_TARGET=libsodium
-=======
-BUILD_TAGS?='tendermint'
-CGO_OPTPTION=0
-LIBSODIUM_TARGET=
-PREPARE_LIBSODIUM_TARGET=
-ifeq ($(LIBSODIUM), 1)
-  BUILD_TAGS='libsodium tendermint'
-  CGO_OPTPTION=1
-  LIBSODIUM_TARGET=libsodium
 ifneq ($(OS), Windows_NT)
 ifeq ($(shell uname -s), Linux)
   PREPARE_LIBSODIUM_TARGET=prepare-libsodium-linux
 endif
 endif
->>>>>>> 0c3a7c93
 endif
 LIBSODIM_BUILD_TAGS='libsodium tendermint'
 LD_FLAGS = -X github.com/tendermint/tendermint/version.GitCommit=`git rev-parse --short=8 HEAD` -s -w
@@ -64,8 +54,7 @@
 ###                                Build Tendermint                        ###
 ###############################################################################
 
-<<<<<<< HEAD
-build:
+build: $(LIBSODIUM_TARGET)
 	CGO_ENABLED=$(CGO_ENABLED) go build $(BUILD_FLAGS) -tags '$(BUILD_TAGS)' -o $(OUTPUT) ./cmd/tendermint/
 .PHONY: build
 
@@ -73,28 +62,6 @@
 	CGO_ENABLED=$(CGO_ENABLED) go install $(BUILD_FLAGS) -tags $(BUILD_TAGS) ./cmd/tendermint
 .PHONY: install
 
-=======
-build: $(LIBSODIUM_TARGET)
-	CGO_ENABLED=$(CGO_OPTION) go build $(BUILD_FLAGS) -tags $(BUILD_TAGS) -o $(OUTPUT) ./cmd/tendermint/
-.PHONY: build
-
-build_c: $(LIBSODIUM_TARGET)
-	CGO_ENABLED=$(CGO_OPTION) go build $(BUILD_FLAGS) -tags "$(BUILD_TAGS) cleveldb" -o $(OUTPUT) ./cmd/tendermint/
-.PHONY: build_c
-
-build_race: $(LIBSODIUM_TARGET)
-	CGO_ENABLED=$(CGO_OPTION) go build -race $(BUILD_FLAGS) -tags $(BUILD_TAGS) -o $(OUTPUT) ./cmd/tendermint
-.PHONY: build_race
-
-install:
-	CGO_ENABLED=$(CGO_OPTION) go install $(BUILD_FLAGS) -tags $(BUILD_TAGS) ./cmd/tendermint
-.PHONY: install
-
-install_c:
-	CGO_ENABLED=$(CGO_OPTION) go install $(BUILD_FLAGS) -tags "$(BUILD_TAGS) cleveldb" ./cmd/tendermint
-.PHONY: install_c
-
->>>>>>> 0c3a7c93
 ###############################################################################
 ###                                Protobuf                                 ###
 ###############################################################################
@@ -144,11 +111,7 @@
 ###                              libsodium                                  ###
 ###############################################################################
 
-<<<<<<< HEAD
-prepare_libsodium:
-=======
 prepare-libsodium-linux:
->>>>>>> 0c3a7c93
 	apt-get update && apt-get -y install libtool libboost-all-dev autoconf build-essential
 .PHONY: prepare_libsodium
 
@@ -268,13 +231,8 @@
 ###############################################################################
 
 # Build linux binary on other platforms
-<<<<<<< HEAD
-build-linux: tools prepare_libsodium libsodium
-	GOOS=linux GOARCH=amd64 $(MAKE) build
-=======
 build-linux:
 	docker run --rm -v `pwd`:/go/src/github.com/tendermint/tendermint -w /go/src/github.com/tendermint/tendermint golang:1.14.1-alpine /bin/sh -c "apk add --update git make gcc libc-dev build-base && make build"
->>>>>>> 0c3a7c93
 .PHONY: build-linux
 
 build-docker-localnode:

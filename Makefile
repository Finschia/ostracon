PACKAGES=$(shell go list ./...)
SRCPATH=$(shell pwd)
OUTPUT?=build/tendermint

BUILD_TAGS?='tendermint'
CGO_OPTPTION=0
LIBSODIUM_TARGET=
PREPARE_LIBSODIUM_TARGET=
ifeq ($(LIBSODIUM), 1)
  BUILD_TAGS='libsodium tendermint'
  CGO_OPTPTION=1
  LIBSODIUM_TARGET=libsodium
ifneq ($(OS), Windows_NT)
ifeq ($(shell uname -s), Linux)
  PREPARE_LIBSODIUM_TARGET=prepare-libsodium-linux
endif
endif
endif
LIBSODIM_BUILD_TAGS='libsodium tendermint'
LD_FLAGS = -X github.com/tendermint/tendermint/version.GitCommit=`git rev-parse --short=8 HEAD` -s -w
BUILD_FLAGS = -mod=readonly -ldflags "$(LD_FLAGS)"
HTTPS_GIT := https://github.com/tendermint/tendermint.git

<<<<<<< HEAD
all: check build test install
=======
all: check $(LIBSODIUM_TARGET) build test install
.PHONY: all
>>>>>>> 555de6b6

# The below include contains the tools.
include tools.mk
include tests.mk

###############################################################################
###                                Build Tendermint                        ###
###############################################################################

build: $(LIBSODIUM_TARGET)
	CGO_ENABLED=$(CGO_OPTION) go build $(BUILD_FLAGS) -tags $(BUILD_TAGS) -o $(OUTPUT) ./cmd/tendermint/
.PHONY: build

build_c: $(LIBSODIUM_TARGET)
	CGO_ENABLED=$(CGO_OPTION) go build $(BUILD_FLAGS) -tags "$(BUILD_TAGS) cleveldb" -o $(OUTPUT) ./cmd/tendermint/
.PHONY: build_c

build_race: $(LIBSODIUM_TARGET)
	CGO_ENABLED=$(CGO_OPTION) go build -race $(BUILD_FLAGS) -tags $(BUILD_TAGS) -o $(OUTPUT) ./cmd/tendermint
.PHONY: build_race

install:
	CGO_ENABLED=$(CGO_OPTION) go install $(BUILD_FLAGS) -tags $(BUILD_TAGS) ./cmd/tendermint
.PHONY: install

install_c:
	CGO_ENABLED=$(CGO_OPTION) go install $(BUILD_FLAGS) -tags "$(BUILD_TAGS) cleveldb" ./cmd/tendermint
.PHONY: install_c

###############################################################################
###                                Protobuf                                 ###
###############################################################################

proto-all: proto-gen proto-lint proto-check-breaking
.PHONY: proto-all

proto-gen:
	## If you get the following error,
	## "error while loading shared libraries: libprotobuf.so.14: cannot open shared object file: No such file or directory"
	## See https://stackoverflow.com/a/25518702
	## Note the $< here is substituted for the %.proto
	## Note the $@ here is substituted for the %.pb.go
	@sh scripts/protocgen.sh
.PHONY: proto-gen

proto-lint:
	@buf check lint --error-format=json
.PHONY: proto-lint

proto-check-breaking:
	@buf check breaking --against-input ".git#branch=master"
.PHONY: proto-check-breaking

proto-check-breaking-ci:
	@buf check breaking --against-input "$(HTTPS_GIT)#branch=master"
.PHONY: proto-check-breaking-ci

###############################################################################
###                              Build ABCI                                 ###
###############################################################################

build_abci:
	@go build -mod=readonly -i ./abci/cmd/...
.PHONY: build_abci

install_abci:
	@go install -mod=readonly ./abci/cmd/...
.PHONY: install_abci

###############################################################################
###                              libsodium                                  ###
###############################################################################

prepare-libsodium-linux:
	apt-get update && apt-get -y install libtool libboost-all-dev autoconf build-essential
.PHONY: prepare_libsodium

libsodium:
	cd $(SRCPATH)/crypto/vrf/internal/vrf/libsodium && \
    		./autogen.sh && \
    		./configure --disable-shared --prefix="$(SRCPATH)/crypto/vrf/internal/vrf/" &&	\
    		$(MAKE) && \
    		$(MAKE) install
.PHONY: libsodium

###############################################################################
###                              Distribution                               ###
###############################################################################

# dist builds binaries for all platforms and packages them for distribution
# TODO add abci to these scripts
dist:
	@BUILD_TAGS=$(BUILD_TAGS) sh -c "'$(CURDIR)/scripts/dist.sh'"
.PHONY: dist

go-mod-cache: go.sum
	@echo "--> Download go modules to local cache"
	@go mod download
.PHONY: go-mod-cache

go.sum: go.mod
	@echo "--> Ensure dependencies have not been modified"
	@go mod verify
	@go mod tidy

draw_deps:
	@# requires brew install graphviz or apt-get install graphviz
	go get github.com/RobotsAndPencils/goviz
	@goviz -i github.com/tendermint/tendermint/cmd/tendermint -d 3 | dot -Tpng -o dependency-graph.png
.PHONY: draw_deps

get_deps_bin_size:
	@# Copy of build recipe with additional flags to perform binary size analysis
	$(eval $(shell go build -work -a $(BUILD_FLAGS) -tags $(BUILD_TAGS) -o $(OUTPUT) ./cmd/tendermint/ 2>&1))
	@find $(WORK) -type f -name "*.a" | xargs -I{} du -hxs "{}" | sort -rh | sed -e s:${WORK}/::g > deps_bin_size.log
	@echo "Results can be found here: $(CURDIR)/deps_bin_size.log"
.PHONY: get_deps_bin_size

###############################################################################
###                                  Libs                                   ###
###############################################################################

# generates certificates for TLS testing in remotedb and RPC server
gen_certs: clean_certs
	certstrap init --common-name "tendermint.com" --passphrase ""
	certstrap request-cert --common-name "server" -ip "127.0.0.1" --passphrase ""
	certstrap sign "server" --CA "tendermint.com" --passphrase ""
	mv out/server.crt rpc/lib/server/test.crt
	mv out/server.key rpc/lib/server/test.key
	rm -rf out
.PHONY: gen_certs

# deletes generated certificates
clean_certs:
	rm -f rpc/lib/server/test.crt
	rm -f rpc/lib/server/test.key
.PHONY: clean_certs

###############################################################################
###                  Formatting, linting, and vetting                       ###
###############################################################################

fmt:
	@go fmt ./...
.PHONY: fmt

lint:
<<<<<<< HEAD
	sh -c "$(CURDIR)/scripts/current_branch_lint.sh"
	find . -name '*.go' -type f -not -path "*.git*" | xargs gofmt -d -s
	go mod verify
=======
	@echo "--> Running linter"
	@golangci-lint run
.PHONY: lint
>>>>>>> 555de6b6

DESTINATION = ./index.html.md

###############################################################################
###                           Documentation                                 ###
###############################################################################

build-docs:
	cd docs && \
	while read p; do \
		(git checkout $${p} && npm install && VUEPRESS_BASE="/$${p}/" npm run build) ; \
		mkdir -p ~/output/$${p} ; \
		cp -r .vuepress/dist/* ~/output/$${p}/ ; \
		cp ~/output/$${p}/index.html ~/output ; \
	done < versions ;
.PHONY: build-docs

sync-docs:
	cd ~/output && \
	echo "role_arn = ${DEPLOYMENT_ROLE_ARN}" >> /root/.aws/config ; \
	echo "CI job = ${CIRCLE_BUILD_URL}" >> version.html ; \
	aws s3 sync . s3://${WEBSITE_BUCKET} --profile terraform --delete ; \
	aws cloudfront create-invalidation --distribution-id ${CF_DISTRIBUTION_ID} --profile terraform --path "/*" ;
.PHONY: sync-docs

###############################################################################
###                            Docker image                                 ###
###############################################################################

build-docker:
	cp $(OUTPUT) DOCKER/tendermint
	docker build --label=tendermint --tag="tendermint/tendermint" DOCKER
	rm -rf DOCKER/tendermint
.PHONY: build-docker

###############################################################################
###                       Local testnet using docker                        ###
###############################################################################

# Build linux binary on other platforms
build-linux: tools $(PREPARE_LIBSODIUM_TARGET) $(LIBSODIUM_TARGET)
	GOOS=linux GOARCH=amd64 $(MAKE) build
.PHONY: build-linux

build-docker-localnode:
	@cd networks/local && make
.PHONY: build-docker-localnode

# Runs `make build_c` from within an Amazon Linux (v2)-based Docker build
# container in order to build an Amazon Linux-compatible binary. Produces a
# compatible binary at ./build/tendermint
build_c-amazonlinux:
	$(MAKE) -C ./DOCKER build_amazonlinux_buildimage
	docker run --rm -it -v `pwd`:/tendermint tendermint/tendermint:build_c-amazonlinux
.PHONY: build_c-amazonlinux

# Run a 4-node testnet locally
localnet-start: localnet-stop build-docker-localnode
	@if ! [ -f build/node0/config/genesis.json ]; then docker run --rm -v $(CURDIR)/build:/tendermint:Z tendermint/localnode testnet --config /etc/tendermint/config-template.toml --v 4 --o . --populate-persistent-peers --starting-ip-address 192.167.10.2; fi
	docker-compose up
.PHONY: localnet-start

# Stop testnet
localnet-stop:
	docker-compose down
.PHONY: localnet-stop

# Build hooks for dredd, to skip or add information on some steps
build-contract-tests-hooks:
ifeq ($(OS),Windows_NT)
	go build -mod=readonly $(BUILD_FLAGS) -o build/contract_tests.exe ./cmd/contract_tests
else
	go build -mod=readonly $(BUILD_FLAGS) -o build/contract_tests ./cmd/contract_tests
endif
.PHONY: build-contract-tests-hooks

# Run a nodejs tool to test endpoints against a localnet
# The command takes care of starting and stopping the network
# prerequisits: build-contract-tests-hooks build-linux
# the two build commands were not added to let this command run from generic containers or machines.
# The binaries should be built beforehand
contract-tests:
	dredd
.PHONY: contract-tests<|MERGE_RESOLUTION|>--- conflicted
+++ resolved
@@ -21,12 +21,8 @@
 BUILD_FLAGS = -mod=readonly -ldflags "$(LD_FLAGS)"
 HTTPS_GIT := https://github.com/tendermint/tendermint.git
 
-<<<<<<< HEAD
 all: check build test install
-=======
-all: check $(LIBSODIUM_TARGET) build test install
 .PHONY: all
->>>>>>> 555de6b6
 
 # The below include contains the tools.
 include tools.mk
@@ -174,15 +170,11 @@
 .PHONY: fmt
 
 lint:
-<<<<<<< HEAD
+	@echo "--> Running linter"
 	sh -c "$(CURDIR)/scripts/current_branch_lint.sh"
 	find . -name '*.go' -type f -not -path "*.git*" | xargs gofmt -d -s
 	go mod verify
-=======
-	@echo "--> Running linter"
-	@golangci-lint run
 .PHONY: lint
->>>>>>> 555de6b6
 
 DESTINATION = ./index.html.md
 

--- conflicted
+++ resolved
@@ -60,18 +60,10 @@
 func BenchmarkCMapHas(b *testing.B) {
 	m := NewCMap()
 	for i := 0; i < 1000; i++ {
-<<<<<<< HEAD
-		m.Set(fmt.Sprint(i), i)
-	}
-	b.ResetTimer()
-	for i := 0; i < b.N; i++ {
-		m.Has(fmt.Sprint(i))
-=======
 		m.Set(string(rune(i)), i)
 	}
 	b.ResetTimer()
 	for i := 0; i < b.N; i++ {
 		m.Has(string(rune(i)))
->>>>>>> 6f8f870e
 	}
 }
package pubsub_test

import (
	"context"
	"fmt"
	"runtime/debug"
	"strconv"
	"testing"
	"time"

	"github.com/stretchr/testify/assert"
	"github.com/stretchr/testify/require"

	"github.com/tendermint/tendermint/libs/log"

	"github.com/tendermint/tendermint/libs/pubsub"
	"github.com/tendermint/tendermint/libs/pubsub/query"
)

const (
	clientID = "test-client"
)

func TestSubscribe(t *testing.T) {
	s := pubsub.NewServer()
	s.SetLogger(log.TestingLogger())
	s.Start()
	defer s.Stop()

	ctx := context.Background()
	subscription, err := s.Subscribe(ctx, clientID, query.Empty{})
	require.NoError(t, err)

	assert.Equal(t, 1, s.NumClients())
	assert.Equal(t, 1, s.NumClientSubscriptions(clientID))

	err = s.Publish(ctx, "Ka-Zar")
	require.NoError(t, err)
	assertReceive(t, "Ka-Zar", subscription.Out())

	published := make(chan struct{})
	go func() {
		defer close(published)

		err := s.Publish(ctx, "Quicksilver")
		assert.NoError(t, err)

		err = s.Publish(ctx, "Asylum")
		assert.NoError(t, err)

		err = s.Publish(ctx, "Ivan")
		assert.NoError(t, err)
	}()

	select {
	case <-published:
		assertReceive(t, "Quicksilver", subscription.Out())
		assertCancelled(t, subscription, pubsub.ErrOutOfCapacity)
	case <-time.After(3 * time.Second):
		t.Fatal("Expected Publish(Asylum) not to block")
	}
}

func TestSubscribeWithCapacity(t *testing.T) {
	s := pubsub.NewServer()
	s.SetLogger(log.TestingLogger())
	s.Start()
	defer s.Stop()

	ctx := context.Background()
	assert.Panics(t, func() {
		s.Subscribe(ctx, clientID, query.Empty{}, -1)
	})
	assert.Panics(t, func() {
		s.Subscribe(ctx, clientID, query.Empty{}, 0)
	})
	subscription, err := s.Subscribe(ctx, clientID, query.Empty{}, 1)
	require.NoError(t, err)
	err = s.Publish(ctx, "Aggamon")
	require.NoError(t, err)
	assertReceive(t, "Aggamon", subscription.Out())
}

func TestSubscribeUnbuffered(t *testing.T) {
	s := pubsub.NewServer()
	s.SetLogger(log.TestingLogger())
	s.Start()
	defer s.Stop()

	ctx := context.Background()
	subscription, err := s.SubscribeUnbuffered(ctx, clientID, query.Empty{})
	require.NoError(t, err)

	published := make(chan struct{})
	go func() {
		defer close(published)

		err := s.Publish(ctx, "Ultron")
		assert.NoError(t, err)

		err = s.Publish(ctx, "Darkhawk")
		assert.NoError(t, err)
	}()

	select {
	case <-published:
		t.Fatal("Expected Publish(Darkhawk) to block")
	case <-time.After(3 * time.Second):
		assertReceive(t, "Ultron", subscription.Out())
		assertReceive(t, "Darkhawk", subscription.Out())
	}
}

func TestSlowClientIsRemovedWithErrOutOfCapacity(t *testing.T) {
	s := pubsub.NewServer()
	s.SetLogger(log.TestingLogger())
	s.Start()
	defer s.Stop()

	ctx := context.Background()
	subscription, err := s.Subscribe(ctx, clientID, query.Empty{})
	require.NoError(t, err)
	err = s.Publish(ctx, "Fat Cobra")
	require.NoError(t, err)
	err = s.Publish(ctx, "Viper")
	require.NoError(t, err)

	assertCancelled(t, subscription, pubsub.ErrOutOfCapacity)
}

func TestDifferentClients(t *testing.T) {
	s := pubsub.NewServer()
	s.SetLogger(log.TestingLogger())
	s.Start()
	defer s.Stop()

	ctx := context.Background()
	subscription1, err := s.Subscribe(ctx, "client-1", query.MustParse("tm.events.type='NewBlock'"))
	require.NoError(t, err)
	err = s.PublishWithEvents(ctx, "Iceman", map[string][]string{"tm.events.type": {"NewBlock"}})
	require.NoError(t, err)
	assertReceive(t, "Iceman", subscription1.Out())

	subscription2, err := s.Subscribe(
		ctx,
		"client-2",
		query.MustParse("tm.events.type='NewBlock' AND abci.account.name='Igor'"),
	)
	require.NoError(t, err)
	err = s.PublishWithEvents(
		ctx,
		"Ultimo",
		map[string][]string{"tm.events.type": {"NewBlock"}, "abci.account.name": {"Igor"}},
	)
	require.NoError(t, err)
	assertReceive(t, "Ultimo", subscription1.Out())
	assertReceive(t, "Ultimo", subscription2.Out())

	subscription3, err := s.Subscribe(
		ctx,
		"client-3",
		query.MustParse("tm.events.type='NewRoundStep' AND abci.account.name='Igor' AND abci.invoice.number = 10"),
	)
	require.NoError(t, err)
	err = s.PublishWithEvents(ctx, "Valeria Richards", map[string][]string{"tm.events.type": {"NewRoundStep"}})
	require.NoError(t, err)
	assert.Zero(t, len(subscription3.Out()))
}

func TestSubscribeDuplicateKeys(t *testing.T) {
	ctx := context.Background()
	s := pubsub.NewServer()
	s.SetLogger(log.TestingLogger())
	require.NoError(t, s.Start())
	defer s.Stop()

	testCases := []struct {
		query    string
		expected interface{}
	}{
		{
			"withdraw.rewards='17'",
			"Iceman",
		},
		{
			"withdraw.rewards='22'",
			"Iceman",
		},
		{
			"withdraw.rewards='1' AND withdraw.rewards='22'",
			"Iceman",
		},
		{
			"withdraw.rewards='100'",
			nil,
		},
	}

	for i, tc := range testCases {
		sub, err := s.Subscribe(ctx, fmt.Sprintf("client-%d", i), query.MustParse(tc.query))
		require.NoError(t, err)

		err = s.PublishWithEvents(
			ctx,
			"Iceman",
			map[string][]string{
				"transfer.sender":  {"foo", "bar", "baz"},
				"withdraw.rewards": {"1", "17", "22"},
			},
		)
		require.NoError(t, err)

		if tc.expected != nil {
			assertReceive(t, tc.expected, sub.Out())
		} else {
			require.Zero(t, len(sub.Out()))
		}
	}
}

func TestClientSubscribesTwice(t *testing.T) {
	s := pubsub.NewServer()
	s.SetLogger(log.TestingLogger())
	s.Start()
	defer s.Stop()

	ctx := context.Background()
	q := query.MustParse("tm.events.type='NewBlock'")

	subscription1, err := s.Subscribe(ctx, clientID, q)
	require.NoError(t, err)
	err = s.PublishWithEvents(ctx, "Goblin Queen", map[string][]string{"tm.events.type": {"NewBlock"}})
	require.NoError(t, err)
	assertReceive(t, "Goblin Queen", subscription1.Out())

	subscription2, err := s.Subscribe(ctx, clientID, q)
	require.Error(t, err)
	require.Nil(t, subscription2)

	err = s.PublishWithEvents(ctx, "Spider-Man", map[string][]string{"tm.events.type": {"NewBlock"}})
	require.NoError(t, err)
	assertReceive(t, "Spider-Man", subscription1.Out())
}

func TestUnsubscribe(t *testing.T) {
	s := pubsub.NewServer()
	s.SetLogger(log.TestingLogger())
	s.Start()
	defer s.Stop()

	ctx := context.Background()
	subscription, err := s.Subscribe(ctx, clientID, query.MustParse("tm.events.type='NewBlock'"))
	require.NoError(t, err)
	err = s.Unsubscribe(ctx, clientID, query.MustParse("tm.events.type='NewBlock'"))
	require.NoError(t, err)

	err = s.Publish(ctx, "Nick Fury")
	require.NoError(t, err)
	assert.Zero(t, len(subscription.Out()), "Should not receive anything after Unsubscribe")

	assertCancelled(t, subscription, pubsub.ErrUnsubscribed)
}

func TestClientUnsubscribesTwice(t *testing.T) {
	s := pubsub.NewServer()
	s.SetLogger(log.TestingLogger())
	s.Start()
	defer s.Stop()

	ctx := context.Background()
	_, err := s.Subscribe(ctx, clientID, query.MustParse("tm.events.type='NewBlock'"))
	require.NoError(t, err)
	err = s.Unsubscribe(ctx, clientID, query.MustParse("tm.events.type='NewBlock'"))
	require.NoError(t, err)

	err = s.Unsubscribe(ctx, clientID, query.MustParse("tm.events.type='NewBlock'"))
	assert.Equal(t, pubsub.ErrSubscriptionNotFound, err)
	err = s.UnsubscribeAll(ctx, clientID)
	assert.Equal(t, pubsub.ErrSubscriptionNotFound, err)
}

func TestResubscribe(t *testing.T) {
	s := pubsub.NewServer()
	s.SetLogger(log.TestingLogger())
	s.Start()
	defer s.Stop()

	ctx := context.Background()
	_, err := s.Subscribe(ctx, clientID, query.Empty{})
	require.NoError(t, err)
	err = s.Unsubscribe(ctx, clientID, query.Empty{})
	require.NoError(t, err)
	subscription, err := s.Subscribe(ctx, clientID, query.Empty{})
	require.NoError(t, err)

	err = s.Publish(ctx, "Cable")
	require.NoError(t, err)
	assertReceive(t, "Cable", subscription.Out())
}

func TestUnsubscribeAll(t *testing.T) {
	s := pubsub.NewServer()
	s.SetLogger(log.TestingLogger())
	s.Start()
	defer s.Stop()

	ctx := context.Background()
	subscription1, err := s.Subscribe(ctx, clientID, query.MustParse("tm.events.type='NewBlock'"))
	require.NoError(t, err)
	subscription2, err := s.Subscribe(ctx, clientID, query.MustParse("tm.events.type='NewBlockHeader'"))
	require.NoError(t, err)

	err = s.UnsubscribeAll(ctx, clientID)
	require.NoError(t, err)

	err = s.Publish(ctx, "Nick Fury")
	require.NoError(t, err)
	assert.Zero(t, len(subscription1.Out()), "Should not receive anything after UnsubscribeAll")
	assert.Zero(t, len(subscription2.Out()), "Should not receive anything after UnsubscribeAll")

	assertCancelled(t, subscription1, pubsub.ErrUnsubscribed)
	assertCancelled(t, subscription2, pubsub.ErrUnsubscribed)
}

func TestBufferCapacity(t *testing.T) {
	s := pubsub.NewServer(pubsub.BufferCapacity(2))
	s.SetLogger(log.TestingLogger())

	assert.Equal(t, 2, s.BufferCapacity())

	ctx := context.Background()
	err := s.Publish(ctx, "Nighthawk")
	require.NoError(t, err)
	err = s.Publish(ctx, "Sage")
	require.NoError(t, err)

	ctx, cancel := context.WithTimeout(ctx, 10*time.Millisecond)
	defer cancel()
	err = s.Publish(ctx, "Ironclad")
	if assert.Error(t, err) {
		assert.Equal(t, context.DeadlineExceeded, err)
	}
}

func Benchmark10Clients(b *testing.B)   { benchmarkNClients(10, b) }
func Benchmark100Clients(b *testing.B)  { benchmarkNClients(100, b) }
func Benchmark1000Clients(b *testing.B) { benchmarkNClients(1000, b) }

func Benchmark10ClientsOneQuery(b *testing.B)   { benchmarkNClientsOneQuery(10, b) }
func Benchmark100ClientsOneQuery(b *testing.B)  { benchmarkNClientsOneQuery(100, b) }
func Benchmark1000ClientsOneQuery(b *testing.B) { benchmarkNClientsOneQuery(1000, b) }

func benchmarkNClients(n int, b *testing.B) {
	s := pubsub.NewServer()
	s.Start()
	defer s.Stop()

	ctx := context.Background()
	for i := 0; i < n; i++ {
		subscription, err := s.Subscribe(
			ctx,
			clientID,
			query.MustParse(fmt.Sprintf("abci.Account.Owner = 'Ivan' AND abci.Invoices.Number = %d", i)),
		)
		if err != nil {
			b.Fatal(err)
		}
		go func() {
			for {
				select {
				case <-subscription.Out():
					continue
				case <-subscription.Cancelled():
					return
				}
			}
		}()
	}

	b.ReportAllocs()
	b.ResetTimer()
	for i := 0; i < b.N; i++ {
		s.PublishWithEvents(
			ctx,
			"Gamora",
<<<<<<< HEAD
			map[string][]string{"abci.Account.Owner": {"Ivan"}, "abci.Invoices.Number": {strconv.Itoa(i)}},
=======
			map[string][]string{"abci.Account.Owner": {"Ivan"}, "abci.Invoices.Number": {string(rune(i))}},
>>>>>>> 6f8f870e
		)
	}
}

func benchmarkNClientsOneQuery(n int, b *testing.B) {
	s := pubsub.NewServer()
	s.Start()
	defer s.Stop()

	ctx := context.Background()
	q := query.MustParse("abci.Account.Owner = 'Ivan' AND abci.Invoices.Number = 1")
	for i := 0; i < n; i++ {
		subscription, err := s.Subscribe(ctx, clientID, q)
		if err != nil {
			b.Fatal(err)
		}
		go func() {
			for {
				select {
				case <-subscription.Out():
					continue
				case <-subscription.Cancelled():
					return
				}
			}
		}()
	}

	b.ReportAllocs()
	b.ResetTimer()
	for i := 0; i < b.N; i++ {
		s.PublishWithEvents(ctx, "Gamora", map[string][]string{"abci.Account.Owner": {"Ivan"}, "abci.Invoices.Number": {"1"}})
	}
}

///////////////////////////////////////////////////////////////////////////////
/// HELPERS
///////////////////////////////////////////////////////////////////////////////

func assertReceive(t *testing.T, expected interface{}, ch <-chan pubsub.Message, msgAndArgs ...interface{}) {
	select {
	case actual := <-ch:
		assert.Equal(t, expected, actual.Data(), msgAndArgs...)
	case <-time.After(1 * time.Second):
		t.Errorf("expected to receive %v from the channel, got nothing after 1s", expected)
		debug.PrintStack()
	}
}

func assertCancelled(t *testing.T, subscription *pubsub.Subscription, err error) {
	_, ok := <-subscription.Cancelled()
	assert.False(t, ok)
	assert.Equal(t, err, subscription.Err())
}<|MERGE_RESOLUTION|>--- conflicted
+++ resolved
@@ -383,11 +383,7 @@
 		s.PublishWithEvents(
 			ctx,
 			"Gamora",
-<<<<<<< HEAD
-			map[string][]string{"abci.Account.Owner": {"Ivan"}, "abci.Invoices.Number": {strconv.Itoa(i)}},
-=======
 			map[string][]string{"abci.Account.Owner": {"Ivan"}, "abci.Invoices.Number": {string(rune(i))}},
->>>>>>> 6f8f870e
 		)
 	}
 }

package os

import (
	"bytes"
	"fmt"
	"os"
	"path/filepath"
	"testing"

	"github.com/stretchr/testify/require"
)

func TestCopyFile(t *testing.T) {
	tmpfile, err := os.CreateTemp("", "example")
	if err != nil {
		t.Fatal(err)
	}
	defer os.Remove(tmpfile.Name())
	content := []byte("hello world")
	if _, err := tmpfile.Write(content); err != nil {
		t.Fatal(err)
	}

	copyfile := fmt.Sprintf("%s.copy", tmpfile.Name())
	if err := CopyFile(tmpfile.Name(), copyfile); err != nil {
		t.Fatal(err)
	}
	if _, err := os.Stat(copyfile); os.IsNotExist(err) {
		t.Fatal("copy should exist")
	}
	data, err := os.ReadFile(copyfile)
	if err != nil {
		t.Fatal(err)
	}
	if !bytes.Equal(data, content) {
		t.Fatalf("copy file content differs: expected %v, got %v", content, data)
	}
	os.Remove(copyfile)
}

func TestEnsureDir(t *testing.T) {
	tmp, err := os.MkdirTemp("", "ensure-dir")
	require.NoError(t, err)
	defer os.RemoveAll(tmp)

	// Should be possible to create a new directory.
	err = EnsureDir(filepath.Join(tmp, "dir"), 0o755)
	require.NoError(t, err)
	require.DirExists(t, filepath.Join(tmp, "dir"))

	// Should succeed on existing directory.
	err = EnsureDir(filepath.Join(tmp, "dir"), 0o755)
	require.NoError(t, err)

	// Should fail on file.
<<<<<<< HEAD
	err = os.WriteFile(filepath.Join(tmp, "file"), []byte{}, 0644)
=======
	err = os.WriteFile(filepath.Join(tmp, "file"), []byte{}, 0o644)
>>>>>>> d77f0c26
	require.NoError(t, err)
	err = EnsureDir(filepath.Join(tmp, "file"), 0o755)
	require.Error(t, err)

	// Should allow symlink to dir.
	err = os.Symlink(filepath.Join(tmp, "dir"), filepath.Join(tmp, "linkdir"))
	require.NoError(t, err)
	err = EnsureDir(filepath.Join(tmp, "linkdir"), 0o755)
	require.NoError(t, err)

	// Should error on symlink to file.
	err = os.Symlink(filepath.Join(tmp, "file"), filepath.Join(tmp, "linkfile"))
	require.NoError(t, err)
	err = EnsureDir(filepath.Join(tmp, "linkfile"), 0o755)
	require.Error(t, err)
}

// Ensure that using CopyFile does not truncate the destination file before
// the origin is positively a non-directory and that it is ready for copying.
// See https://github.com/tendermint/tendermint/issues/6427
func TestTrickedTruncation(t *testing.T) {
	tmpDir, err := os.MkdirTemp(os.TempDir(), "pwn_truncate")
	if err != nil {
		t.Fatal(err)
	}
	defer os.Remove(tmpDir)

	originalWALPath := filepath.Join(tmpDir, "wal")
	originalWALContent := []byte("I AM BECOME DEATH, DESTROYER OF ALL WORLDS!")
<<<<<<< HEAD
	if err := os.WriteFile(originalWALPath, originalWALContent, 0755); err != nil {
=======
	if err := os.WriteFile(originalWALPath, originalWALContent, 0o755); err != nil {
>>>>>>> d77f0c26
		t.Fatal(err)
	}

	// 1. Sanity check.
	readWAL, err := os.ReadFile(originalWALPath)
	if err != nil {
		t.Fatal(err)
	}
	if !bytes.Equal(readWAL, originalWALContent) {
		t.Fatalf("Cannot proceed as the content does not match\nGot:  %q\nWant: %q", readWAL, originalWALContent)
	}

	// 2. Now cause the truncation of the original file.
	// It is absolutely legal to invoke os.Open on a directory.
	if err := CopyFile(tmpDir, originalWALPath); err == nil {
		t.Fatal("Expected an error")
	}

	// 3. Check the WAL's content
	reReadWAL, err := os.ReadFile(originalWALPath)
	if err != nil {
		t.Fatal(err)
	}
	if !bytes.Equal(reReadWAL, originalWALContent) {
		t.Fatalf("Oops, the WAL's content was changed :(\nGot:  %q\nWant: %q", reReadWAL, originalWALContent)
	}
}<|MERGE_RESOLUTION|>--- conflicted
+++ resolved
@@ -53,11 +53,7 @@
 	require.NoError(t, err)
 
 	// Should fail on file.
-<<<<<<< HEAD
-	err = os.WriteFile(filepath.Join(tmp, "file"), []byte{}, 0644)
-=======
 	err = os.WriteFile(filepath.Join(tmp, "file"), []byte{}, 0o644)
->>>>>>> d77f0c26
 	require.NoError(t, err)
 	err = EnsureDir(filepath.Join(tmp, "file"), 0o755)
 	require.Error(t, err)
@@ -87,11 +83,7 @@
 
 	originalWALPath := filepath.Join(tmpDir, "wal")
 	originalWALContent := []byte("I AM BECOME DEATH, DESTROYER OF ALL WORLDS!")
-<<<<<<< HEAD
-	if err := os.WriteFile(originalWALPath, originalWALContent, 0755); err != nil {
-=======
 	if err := os.WriteFile(originalWALPath, originalWALContent, 0o755); err != nil {
->>>>>>> d77f0c26
 		t.Fatal(err)
 	}
 

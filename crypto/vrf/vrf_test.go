package vrf

import (
<<<<<<< HEAD
	"encoding/hex"
	"fmt"
	"testing"
=======
    "bytes"
    "crypto/sha256"
    "encoding/hex"
    "github.com/tendermint/tendermint/crypto/ed25519"
    "github.com/tendermint/tendermint/crypto/vrf"
    vrfimpl "github.com/tendermint/tendermint/crypto/vrf/internal/vrf"
    "math/rand"
    "testing"
    "unsafe"
)

func enc(s []byte) string {
    return hex.EncodeToString(s)
}

func TestConstants(t *testing.T) {
    t.Logf("PUBLICKEYBYTES: %d\n", vrfimpl.PUBLICKEYBYTES)
    t.Logf("SECRETKEYBYTES: %d\n", vrfimpl.SECRETKEYBYTES)
    t.Logf("SEEDBYTES: %d\n", vrfimpl.SEEDBYTES)
    t.Logf("PROOFBYTES: %d\n", vrfimpl.PROOFBYTES)
    t.Logf("OUTPUTBYTES: %d\n", vrfimpl.OUTPUTBYTES)
    t.Logf("PRIMITIVE: %s\n", vrfimpl.PRIMITIVE)

    if vrfimpl.PUBLICKEYBYTES != 32 {
        t.Errorf("public key size: %d != 32\n", vrfimpl.PUBLICKEYBYTES)
    }
    if vrfimpl.SECRETKEYBYTES != 64 {
        t.Errorf("secret key size: %d != 64\n", vrfimpl.SECRETKEYBYTES)
    }
    if vrfimpl.SEEDBYTES != 32 {
        t.Errorf("seed size: %d != 32\n", vrfimpl.SEEDBYTES)
    }
    if vrfimpl.OUTPUTBYTES != 64 {
        t.Errorf("output size: %d != 64\n", vrfimpl.OUTPUTBYTES)
    }
    if vrfimpl.PRIMITIVE != "ietfdraft03" {
        t.Errorf("primitive: %s != \"ietfdraft03\"\n", vrfimpl.PRIMITIVE)
    }
}

func TestKeyPair(t *testing.T) {
    var pk, sk = vrfimpl.KeyPair()
    t.Logf("random public key: %s (%d bytes)\n", enc(pk[:]), len(pk))
    t.Logf("random private key: %s (%d bytes)\n", enc(sk[:]), len(sk))
    if uint32(len(pk)) != vrfimpl.PUBLICKEYBYTES {
        t.Errorf("public key size: %d != %d", len(pk), vrfimpl.PUBLICKEYBYTES)
    }
    if uint32(len(sk)) != vrfimpl.SECRETKEYBYTES {
        t.Errorf("secret key size: %d != %d", len(sk), vrfimpl.SECRETKEYBYTES)
    }
}

func TestKeyPairFromSeed(t *testing.T) {
    var seed [vrfimpl.SEEDBYTES]byte
    var pk, sk = vrfimpl.KeyPairFromSeed(&seed)
    t.Logf("static seed: %s (%d bytes)\n", enc(seed[:]), len(seed))
    t.Logf("static public key: %s (%d bytes)\n", enc(pk[:]), len(pk))
    t.Logf("static private key: %s (%d bytes)\n", enc(sk[:]), len(sk))
    if enc(pk[:]) != "3b6a27bcceb6a42d62a3a8d02a6f0d73653215771de243a63ac048a18b59da29" {
        t.Errorf("unexpected public key: %s", enc(pk[:]))
    }
    if enc(sk[:]) != "0000000000000000000000000000000000000000000000000000000000000000"+
        "3b6a27bcceb6a42d62a3a8d02a6f0d73653215771de243a63ac048a18b59da29" {
        t.Errorf("unexpected private key: %s", enc(sk[:]))
    }
    if uint32(len(pk)) != vrfimpl.PUBLICKEYBYTES {
        t.Errorf("public key size: %d != %d", len(pk), vrfimpl.PUBLICKEYBYTES)
    }
    if uint32(len(sk)) != vrfimpl.SECRETKEYBYTES {
        t.Errorf("secret key size: %d != %d", len(sk), vrfimpl.SECRETKEYBYTES)
    }

    var message [0]byte
    var proof, err1 = vrfimpl.Prove(sk, message[:])
    if err1 != nil {
        t.Errorf("probe failed: %s", err1)
    }
    t.Logf("proof: %s (%d bytes)\n", enc(proof[:]), len(proof))
    var output, err2 = vrfimpl.ProofToHash(proof)
    if err2 != nil {
        t.Errorf("failed to hash proof: %s", err2)
    }
    t.Logf("output: %s (%d bytes)\n", enc(output[:]), len(output))
}

func TestHashIsDeterministicForKeyPairAndMessage(t *testing.T) {
    sk := ed25519.GenPrivKey()
    pk, _ := sk.PubKey().(ed25519.PubKeyEd25519)
    message := []byte("hello, world")
    var hashes = []*vrf.Output{}
    var proofs = []*vrf.Proof{}
    for i := 0; i < 100; i++ {
        var proof, err1 = vrf.Prove(&sk, message[:])
        if err1 != nil {
            t.Errorf("probe failed: %s", err1)
        } else {
            hash, err2 := proof.ToHash()
            if err2 != nil {
                t.Errorf("failed to hash proof: %s", err2)
            } else {
                output, err3 := vrf.Verify(&pk, proof, message)
                if err3 != nil {
                    t.Errorf("fail to verify proof: %s", err3)
                } else if !bytes.Equal(hash[:], output[:]) {
                    t.Errorf("hash not match")
                } else {
                    hashes = append(hashes, hash)
                    proofs = append(proofs, proof)
                }
            }
        }
    }

    t.Logf("proofs for \"%s\": %s × %d", string(message), hex.EncodeToString(proofs[0][:]), len(hashes))
    t.Logf("hashes for \"%s\": %s × %d", string(message), hex.EncodeToString(hashes[0][:]), len(hashes))

    hash := hashes[0]
    proof := proofs[0]
    for i := 1; i < len(hashes); i++ {
        if ! bytes.Equal(hash[:], hashes[i][:]) {
            t.Errorf("contains different hash: %s != %s",
                hex.EncodeToString(hash[:]), hex.EncodeToString(hashes[i][:]))
        }
        if ! bytes.Equal(proof[:], proofs[i][:]) {
            t.Errorf("contains different proof: %s != %s",
                hex.EncodeToString(proof[:]), hex.EncodeToString(proofs[i][:]))
        }
    }
}

func TestIsValidKey(t *testing.T) {

    // generated from KeyPair()
    var pk1, _ = vrfimpl.KeyPair()
    if ! vrfimpl.IsValidKey(pk1) {
        t.Errorf("public key is not valid: %s", enc(pk1[:]))
    }

    // generated from KeyPairFromSeed()
    var seed [vrfimpl.SEEDBYTES]byte
    var pk2, _ = vrfimpl.KeyPairFromSeed(&seed)
    if ! vrfimpl.IsValidKey(pk2) {
        t.Errorf("public key is not valid: %s", enc(pk2[:]))
    }

    // zero
    var zero [vrfimpl.PUBLICKEYBYTES]byte
    if vrfimpl.IsValidKey(&zero) {
        t.Error("recognized as valid for zero pk")
    }

    // random bytes
    var random [vrfimpl.PUBLICKEYBYTES]byte
    var rng = rand.New(rand.NewSource(0))
    rng.Read(random[:])
    if vrfimpl.IsValidKey(&random) {
        t.Errorf("recognized as valid for random pk: %s", enc(random[:]))
    }
}

func TestProveAndVerify(t *testing.T) {
    message := []byte("hello, world")

    var zero [vrfimpl.SEEDBYTES]byte
    var pk, sk = vrfimpl.KeyPairFromSeed(&zero)
    var proof, err1 = vrfimpl.Prove(sk, message)
    if err1 != nil {
        t.Errorf("probe failed: %s", err1)
    }
    var output, err2 = vrfimpl.ProofToHash(proof)
    if err2 != nil {
        t.Errorf("failed to hash proof: %s", err2)
    }
    t.Logf("SEED[%s] -> OUTPUT[%s]\n", enc(zero[:]), enc(output[:]))
    var expected, err3 = vrfimpl.Verify(pk, proof, message)
    if err3 != nil {
        t.Errorf("validation failed: %s", err3)
    } else if bytes.Compare(expected[:], output[:]) != 0 {
        t.Errorf("output not matches: %s", enc(output[:]))
    }

    // essentially, the private key for ed25519 could be any value at a point on the finite field.
    var invalidPrivateKey [vrfimpl.SECRETKEYBYTES]byte
    for i := range invalidPrivateKey {
        invalidPrivateKey[i] = 0xFF
    }
    var _, err4 = vrfimpl.Prove(&invalidPrivateKey, message)
    if err4 == nil {
        t.Errorf("Prove() with invalid private key didn't fail")
    }

    // unexpected public key for Verify()
    var zero3 [vrfimpl.PUBLICKEYBYTES]byte
    var _, err5 = vrfimpl.Verify(&zero3, proof, message)
    if err5 == nil {
        t.Errorf("Verify() with zero public key didn't fail")
    }
>>>>>>> d79456cc

	"github.com/stretchr/testify/require"
	"github.com/tendermint/tendermint/crypto/ed25519"
)

const (
	SEEDBYTES = 64
)

var (
	Message = []string{
		"0B3BE52BF10F431AB07A44E9F89BBDD886B5B177A08FD54066694213930C9B2E",
		"EB0068756CA1BA8A497055958A50A71AA11E7F9A3CA967F8B3F7D6AF4F67911E",
		"BC77D2E540543BE2112972706EE88B006471E385A1A39E9D11B47F787E2A49AA",
		"F67D0305ABC12664F9F037C55C92CED3FFD6CB5875364E6C4A221534D77B7566",
		"AB609319AFD5EDCE91B3540EF77D83D96688C46CCC55175D8A4E3801F6F17239",
		"0E3921D46CFC6CEBAD33558F1BA38447FC9B3AF0BA034C1FD1DD5481E04C8D54",
		"7D59D1B9B556CC9434A1F0E5350103F3D41BF4C846A1B967B4E3443BF153DF58",
		"C1952358B51634232B39FB2BE2E42105319CE812DFEBD9117CCE9A78F2E6BC44",
		"999228C220CF8BA79B9815E6DB5D2F3C52A73E6CC314DB147A1E6FBD0BCDCC96",
		"B91F62DBCCA98A4453E5DF5AFE2EC521179D400F58B0174237D8D990CDBEFB8A",
	}
)

func enc(s []byte) string {
    return hex.EncodeToString(s)
}

func TestProofToHash(t *testing.T) {
	secret := [SEEDBYTES]byte{}
    privateKey := ed25519.GenPrivKeyFromSecret(secret[:])
    message := []byte("hello, world")

	proof, err1 := Prove(privateKey, message)
    if err1 != nil {
        t.Fatalf("failed to prove: %s", err1)
    }

	_, err2 := ProofToHash(proof)
    if err2 != nil {
        t.Errorf("failed to convert to hash: %s", enc(proof[:]))
    }

	t.Skip("Invalid proof checking is available only for libsodium")
    // check to fail for invalid proof bytes
    for i := range proof {
        proof[i] = 0xFF
    }
	op3, err3 := ProofToHash(proof)
    if err3 == nil {
        t.Errorf("unexpected hash for invalid proof: %s", enc(op3[:]))
    }
}

<<<<<<< HEAD
=======
func TestKeyPairCompatibility(t *testing.T) {

    // deterministic Tendermint's key-pair
    var secret [vrfimpl.SEEDBYTES]byte
    tmPrivKey := ed25519.GenPrivKeyFromSecret(secret[:])
    tmPubKey, _ := tmPrivKey.PubKey().(ed25519.PubKeyEd25519)
    tmPrivKeyBytes := tmPrivKey[:]
    tmPubKeyBytes := tmPubKey[:]

    var seed [vrfimpl.SEEDBYTES]byte
    hashedSecret := sha256.Sum256(secret[:])
    copy(seed[:], hashedSecret[:])
    lsPubKey, lsPrivKey := vrfimpl.KeyPairFromSeed(&seed)

    if ! bytes.Equal(tmPrivKeyBytes, lsPrivKey[:]) {
        t.Errorf("incompatible private key: %s != %s",
            enc(tmPrivKeyBytes), enc(lsPrivKey[:]))
    }
    t.Logf("tendermint: private key: %s (%d bytes)\n", enc(tmPrivKeyBytes[:]), len(tmPrivKey))
    t.Logf("libsodium : private key: %s (%d bytes)\n", enc(lsPrivKey[:]), len(lsPrivKey))

    if ! bytes.Equal(tmPubKeyBytes, lsPubKey[:]) {
        t.Errorf("incompatible public key: %s != %s", enc(tmPubKeyBytes), enc(lsPubKey[:]))
    }
    t.Logf("tendermint: public key: %s (%d bytes)\n", enc(tmPubKeyBytes), len(tmPubKey))
    t.Logf("libsodium : public key: %s (%d bytes)\n", enc(lsPubKey[:]), len(lsPubKey))

    pubKeyBytesPtr := (*[vrfimpl.PUBLICKEYBYTES]byte)(unsafe.Pointer(&tmPubKey))
    if ! vrfimpl.IsValidKey(pubKeyBytesPtr) {
        t.Errorf("ed25519 key is not a valid public key")
    }

    // random Tendermint's key-pairs
    msg := []byte("hello, world")
    for i := 0; i < 100; i++ {
        privKey := ed25519.GenPrivKey()
        proof, err := vrf.Prove(&privKey, msg)
        if err != nil {
            t.Errorf("Prove() failed: %s", err)
        } else {
            pubKey, _ := privKey.PubKey().(ed25519.PubKeyEd25519)
            output, err := vrf.Verify(&pubKey, proof, msg)
            if err != nil {
                t.Errorf("Verify() failed: %s", err)
            } else {
                hash, err := proof.ToHash()
                if err != nil {
                    t.Errorf("Proof.ToHash() failed: %s", err)
                } else if !bytes.Equal(hash[:], output[:]) {
                    t.Errorf("proof hash and verify hash didn't match: %s != %s",
                        hex.EncodeToString(hash[:]), hex.EncodeToString(output[:]))
                }
            }
        }
    }
}

>>>>>>> d79456cc
func TestProve(t *testing.T) {
	secret := [SEEDBYTES]byte{}
    privateKey := ed25519.GenPrivKeyFromSecret(secret[:])
    publicKey, _ := privateKey.PubKey().(ed25519.PubKeyEd25519)

    t.Logf("private key: [%s]", enc(privateKey[:]))
    t.Logf("public  key: [%s]", enc(publicKey[:]))

    message := []byte("hello, world")
	proof, err1 := Prove(privateKey, message)
    if err1 != nil {
        t.Fatalf("failed to prove: %s", err1)
    }
    t.Logf("proof: %s", enc(proof[:]))

	hash1, err2 := ProofToHash(proof)
    if err2 != nil {
        t.Fatalf("failed to hash: %s", err2)
    }
    t.Logf("hash for \"%s\": %s", message, hash1.ToInt())

	verified, err3 := Verify(publicKey, proof, message)
    if err3 != nil {
        t.Errorf("failed to verify: %s", err3)
	} else if !verified {
		t.Errorf("incompatible output")
    }
}

func TestAvalancheEffect(t *testing.T) {
	secret := [SEEDBYTES]byte{}
	privateKey := ed25519.GenPrivKeyFromSecret(secret[:])

	for _, messageString := range Message {
		message := []byte(messageString)

		proof, err := Prove(privateKey, message)
		require.NoError(t, err)
		hash, err := ProofToHash(proof)
		require.NoError(t, err)

		var avalanche []float32
		n := len(message) * 8
		avalanche = make([]float32, n)

		for i := 0; i < n; i++ {
			old := message[i/8]
			message[i/8] = message[i/8] ^ byte(uint(1)<<(uint(i)%uint(8))) // modify 1 bit

			proof2, err := Prove(privateKey, message)
			require.NoError(t, err)
			hash2, err := ProofToHash(proof2)
			require.NoError(t, err)

			avalanche[i] = getAvalanche(hash, hash2)

			// restore old value
			message[i/8] = old
		}

		var result string
		for j := 0; j < n; j++ {
			result = fmt.Sprintf("%s, %.2f", result, avalanche[j])
		}
		t.Logf(result)
	}
}

func getAvalanche(a []byte, b []byte) (avalanche float32) {
	var count int
	for i := 0; i < len(a); i++ {
		for j := 0; j < 8; j++ {
			if (a[i] & byte(uint(1)<<uint(j))) == (b[i] & byte(uint(1)<<uint(j))) {
				count++
			}
		}
	}
	avalanche = float32(count) / float32(len(a)*8)
	return
}<|MERGE_RESOLUTION|>--- conflicted
+++ resolved
@@ -1,209 +1,9 @@
 package vrf
 
 import (
-<<<<<<< HEAD
 	"encoding/hex"
 	"fmt"
 	"testing"
-=======
-    "bytes"
-    "crypto/sha256"
-    "encoding/hex"
-    "github.com/tendermint/tendermint/crypto/ed25519"
-    "github.com/tendermint/tendermint/crypto/vrf"
-    vrfimpl "github.com/tendermint/tendermint/crypto/vrf/internal/vrf"
-    "math/rand"
-    "testing"
-    "unsafe"
-)
-
-func enc(s []byte) string {
-    return hex.EncodeToString(s)
-}
-
-func TestConstants(t *testing.T) {
-    t.Logf("PUBLICKEYBYTES: %d\n", vrfimpl.PUBLICKEYBYTES)
-    t.Logf("SECRETKEYBYTES: %d\n", vrfimpl.SECRETKEYBYTES)
-    t.Logf("SEEDBYTES: %d\n", vrfimpl.SEEDBYTES)
-    t.Logf("PROOFBYTES: %d\n", vrfimpl.PROOFBYTES)
-    t.Logf("OUTPUTBYTES: %d\n", vrfimpl.OUTPUTBYTES)
-    t.Logf("PRIMITIVE: %s\n", vrfimpl.PRIMITIVE)
-
-    if vrfimpl.PUBLICKEYBYTES != 32 {
-        t.Errorf("public key size: %d != 32\n", vrfimpl.PUBLICKEYBYTES)
-    }
-    if vrfimpl.SECRETKEYBYTES != 64 {
-        t.Errorf("secret key size: %d != 64\n", vrfimpl.SECRETKEYBYTES)
-    }
-    if vrfimpl.SEEDBYTES != 32 {
-        t.Errorf("seed size: %d != 32\n", vrfimpl.SEEDBYTES)
-    }
-    if vrfimpl.OUTPUTBYTES != 64 {
-        t.Errorf("output size: %d != 64\n", vrfimpl.OUTPUTBYTES)
-    }
-    if vrfimpl.PRIMITIVE != "ietfdraft03" {
-        t.Errorf("primitive: %s != \"ietfdraft03\"\n", vrfimpl.PRIMITIVE)
-    }
-}
-
-func TestKeyPair(t *testing.T) {
-    var pk, sk = vrfimpl.KeyPair()
-    t.Logf("random public key: %s (%d bytes)\n", enc(pk[:]), len(pk))
-    t.Logf("random private key: %s (%d bytes)\n", enc(sk[:]), len(sk))
-    if uint32(len(pk)) != vrfimpl.PUBLICKEYBYTES {
-        t.Errorf("public key size: %d != %d", len(pk), vrfimpl.PUBLICKEYBYTES)
-    }
-    if uint32(len(sk)) != vrfimpl.SECRETKEYBYTES {
-        t.Errorf("secret key size: %d != %d", len(sk), vrfimpl.SECRETKEYBYTES)
-    }
-}
-
-func TestKeyPairFromSeed(t *testing.T) {
-    var seed [vrfimpl.SEEDBYTES]byte
-    var pk, sk = vrfimpl.KeyPairFromSeed(&seed)
-    t.Logf("static seed: %s (%d bytes)\n", enc(seed[:]), len(seed))
-    t.Logf("static public key: %s (%d bytes)\n", enc(pk[:]), len(pk))
-    t.Logf("static private key: %s (%d bytes)\n", enc(sk[:]), len(sk))
-    if enc(pk[:]) != "3b6a27bcceb6a42d62a3a8d02a6f0d73653215771de243a63ac048a18b59da29" {
-        t.Errorf("unexpected public key: %s", enc(pk[:]))
-    }
-    if enc(sk[:]) != "0000000000000000000000000000000000000000000000000000000000000000"+
-        "3b6a27bcceb6a42d62a3a8d02a6f0d73653215771de243a63ac048a18b59da29" {
-        t.Errorf("unexpected private key: %s", enc(sk[:]))
-    }
-    if uint32(len(pk)) != vrfimpl.PUBLICKEYBYTES {
-        t.Errorf("public key size: %d != %d", len(pk), vrfimpl.PUBLICKEYBYTES)
-    }
-    if uint32(len(sk)) != vrfimpl.SECRETKEYBYTES {
-        t.Errorf("secret key size: %d != %d", len(sk), vrfimpl.SECRETKEYBYTES)
-    }
-
-    var message [0]byte
-    var proof, err1 = vrfimpl.Prove(sk, message[:])
-    if err1 != nil {
-        t.Errorf("probe failed: %s", err1)
-    }
-    t.Logf("proof: %s (%d bytes)\n", enc(proof[:]), len(proof))
-    var output, err2 = vrfimpl.ProofToHash(proof)
-    if err2 != nil {
-        t.Errorf("failed to hash proof: %s", err2)
-    }
-    t.Logf("output: %s (%d bytes)\n", enc(output[:]), len(output))
-}
-
-func TestHashIsDeterministicForKeyPairAndMessage(t *testing.T) {
-    sk := ed25519.GenPrivKey()
-    pk, _ := sk.PubKey().(ed25519.PubKeyEd25519)
-    message := []byte("hello, world")
-    var hashes = []*vrf.Output{}
-    var proofs = []*vrf.Proof{}
-    for i := 0; i < 100; i++ {
-        var proof, err1 = vrf.Prove(&sk, message[:])
-        if err1 != nil {
-            t.Errorf("probe failed: %s", err1)
-        } else {
-            hash, err2 := proof.ToHash()
-            if err2 != nil {
-                t.Errorf("failed to hash proof: %s", err2)
-            } else {
-                output, err3 := vrf.Verify(&pk, proof, message)
-                if err3 != nil {
-                    t.Errorf("fail to verify proof: %s", err3)
-                } else if !bytes.Equal(hash[:], output[:]) {
-                    t.Errorf("hash not match")
-                } else {
-                    hashes = append(hashes, hash)
-                    proofs = append(proofs, proof)
-                }
-            }
-        }
-    }
-
-    t.Logf("proofs for \"%s\": %s × %d", string(message), hex.EncodeToString(proofs[0][:]), len(hashes))
-    t.Logf("hashes for \"%s\": %s × %d", string(message), hex.EncodeToString(hashes[0][:]), len(hashes))
-
-    hash := hashes[0]
-    proof := proofs[0]
-    for i := 1; i < len(hashes); i++ {
-        if ! bytes.Equal(hash[:], hashes[i][:]) {
-            t.Errorf("contains different hash: %s != %s",
-                hex.EncodeToString(hash[:]), hex.EncodeToString(hashes[i][:]))
-        }
-        if ! bytes.Equal(proof[:], proofs[i][:]) {
-            t.Errorf("contains different proof: %s != %s",
-                hex.EncodeToString(proof[:]), hex.EncodeToString(proofs[i][:]))
-        }
-    }
-}
-
-func TestIsValidKey(t *testing.T) {
-
-    // generated from KeyPair()
-    var pk1, _ = vrfimpl.KeyPair()
-    if ! vrfimpl.IsValidKey(pk1) {
-        t.Errorf("public key is not valid: %s", enc(pk1[:]))
-    }
-
-    // generated from KeyPairFromSeed()
-    var seed [vrfimpl.SEEDBYTES]byte
-    var pk2, _ = vrfimpl.KeyPairFromSeed(&seed)
-    if ! vrfimpl.IsValidKey(pk2) {
-        t.Errorf("public key is not valid: %s", enc(pk2[:]))
-    }
-
-    // zero
-    var zero [vrfimpl.PUBLICKEYBYTES]byte
-    if vrfimpl.IsValidKey(&zero) {
-        t.Error("recognized as valid for zero pk")
-    }
-
-    // random bytes
-    var random [vrfimpl.PUBLICKEYBYTES]byte
-    var rng = rand.New(rand.NewSource(0))
-    rng.Read(random[:])
-    if vrfimpl.IsValidKey(&random) {
-        t.Errorf("recognized as valid for random pk: %s", enc(random[:]))
-    }
-}
-
-func TestProveAndVerify(t *testing.T) {
-    message := []byte("hello, world")
-
-    var zero [vrfimpl.SEEDBYTES]byte
-    var pk, sk = vrfimpl.KeyPairFromSeed(&zero)
-    var proof, err1 = vrfimpl.Prove(sk, message)
-    if err1 != nil {
-        t.Errorf("probe failed: %s", err1)
-    }
-    var output, err2 = vrfimpl.ProofToHash(proof)
-    if err2 != nil {
-        t.Errorf("failed to hash proof: %s", err2)
-    }
-    t.Logf("SEED[%s] -> OUTPUT[%s]\n", enc(zero[:]), enc(output[:]))
-    var expected, err3 = vrfimpl.Verify(pk, proof, message)
-    if err3 != nil {
-        t.Errorf("validation failed: %s", err3)
-    } else if bytes.Compare(expected[:], output[:]) != 0 {
-        t.Errorf("output not matches: %s", enc(output[:]))
-    }
-
-    // essentially, the private key for ed25519 could be any value at a point on the finite field.
-    var invalidPrivateKey [vrfimpl.SECRETKEYBYTES]byte
-    for i := range invalidPrivateKey {
-        invalidPrivateKey[i] = 0xFF
-    }
-    var _, err4 = vrfimpl.Prove(&invalidPrivateKey, message)
-    if err4 == nil {
-        t.Errorf("Prove() with invalid private key didn't fail")
-    }
-
-    // unexpected public key for Verify()
-    var zero3 [vrfimpl.PUBLICKEYBYTES]byte
-    var _, err5 = vrfimpl.Verify(&zero3, proof, message)
-    if err5 == nil {
-        t.Errorf("Verify() with zero public key didn't fail")
-    }
->>>>>>> d79456cc
 
 	"github.com/stretchr/testify/require"
 	"github.com/tendermint/tendermint/crypto/ed25519"
@@ -258,67 +58,7 @@
     }
 }
 
-<<<<<<< HEAD
-=======
-func TestKeyPairCompatibility(t *testing.T) {
-
-    // deterministic Tendermint's key-pair
-    var secret [vrfimpl.SEEDBYTES]byte
-    tmPrivKey := ed25519.GenPrivKeyFromSecret(secret[:])
-    tmPubKey, _ := tmPrivKey.PubKey().(ed25519.PubKeyEd25519)
-    tmPrivKeyBytes := tmPrivKey[:]
-    tmPubKeyBytes := tmPubKey[:]
-
-    var seed [vrfimpl.SEEDBYTES]byte
-    hashedSecret := sha256.Sum256(secret[:])
-    copy(seed[:], hashedSecret[:])
-    lsPubKey, lsPrivKey := vrfimpl.KeyPairFromSeed(&seed)
-
-    if ! bytes.Equal(tmPrivKeyBytes, lsPrivKey[:]) {
-        t.Errorf("incompatible private key: %s != %s",
-            enc(tmPrivKeyBytes), enc(lsPrivKey[:]))
-    }
-    t.Logf("tendermint: private key: %s (%d bytes)\n", enc(tmPrivKeyBytes[:]), len(tmPrivKey))
-    t.Logf("libsodium : private key: %s (%d bytes)\n", enc(lsPrivKey[:]), len(lsPrivKey))
-
-    if ! bytes.Equal(tmPubKeyBytes, lsPubKey[:]) {
-        t.Errorf("incompatible public key: %s != %s", enc(tmPubKeyBytes), enc(lsPubKey[:]))
-    }
-    t.Logf("tendermint: public key: %s (%d bytes)\n", enc(tmPubKeyBytes), len(tmPubKey))
-    t.Logf("libsodium : public key: %s (%d bytes)\n", enc(lsPubKey[:]), len(lsPubKey))
-
-    pubKeyBytesPtr := (*[vrfimpl.PUBLICKEYBYTES]byte)(unsafe.Pointer(&tmPubKey))
-    if ! vrfimpl.IsValidKey(pubKeyBytesPtr) {
-        t.Errorf("ed25519 key is not a valid public key")
-    }
-
-    // random Tendermint's key-pairs
-    msg := []byte("hello, world")
-    for i := 0; i < 100; i++ {
-        privKey := ed25519.GenPrivKey()
-        proof, err := vrf.Prove(&privKey, msg)
-        if err != nil {
-            t.Errorf("Prove() failed: %s", err)
-        } else {
-            pubKey, _ := privKey.PubKey().(ed25519.PubKeyEd25519)
-            output, err := vrf.Verify(&pubKey, proof, msg)
-            if err != nil {
-                t.Errorf("Verify() failed: %s", err)
-            } else {
-                hash, err := proof.ToHash()
-                if err != nil {
-                    t.Errorf("Proof.ToHash() failed: %s", err)
-                } else if !bytes.Equal(hash[:], output[:]) {
-                    t.Errorf("proof hash and verify hash didn't match: %s != %s",
-                        hex.EncodeToString(hash[:]), hex.EncodeToString(output[:]))
-                }
-            }
-        }
-    }
-}
-
->>>>>>> d79456cc
-func TestProve(t *testing.T) {
+func TestProveAndVerify(t *testing.T) {
 	secret := [SEEDBYTES]byte{}
     privateKey := ed25519.GenPrivKeyFromSecret(secret[:])
     publicKey, _ := privateKey.PubKey().(ed25519.PubKeyEd25519)

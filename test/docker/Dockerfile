--- conflicted
+++ resolved
@@ -1,8 +1,4 @@
-<<<<<<< HEAD
-FROM golang:1.13
-=======
 FROM golang:1.14
->>>>>>> 0c3a7c93
 
 # Grab deps (jq, hexdump, xxd, killall)
 RUN apt-get update && \

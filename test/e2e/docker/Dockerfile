# We need to build in a Linux environment to support C libraries, e.g. RocksDB.
# We use Debian instead of Alpine, so that we can use binary database packages
# instead of spending time compiling them. 
# -> There is currently no librocksdb-dev v6.17.x that is necessary by line/gorocksdb.
# So we download rocksdb and build it.

FROM golang:1.15

RUN apt-get -qq update -y && apt-get -qq upgrade -y >/dev/null
<<<<<<< HEAD
RUN apt-get -qq install -y libleveldb-dev make libc-dev >/dev/null
WORKDIR /
RUN wget -O rocksdb-v6.20.3.tar.gz https://github.com/facebook/rocksdb/archive/v6.20.3.tar.gz
RUN tar -zxvf rocksdb-v6.20.3.tar.gz
RUN cd rocksdb-6.20.3 && make -j2 shared_lib && make install-shared
=======
RUN apt-get -qq install -y libleveldb-dev librocksdb-dev libtool >/dev/null
>>>>>>> 92e2b95d

# Set up build directory /src/ostracon
ENV OSTRACON_BUILD_OPTIONS badgerdb,boltdb,cleveldb,rocksdb
ENV LIBSODIUM 1
WORKDIR /src/ostracon

# Fetch dependencies separately (for layer caching)
COPY go.mod go.sum ./
RUN go mod download

# Build Ostracon and install into /usr/bin/ostracon
COPY . .
RUN make build && cp build/ostracon /usr/bin/ostracon
COPY test/e2e/docker/entrypoint* /usr/bin/
RUN cd test/e2e && make maverick && cp build/maverick /usr/bin/maverick
RUN cd test/e2e && make app && cp build/app /usr/bin/app

# Set up runtime directory. We don't use a separate runtime image since we need
# e.g. leveldb and rocksdb which are already installed in the build image.
WORKDIR /ostracon
VOLUME /ostracon
ENV OCHOME=/ostracon

EXPOSE 26656 26657 26660 6060
ENTRYPOINT ["/usr/bin/entrypoint"]
CMD ["node"]
STOPSIGNAL SIGTERM<|MERGE_RESOLUTION|>--- conflicted
+++ resolved
@@ -7,15 +7,11 @@
 FROM golang:1.15
 
 RUN apt-get -qq update -y && apt-get -qq upgrade -y >/dev/null
-<<<<<<< HEAD
-RUN apt-get -qq install -y libleveldb-dev make libc-dev >/dev/null
+RUN apt-get -qq install -y libleveldb-dev make libc-dev libtool >/dev/null
 WORKDIR /
 RUN wget -O rocksdb-v6.20.3.tar.gz https://github.com/facebook/rocksdb/archive/v6.20.3.tar.gz
 RUN tar -zxvf rocksdb-v6.20.3.tar.gz
 RUN cd rocksdb-6.20.3 && make -j2 shared_lib && make install-shared
-=======
-RUN apt-get -qq install -y libleveldb-dev librocksdb-dev libtool >/dev/null
->>>>>>> 92e2b95d
 
 # Set up build directory /src/ostracon
 ENV OSTRACON_BUILD_OPTIONS badgerdb,boltdb,cleveldb,rocksdb

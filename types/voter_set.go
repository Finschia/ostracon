--- conflicted
+++ resolved
@@ -4,14 +4,12 @@
 	"bytes"
 	"encoding/binary"
 	"fmt"
-	"math"
 	"math/big"
 	"sort"
 	"strings"
 
 	tmproto "github.com/tendermint/tendermint/proto/types"
 
-	"github.com/datastream/probab/dst"
 	"github.com/pkg/errors"
 
 	"github.com/tendermint/tendermint/crypto/merkle"
@@ -558,12 +556,13 @@
 }
 
 func SelectVoter(validators *ValidatorSet, proofHash []byte, voterParams *VoterParams) *VoterSet {
-	if len(proofHash) == 0 || validators.Size() <= int(voterParams.VoterElectionThreshold) {
+	if len(proofHash) == 0 || validators.Size() <= int(voterParams.VoterElectionThreshold) ||
+		voterParams.MaxTolerableByzantinePercentage > BftMaxTolerableByzantinePercentage {
 		return ToVoterAll(validators.Validators)
 	}
 	seed := hashToSeed(proofHash)
-	tolerableByzantinePercent := int64(voterParams.MaxTolerableByzantinePercentage)
-	voters := electVotersNonDup(validators.Copy(), seed, tolerableByzantinePercent)
+	voters := electVotersNonDup(validators.Validators, seed, int(voterParams.MaxTolerableByzantinePercentage),
+		int(voterParams.VoterElectionThreshold))
 	return WrapValidatorsToVoterSet(voters)
 }
 
@@ -627,24 +626,6 @@
 	vals := NewValidatorSet(valz)
 	sort.Sort(PrivValidatorsByAddress(privValidators))
 	return vals, SelectVoter(vals, []byte{}, DefaultVoterParams()), privValidators
-}
-
-// CalNumOfVoterToElect calculate the number of voter to elect and return the number.
-func CalNumOfVoterToElect(n int64, byzantineRatio float64, accuracy float64) int64 {
-	if byzantineRatio < 0 || byzantineRatio > 1 || accuracy < 0 || accuracy > 1 {
-		panic(fmt.Sprintf("byzantineRatio and accuracy should be the float between 0 and 1. Got: %f",
-			byzantineRatio))
-	}
-	byzantine := int64(math.Floor(float64(n) * byzantineRatio))
-
-	for i := int64(1); i <= n; i++ {
-		q := dst.HypergeometricQtlFor(n, byzantine, i, accuracy)
-		if int64(q)*3 < i {
-			return i
-		}
-	}
-
-	return n
 }
 
 func electVoter(
@@ -674,45 +655,51 @@
 
 const precisionForSelection = int64(1000)
 const precisionCorrectionForSelection = int64(1000)
+const BftMaxTolerableByzantinePercentage = 33
 
 type voter struct {
 	val      *Validator
 	winPoint *big.Int
 }
 
-func electVotersNonDup(validators *ValidatorSet, seed uint64, tolerableByzantinePercent int64) []*Validator {
-	validators.updateTotalStakingPower()
-	totalPriority := validators.totalStakingPower
-	tolerableByzantinePower := getTolerableByzantinePower(totalPriority, tolerableByzantinePercent)
+func electVotersNonDup(validators []*Validator, seed uint64, tolerableByzantinePercent, minVoters int) []*Validator {
+	// validators is read-only
+	if tolerableByzantinePercent > BftMaxTolerableByzantinePercentage {
+		panic(fmt.Sprintf("tolerableByzantinePercent cannot exceed 33: %d", tolerableByzantinePercent))
+	}
+
+	candidates := validatorListCopy(validators)
+	totalStakingPower := getTotalStakingPower(candidates)
+	tolerableByzantinePower := getTolerableByzantinePower(totalStakingPower, tolerableByzantinePercent)
 	voters := make([]*voter, 0)
-	candidates := sortValidators(validators.Validators)
-
-	zeroPriorities := 0
+	sortValidators(candidates)
+
+	zeroValidators := 0
 	for i := len(candidates); candidates[i-1].StakingPower == 0; i-- {
-		zeroPriorities++
-	}
-
-	losersPriorities := totalPriority
-	for len(voters)+zeroPriorities < len(candidates) {
+		zeroValidators++
+	}
+
+	losersStakingPower := totalStakingPower
+	for {
 		// accumulateWinPoints(voters)
 		for _, voter := range voters {
 			// i = v1 ... vt
 			// stakingPower(i) * 1000 / (stakingPower(vt+1 ... vn) + stakingPower(i))
 			additionalWinPoint := new(big.Int).Mul(big.NewInt(voter.val.StakingPower),
 				big.NewInt(precisionForSelection))
-			additionalWinPoint.Div(additionalWinPoint, new(big.Int).Add(big.NewInt(losersPriorities),
+			additionalWinPoint.Div(additionalWinPoint, new(big.Int).Add(big.NewInt(losersStakingPower),
 				big.NewInt(voter.val.StakingPower)))
 			voter.winPoint.Add(voter.winPoint, additionalWinPoint)
 		}
 		// electVoter
-		winnerIdx, winner := electVoter(&seed, candidates, len(voters)+zeroPriorities, losersPriorities)
+		winnerIdx, winner := electVoter(&seed, candidates, len(voters)+zeroValidators, losersStakingPower)
 
 		moveWinnerToLast(candidates, winnerIdx)
 		voters = append(voters, &voter{
-			val:      winner.Copy(),
+			val:      winner,
 			winPoint: big.NewInt(precisionForSelection),
 		})
-		losersPriorities -= winner.StakingPower
+		losersStakingPower -= winner.StakingPower
 
 		// calculateVotingPowers(voters)
 		totalWinPoint := new(big.Int)
@@ -722,19 +709,29 @@
 		totalVotingPower := int64(0)
 		for _, voter := range voters {
 			winPoint := new(big.Int).Mul(voter.winPoint, big.NewInt(precisionForSelection))
-			bigVotingPower := new(big.Int).Mul(new(big.Int).Div(winPoint, totalWinPoint),
-				big.NewInt(totalPriority))
+			bigVotingPower := new(big.Int).Div(new(big.Int).Mul(winPoint, big.NewInt(totalStakingPower)), totalWinPoint)
 			votingPower := new(big.Int).Div(bigVotingPower, big.NewInt(precisionCorrectionForSelection)).Int64()
 			voter.val.VotingPower = votingPower
 			totalVotingPower += votingPower
 		}
 
-		// sort voters in ascending votingPower/stakingPower
-		voters = sortVoters(voters)
-
-		topFVotersVotingPower := countVoters(voters, tolerableByzantinePower)
-		if topFVotersVotingPower < totalVotingPower/3 {
-			break
+		if len(voters) >= minVoters {
+			// sort voters in ascending votingPower/stakingPower
+			sortVoters(voters)
+
+			topFVotersVotingPower := getTopByzantineVotingPower(voters, tolerableByzantinePower)
+			if topFVotersVotingPower < totalVotingPower/3 {
+				break
+			}
+		}
+
+		if len(voters)+zeroValidators == len(candidates) {
+			// there is no voter group satisfying the finality
+			// cannot do sampling voters
+			for _, c := range candidates {
+				c.VotingPower = c.StakingPower
+			}
+			return candidates
 		}
 	}
 	result := make([]*Validator, len(voters))
@@ -744,7 +741,15 @@
 	return result
 }
 
-func countVoters(voters []*voter, tolerableByzantinePower int64) int64 {
+func getTotalStakingPower(validators []*Validator) int64 {
+	totalStaking := int64(0)
+	for _, v := range validators {
+		totalStaking += v.StakingPower
+	}
+	return totalStaking
+}
+
+func getTopByzantineVotingPower(voters []*voter, tolerableByzantinePower int64) int64 {
 	topFVotersStakingPower := int64(0)
 	topFVotersVotingPower := int64(0)
 	for _, voter := range voters {
@@ -758,39 +763,27 @@
 	return topFVotersVotingPower
 }
 
-func sortValidators(validators []*Validator) []*Validator {
-	temp := make([]*Validator, len(validators))
-	copy(temp, validators)
-	sort.Slice(temp, func(i, j int) bool {
-		if temp[i].StakingPower == temp[j].StakingPower {
-			return bytes.Compare(temp[i].Address, temp[j].Address) == -1
-		}
-		return temp[i].StakingPower > temp[j].StakingPower
+// sort validators in-place
+func sortValidators(validators []*Validator) {
+	sort.Slice(validators, func(i, j int) bool {
+		if validators[i].StakingPower == validators[j].StakingPower {
+			return bytes.Compare(validators[i].Address, validators[j].Address) == -1
+		}
+		return validators[i].StakingPower > validators[j].StakingPower
 	})
-	return temp
-}
-
-// sortVoters is function to sort voters in descending votingPower/stakingPower
-func sortVoters(candidates []*voter) []*voter {
-	temp := make([]*voter, len(candidates))
-	copy(temp, candidates)
-	sort.Slice(temp, func(i, j int) bool {
-		bigA := new(big.Int).Mul(big.NewInt(temp[i].val.VotingPower), big.NewInt(temp[j].val.StakingPower))
-		bigB := new(big.Int).Mul(big.NewInt(temp[j].val.VotingPower), big.NewInt(temp[i].val.StakingPower))
-<<<<<<< HEAD
-		if bigA.Cmp(bigB) == 0 {
-			return bytes.Compare(temp[i].val.Address, temp[j].val.Address) == -1
-		}
-		return bigA.Cmp(bigB) == 1
-=======
+}
+
+// sortVoters is function to sort voters in descending votingPower/stakingPower in-place
+func sortVoters(candidates []*voter) {
+	sort.Slice(candidates, func(i, j int) bool {
+		bigA := new(big.Int).Mul(big.NewInt(candidates[i].val.VotingPower), big.NewInt(candidates[j].val.StakingPower))
+		bigB := new(big.Int).Mul(big.NewInt(candidates[j].val.VotingPower), big.NewInt(candidates[i].val.StakingPower))
 		compareResult := bigA.Cmp(bigB)
 		if compareResult == 0 {
-			return bytes.Compare(temp[i].val.Address, temp[j].val.Address) == -1
+			return bytes.Compare(candidates[i].val.Address, candidates[j].val.Address) == -1
 		}
 		return compareResult == 1
->>>>>>> b31c6dad
 	})
-	return temp
 }
 
 func moveWinnerToLast(candidates []*Validator, winner int) {
@@ -799,11 +792,14 @@
 	candidates[len(candidates)-1] = winnerCandidate
 }
 
-func getTolerableByzantinePower(totalStakingPower, tolerableByzantinePercent int64) int64 {
-	tolerableByzantinePower := totalStakingPower * tolerableByzantinePercent / 100
+func getTolerableByzantinePower(totalStakingPower int64, tolerableByzantinePercent int) int64 {
+	// `totalStakingPower * tolerableByzantinePercent` may be overflow for int64 type
+	bigMultiplied := new(big.Int).Mul(big.NewInt(totalStakingPower), big.NewInt(int64(tolerableByzantinePercent)))
+	tolerableByzantinePower := new(big.Int).Div(bigMultiplied, big.NewInt(100))
+
 	// ceiling
-	if totalStakingPower*tolerableByzantinePercent%100 > 0 {
-		tolerableByzantinePower++
-	}
-	return tolerableByzantinePower
+	if new(big.Int).Mul(tolerableByzantinePower, big.NewInt(100)).Cmp(bigMultiplied) < 0 {
+		tolerableByzantinePower = new(big.Int).Add(tolerableByzantinePower, big.NewInt(1))
+	}
+	return tolerableByzantinePower.Int64()
 }
package types

import (
	"bytes"
	"encoding/binary"
	"fmt"
	"math"
	"math/big"
	"sort"
	"strings"
	"testing"
	"testing/quick"
	"time"

	"github.com/stretchr/testify/assert"
	"github.com/stretchr/testify/require"

	"github.com/tendermint/tendermint/crypto"
	"github.com/tendermint/tendermint/crypto/ed25519"
	tmmath "github.com/tendermint/tendermint/libs/math"
	tmrand "github.com/tendermint/tendermint/libs/rand"
)

func TestMaxVotingPowerTest(t *testing.T) {
	large := MaxTotalStakingPower
	maxDiff := int64(0)
	for i := 0; i < 8; i++ {
		for j := 0; j < 8; j++ {
			testNum := (large - int64(i)) >> j
			casted := int64(float64(testNum))
			t.Logf("org=%d, casting=%d", testNum, casted)
			if maxDiff < casted-testNum {
				maxDiff = casted - testNum
			}
		}
	}
	t.Logf("max difference=%d", maxDiff)
	assert.True(t, MaxTotalStakingPower+maxDiff <= MaxTotalVotingPower)
}

func TestValidatorSetBasic(t *testing.T) {
	// empty or nil validator lists are allowed,
	// but attempting to IncrementProposerPriority on them will panic.
	vset := NewValidatorSet([]*Validator{})
	assert.Panics(t, func() { vset.IncrementProposerPriority(1) })
	assert.Panics(t, func() { vset.SelectProposer([]byte{}, 1, 0) })

	vset = NewValidatorSet(nil)
	assert.Panics(t, func() { vset.IncrementProposerPriority(1) })
	assert.Panics(t, func() { vset.SelectProposer([]byte{}, 1, 0) })

	assert.EqualValues(t, vset, vset.Copy())
	assert.False(t, vset.HasAddress([]byte("some val")))
	idx, val := vset.GetByAddress([]byte("some val"))
	assert.Equal(t, -1, idx)
	assert.Nil(t, val)
	addr, val := vset.GetByIndex(-100)
	assert.Nil(t, addr)
	assert.Nil(t, val)
	addr, val = vset.GetByIndex(0)
	assert.Nil(t, addr)
	assert.Nil(t, val)
	addr, val = vset.GetByIndex(100)
	assert.Nil(t, addr)
	assert.Nil(t, val)
	assert.Zero(t, vset.Size())
	assert.Equal(t, int64(0), vset.TotalStakingPower())
	assert.Nil(t, vset.Hash())

	// add
	val = randValidator(vset.TotalStakingPower())
	assert.NoError(t, vset.UpdateWithChangeSet([]*Validator{val}))

	assert.True(t, vset.HasAddress(val.Address))
	idx, _ = vset.GetByAddress(val.Address)
	assert.Equal(t, 0, idx)
	addr, _ = vset.GetByIndex(0)
	assert.Equal(t, []byte(val.Address), addr)
	assert.Equal(t, 1, vset.Size())
	assert.Equal(t, val.StakingPower, vset.TotalStakingPower())
	assert.NotNil(t, vset.Hash())
	assert.NotPanics(t, func() { vset.IncrementProposerPriority(1) })
	assert.Equal(t, val.Address,
		vset.SelectProposer([]byte{}, 1, 0).Address)

	// update
	val = randValidator(vset.TotalStakingPower())
	assert.NoError(t, vset.UpdateWithChangeSet([]*Validator{val}))
	_, val = vset.GetByAddress(val.Address)
	val.StakingPower += 100
	proposerPriority := val.ProposerPriority

	val.ProposerPriority = 0
	assert.NoError(t, vset.UpdateWithChangeSet([]*Validator{val}))
	_, val = vset.GetByAddress(val.Address)
	assert.Equal(t, proposerPriority, val.ProposerPriority)

}

func TestCopy(t *testing.T) {
	vset := randValidatorSet(10)
	vsetHash := vset.Hash()
	if len(vsetHash) == 0 {
		t.Fatalf("VoterSet had unexpected zero hash")
	}

	vsetCopy := vset.Copy()
	vsetCopyHash := vsetCopy.Hash()

	if !bytes.Equal(vsetHash, vsetCopyHash) {
		t.Fatalf("VoterSet copy had wrong hash. Orig: %X, Copy: %X", vsetHash, vsetCopyHash)
	}
}

// Test that IncrementProposerPriority requires positive times.
func TestIncrementProposerPriorityPositiveTimes(t *testing.T) {
	vset := NewValidatorSet([]*Validator{
		newValidator([]byte("foo"), 1000),
		newValidator([]byte("bar"), 300),
		newValidator([]byte("baz"), 330),
	})

	assert.Panics(t, func() { vset.IncrementProposerPriority(-1) })
	assert.Panics(t, func() { vset.IncrementProposerPriority(0) })
	vset.IncrementProposerPriority(1)
}

func BenchmarkValidatorSetCopy(b *testing.B) {
	b.StopTimer()
	vset := NewValidatorSet([]*Validator{})
	for i := 0; i < 1000; i++ {
		privKey := ed25519.GenPrivKey()
		pubKey := privKey.PubKey()
		val := NewValidator(pubKey, 10)
		err := vset.UpdateWithChangeSet([]*Validator{val})
		if err != nil {
			panic("Failed to add validator")
		}
	}
	b.StartTimer()

	for i := 0; i < b.N; i++ {
		vset.Copy()
	}
}

//-------------------------------------------------------------------

//nolint:unused,deadcode
func intToBytes(i int) []byte {
	hash := make([]byte, 64)
	binary.LittleEndian.PutUint64(hash, uint64(i))
	return hash
}

func bytesToInt(b []byte) int {
	i := big.Int{}
	i.SetBytes(b)
	return int(i.Int64())
}

func verifyWinningRate(t *testing.T, vals *ValidatorSet, tries int, error float64) {
	selected := make([]int, len(vals.Validators))
	for i := 0; i < tries; i++ {
		prop := vals.SelectProposer([]byte{}, int64(i), 0)
		for j := 0; j < len(vals.Validators); j++ {
			if bytes.Equal(prop.Address, vals.Validators[j].Address) {
				selected[j]++
				break
			}
		}
	}
	actual := make([]float64, len(vals.Validators))
	for i := 0; i < len(selected); i++ {
		actual[i] = float64(selected[i]) / float64(tries)
	}

	for i := 0; i < len(actual); i++ {
		expected := float64(vals.Validators[i].StakingPower) / float64(vals.TotalStakingPower())
		if math.Abs(expected-actual[i]) > expected*error {
			t.Errorf("The winning rate is too far off from expected: %f ∉ %f±%f",
				actual[i], expected, expected*error)
		}
	}
}

func TestProposerSelection1(t *testing.T) {
	vset := NewValidatorSet([]*Validator{
		newValidator([]byte("foo"), 1000),
		newValidator([]byte("bar"), 300),
		newValidator([]byte("baz"), 330),
	})
	var proposers []string
	for i := 0; i < 99; i++ {
		val := vset.SelectProposer([]byte{}, int64(i), 0)
		proposers = append(proposers, string(val.Address))
	}
	expected := `foo foo foo foo bar bar foo bar foo baz bar foo baz baz baz foo foo bar foo bar baz bar foo baz foo ` +
		`foo baz foo foo baz foo foo baz bar foo foo foo baz foo baz baz bar foo foo foo foo baz bar bar bar bar foo ` +
		`foo foo baz foo foo foo foo foo foo baz foo foo baz bar bar foo bar foo foo baz bar foo foo baz foo foo baz ` +
		`foo foo bar foo foo baz foo foo foo bar foo foo baz baz foo foo bar baz foo baz`

	if expected != strings.Join(proposers, " ") {
		t.Errorf("expected sequence of proposers was\n%v\nbut got \n%v", expected, strings.Join(proposers, " "))
	}
}

func TestProposerSelection2(t *testing.T) {
	addr0 := []byte{0, 0, 0, 0, 0, 0, 0, 0, 0, 0, 0, 0, 0, 0, 0, 0, 0, 0, 0, 0}
	addr1 := []byte{0, 0, 0, 0, 0, 0, 0, 0, 0, 0, 0, 0, 0, 0, 0, 0, 0, 0, 0, 1}
	addr2 := []byte{0, 0, 0, 0, 0, 0, 0, 0, 0, 0, 0, 0, 0, 0, 0, 0, 0, 0, 0, 2}

	// when all voting power is same, the order is random but deterministic
	val0, val1, val2 := newValidator(addr0, 100), newValidator(addr1, 100), newValidator(addr2, 100)
	valList := []*Validator{val0, val1, val2}
	vals := NewValidatorSet(valList)
	expected := []int{0, 1, 0, 0, 2, 2, 0, 2, 1, 2, 2, 1, 2, 2, 2}
	for i := 0; i < len(valList)*5; i++ {
		prop := vals.SelectProposer([]byte{}, int64(i), 0)
		if bytesToInt(prop.Address) != expected[i] {
			t.Fatalf("(%d): Expected %d. Got %d", i, expected[i], bytesToInt(prop.Address))
		}
	}
	verifyWinningRate(t, vals, 10000, 0.01)

	// One validator has more than the others
	*val2 = *newValidator(addr2, 400)
	vals = NewValidatorSet(valList)
	verifyWinningRate(t, vals, 10000, 0.01)

	// One validator has more than the others
	*val2 = *newValidator(addr2, 401)
	vals = NewValidatorSet(valList)
	verifyWinningRate(t, vals, 10000, 0.01)

	// each validator should be the proposer a proportional number of times
	val0, val1, val2 = newValidator(addr0, 4), newValidator(addr1, 5), newValidator(addr2, 3)
	valList = []*Validator{val0, val1, val2}
	propCount := make([]int, 3)
	vals = NewValidatorSet(valList)
	N := 4 + 5 + 3
	for i := 0; i < 10000*N; i++ {
		prop := vals.SelectProposer([]byte{}, int64(i), 0)
		propCount[bytesToInt(prop.Address)]++
	}
	fmt.Printf("%v\n", propCount)

	if propCount[0] != 40257 {
		t.Fatalf(
			"Expected prop count for validator with 4/12 of voting power to be %d/%d. Got %d/%d",
			40038,
			10000*N,
			propCount[0],
			10000*N,
		)
	}
	if propCount[1] != 50017 {
		t.Fatalf(
			"Expected prop count for validator with 5/12 of voting power to be %d/%d. Got %d/%d",
			50077,
			10000*N,
			propCount[1],
			10000*N,
		)
	}
	if propCount[2] != 29726 {
		t.Fatalf(
			"Expected prop count for validator with 3/12 of voting power to be %d/%d. Got %d/%d",
			29885,
			10000*N,
			propCount[2],
			10000*N,
		)
	}
}

func newValidator(address []byte, power int64) *Validator {
	return &Validator{Address: address, StakingPower: power, PubKey: randPubKey()}
}

func randPubKey() crypto.PubKey {
	var pubKey [32]byte
	copy(pubKey[:], tmrand.Bytes(32))
	return ed25519.PubKeyEd25519(pubKey)
}

func defendLimit(a int64) int64 {
	if a <= 0 {
		return 1
	}
	if a > MaxTotalStakingPower/8 {
		a = MaxTotalStakingPower / 8
	}
	return a
}

func randValidator(totalStakingPower int64) *Validator {
	// this modulo limits the ProposerPriority/StakingPower to stay in the
	// bounds of MaxTotalStakingPower minus the already existing voting power:
	stakingPower := defendLimit(int64(tmrand.Uint64() % uint64(MaxTotalStakingPower-totalStakingPower)))
	val := NewValidator(randPubKey(), stakingPower)
	val.ProposerPriority = stakingPower
	return val
}

func randValidatorSet(numValidators int) *ValidatorSet {
	validators := make([]*Validator, numValidators)
	totalStakingPower := int64(numValidators) // to depend for total staking power to be over MaxTotalStakingPower
	for i := 0; i < numValidators; i++ {
		validators[i] = randValidator(totalStakingPower)
		totalStakingPower += validators[i].StakingPower
		if totalStakingPower >= MaxTotalStakingPower {
			// the remainder must have 1 of staking power
			totalStakingPower = MaxTotalStakingPower - 1
		}
	}
	return NewValidatorSet(validators)
}

func randValidatorWithMinMax(min, max int64) (*Validator, PrivValidator) {
	privVal := NewMockPV()
	pubKey, _ := privVal.GetPubKey()
	val := NewValidator(pubKey, min+int64(tmrand.Uint64()%uint64(1+max-min)))
	val.ProposerPriority = min + tmrand.Int64()%max
	return val, privVal
}

func randValidatorSetWithMinMax(numValidators int, min, max int64) (*ValidatorSet, map[string]PrivValidator) {
	validators := make([]*Validator, numValidators)
	privMap := make(map[string]PrivValidator)
	var privVal PrivValidator
	for i := 0; i < numValidators; i++ {
		validators[i], privVal = randValidatorWithMinMax(min, max)
		privMap[validators[i].Address.String()] = privVal
	}
	return NewValidatorSet(validators), privMap
}

func (vals *ValidatorSet) toBytes() []byte {
	bz, err := cdc.MarshalBinaryLengthPrefixed(vals)
	if err != nil {
		panic(err)
	}
	return bz
}

func (vals *ValidatorSet) fromBytes(b []byte) {
	err := cdc.UnmarshalBinaryLengthPrefixed(b, &vals)
	if err != nil {
		// DATA HAS BEEN CORRUPTED OR THE SPEC HAS CHANGED
		panic(err)
	}
}

//-------------------------------------------------------------------

func TestValidatorSetTotalStakingPowerPanicsOnOverflow(t *testing.T) {
	// NewValidatorSet calls IncrementProposerPriority which calls TotalStakingPower()
	// which should panic on overflows:
	shouldPanic := func() {
		NewValidatorSet([]*Validator{
			{Address: []byte("a"), StakingPower: math.MaxInt64, ProposerPriority: 0},
			{Address: []byte("b"), StakingPower: math.MaxInt64, ProposerPriority: 0},
			{Address: []byte("c"), StakingPower: math.MaxInt64, ProposerPriority: 0},
		})
	}

	assert.Panics(t, shouldPanic)
}

func TestAvgProposerPriority(t *testing.T) {
	// Create Validator set without calling IncrementProposerPriority:
	tcs := []struct {
		vs   ValidatorSet
		want int64
	}{
		0: {ValidatorSet{Validators: []*Validator{{ProposerPriority: 0}, {ProposerPriority: 0}, {ProposerPriority: 0}}}, 0},
		1: {
			ValidatorSet{
				Validators: []*Validator{{ProposerPriority: math.MaxInt64}, {ProposerPriority: 0}, {ProposerPriority: 0}},
			}, math.MaxInt64 / 3,
		},
		2: {
			ValidatorSet{
				Validators: []*Validator{{ProposerPriority: math.MaxInt64}, {ProposerPriority: 0}},
			}, math.MaxInt64 / 2,
		},
		3: {
			ValidatorSet{
				Validators: []*Validator{{ProposerPriority: math.MaxInt64}, {ProposerPriority: math.MaxInt64}},
			}, math.MaxInt64,
		},
		4: {
			ValidatorSet{
				Validators: []*Validator{{ProposerPriority: math.MinInt64}, {ProposerPriority: math.MinInt64}},
			}, math.MinInt64,
		},
	}
	for i, tc := range tcs {
		got := tc.vs.computeAvgProposerPriority()
		assert.Equal(t, tc.want, got, "test case: %v", i)
	}
}

func TestAveragingInIncrementProposerPriority(t *testing.T) {
	// FIXME
	t.Skip("The ProposerPriority validated in this test case is excluded because it is not used in VRF.")

	// Test that the averaging works as expected inside of IncrementProposerPriority.
	// Each validator comes with zero voting power which simplifies reasoning about
	// the expected ProposerPriority.
	tcs := []struct {
		vs    ValidatorSet
		times int
		avg   int64
	}{
		0: {ValidatorSet{
			Validators: []*Validator{
				{Address: []byte("a"), ProposerPriority: 1},
				{Address: []byte("b"), ProposerPriority: 2},
				{Address: []byte("c"), ProposerPriority: 3}}},
			1, 2},
		1: {ValidatorSet{
			Validators: []*Validator{
				{Address: []byte("a"), ProposerPriority: 10},
				{Address: []byte("b"), ProposerPriority: -10},
				{Address: []byte("c"), ProposerPriority: 1}}},
			// this should average twice but the average should be 0 after the first iteration
			// (voting power is 0 -> no changes)
			11, 1 / 3},
		2: {ValidatorSet{
			Validators: []*Validator{
				{Address: []byte("a"), ProposerPriority: 100},
				{Address: []byte("b"), ProposerPriority: -10},
				{Address: []byte("c"), ProposerPriority: 1}}},
			1, 91 / 3},
	}
	for i, tc := range tcs {
		// work on copy to have the old ProposerPriorities:
		newVset := tc.vs.Copy()
		for _, val := range tc.vs.Validators {
			_, updatedVal := newVset.GetByAddress(val.Address)
			assert.Equal(t, updatedVal.ProposerPriority, val.ProposerPriority-tc.avg, "test case: %v", i)
		}
	}
}

func TestAveragingInIncrementProposerPriorityWithStakingPower(t *testing.T) {
	// Other than TestAveragingInIncrementProposerPriority this is a more complete test showing
	// how each ProposerPriority changes in relation to the validator's voting power respectively.
	// average is zero in each round:
	vp0 := int64(10)
	vp1 := int64(1)
	vp2 := int64(1)
	total := vp0 + vp1 + vp2
	avg := (vp0 + vp1 + vp2 - total) / 3
	vals := ValidatorSet{Validators: []*Validator{
		{Address: []byte{0}, ProposerPriority: 0, StakingPower: vp0},
		{Address: []byte{1}, ProposerPriority: 0, StakingPower: vp1},
		{Address: []byte{2}, ProposerPriority: 0, StakingPower: vp2}}}
	tcs := []struct {
		vals                  *ValidatorSet
		wantProposerPrioritys []int64
		times                 int
		wantProposer          *Validator
	}{

		0: {
			vals.Copy(),
			[]int64{
				// Acumm+StakingPower-Avg:
				0 + vp0 - total - avg, // mostest will be subtracted by total voting power (12)
				0 + vp1,
				0 + vp2},
			1,
			vals.Validators[0]},
		1: {
			vals.Copy(),
			[]int64{
				(0 + vp0 - total) + vp0 - total - avg, // this will be mostest on 2nd iter, too
				(0 + vp1) + vp1,
				(0 + vp2) + vp2},
			2,
			vals.Validators[0]}, // increment twice -> expect average to be subtracted twice
		2: {
			vals.Copy(),
			[]int64{
				0 + 3*(vp0-total) - avg, // still mostest
				0 + 3*vp1,
				0 + 3*vp2},
			3,
			vals.Validators[0]},
		3: {
			vals.Copy(),
			[]int64{
				0 + 4*(vp0-total), // still mostest
				0 + 4*vp1,
				0 + 4*vp2},
			4,
			vals.Validators[0]},
		4: {
			vals.Copy(),
			[]int64{
				0 + 4*(vp0-total) + vp0, // 4 iters was mostest
				0 + 5*vp1 - total,       // now this val is mostest for the 1st time (hence -12==totalStakingPower)
				0 + 5*vp2},
			5,
			vals.Validators[2]},
		5: {
			vals.Copy(),
			[]int64{
				0 + 6*vp0 - 5*total, // mostest again
				0 + 6*vp1 - total,   // mostest once up to here
				0 + 6*vp2},
			6,
			vals.Validators[2]},
		6: {
			vals.Copy(),
			[]int64{
				0 + 7*vp0 - 6*total, // in 7 iters this val is mostest 6 times
				0 + 7*vp1 - total,   // in 7 iters this val is mostest 1 time
				0 + 7*vp2},
			7,
			vals.Validators[0]},
		7: {
			vals.Copy(),
			[]int64{
				0 + 8*vp0 - 7*total, // mostest again
				0 + 8*vp1 - total,
				0 + 8*vp2},
			8,
			vals.Validators[2]},
		8: {
			vals.Copy(),
			[]int64{
				0 + 9*vp0 - 7*total,
				0 + 9*vp1 - total,
				0 + 9*vp2 - total}, // mostest
			9,
			vals.Validators[0]},
		9: {
			vals.Copy(),
			[]int64{
				0 + 10*vp0 - 8*total, // after 10 iters this is mostest again
				0 + 10*vp1 - total,   // after 6 iters this val is "mostest" once and not in between
				0 + 10*vp2 - total},  // in between 10 iters this val is "mostest" once
			10,
			vals.Validators[0]},
		10: {
			vals.Copy(),
			[]int64{
				0 + 11*vp0 - 9*total,
				0 + 11*vp1 - total,  // after 6 iters this val is "mostest" once and not in between
				0 + 11*vp2 - total}, // after 10 iters this val is "mostest" once
			11,
			vals.Validators[1]},
	}
	for i, tc := range tcs {
		tc.vals.IncrementProposerPriority(tc.times)

		assert.Equal(t, tc.wantProposer.Address,
			tc.vals.SelectProposer([]byte{}, int64(i), 0).Address,
			"test case: %v",
			i)

		for valIdx, val := range tc.vals.Validators {
			assert.Equal(t,
				tc.wantProposerPrioritys[valIdx],
				val.ProposerPriority,
				"test case: %v, validator: %v",
				i,
				valIdx)
		}
	}
}

func TestSafeAdd(t *testing.T) {
	f := func(a, b int64) bool {
		c, overflow := safeAdd(a, b)
		return overflow || (!overflow && c == a+b)
	}
	if err := quick.Check(f, nil); err != nil {
		t.Error(err)
	}
}

func TestSafeAddClip(t *testing.T) {
	assert.EqualValues(t, math.MaxInt64, safeAddClip(math.MaxInt64, 10))
	assert.EqualValues(t, math.MaxInt64, safeAddClip(math.MaxInt64, math.MaxInt64))
	assert.EqualValues(t, math.MinInt64, safeAddClip(math.MinInt64, -10))
}

func TestSafeSubClip(t *testing.T) {
	assert.EqualValues(t, math.MinInt64, safeSubClip(math.MinInt64, 10))
	assert.EqualValues(t, 0, safeSubClip(math.MinInt64, math.MinInt64))
	assert.EqualValues(t, math.MinInt64, safeSubClip(math.MinInt64, math.MaxInt64))
	assert.EqualValues(t, math.MaxInt64, safeSubClip(math.MaxInt64, -10))
}

//-------------------------------------------------------------------

<<<<<<< HEAD
func TestValidatorSetVerifyCommit(t *testing.T) {
	privKey := ed25519.GenPrivKey()
	pubKey := privKey.PubKey()
	v1 := NewValidator(pubKey, 1000)
	vset := ToVoterAll([]*Validator{v1})

	// good
=======
// Check VerifyCommit, VerifyCommitLight and VerifyCommitLightTrusting basic
// verification.
func TestValidatorSet_VerifyCommit_All(t *testing.T) {
>>>>>>> 606d0a89
	var (
		privKey = ed25519.GenPrivKey()
		pubKey  = privKey.PubKey()
		v1      = NewValidator(pubKey, 1000)
		vset    = NewValidatorSet([]*Validator{v1})

		chainID = "Lalande21185"
	)

	vote := examplePrecommit()
	vote.ValidatorAddress = pubKey.Address()
	sig, err := privKey.Sign(vote.SignBytes(chainID))
	assert.NoError(t, err)
	vote.Signature = sig

	commit := NewCommit(vote.Height, vote.Round, vote.BlockID, []CommitSig{vote.CommitSig()})

	vote2 := *vote
	sig2, err := privKey.Sign(vote2.SignBytes("EpsilonEridani"))
	require.NoError(t, err)
	vote2.Signature = sig2

	testCases := []struct {
		description string
		chainID     string
		blockID     BlockID
		height      int64
		commit      *Commit
		expErr      bool
	}{
		{"good", chainID, vote.BlockID, vote.Height, commit, false},

		{"wrong signature (#0)", "EpsilonEridani", vote.BlockID, vote.Height, commit, true},
		{"wrong block ID", chainID, makeBlockIDRandom(), vote.Height, commit, true},
		{"wrong height", chainID, vote.BlockID, vote.Height - 1, commit, true},

		{"wrong set size: 1 vs 0", chainID, vote.BlockID, vote.Height,
			NewCommit(vote.Height, vote.Round, vote.BlockID, []CommitSig{}), true},

		{"wrong set size: 1 vs 2", chainID, vote.BlockID, vote.Height,
			NewCommit(vote.Height, vote.Round, vote.BlockID,
				[]CommitSig{vote.CommitSig(), {BlockIDFlag: BlockIDFlagAbsent}}), true},

		{"insufficient voting power: got 0, needed more than 666", chainID, vote.BlockID, vote.Height,
			NewCommit(vote.Height, vote.Round, vote.BlockID, []CommitSig{{BlockIDFlag: BlockIDFlagAbsent}}), true},

		{"wrong signature (#0)", chainID, vote.BlockID, vote.Height,
			NewCommit(vote.Height, vote.Round, vote.BlockID, []CommitSig{vote2.CommitSig()}), true},
	}

	for _, tc := range testCases {
		tc := tc
		t.Run(tc.description, func(t *testing.T) {
			err := vset.VerifyCommit(tc.chainID, tc.blockID, tc.height, tc.commit)
			if tc.expErr {
				if assert.Error(t, err, "VerifyCommit") {
					assert.Contains(t, err.Error(), tc.description, "VerifyCommit")
				}
			} else {
				assert.NoError(t, err, "VerifyCommit")
			}

			err = vset.VerifyCommitLight(tc.chainID, tc.blockID, tc.height, tc.commit)
			if tc.expErr {
				if assert.Error(t, err, "VerifyCommitLight") {
					assert.Contains(t, err.Error(), tc.description, "VerifyCommitLight")
				}
			} else {
				assert.NoError(t, err, "VerifyCommitLight")
			}

		})
	}
}

func TestValidatorSet_VerifyCommit_CheckAllSignatures(t *testing.T) {
	var (
		chainID = "test_chain_id"
		h       = int64(3)
		blockID = makeBlockIDRandom()
	)

	voteSet, valSet, vals := randVoteSet(h, 0, PrecommitType, 4, 10)
	commit, err := MakeCommit(blockID, h, 0, voteSet, vals, time.Now())
	require.NoError(t, err)

	// malleate 4th signature
	vote := voteSet.GetByIndex(3)
	err = vals[3].SignVote("CentaurusA", vote)
	require.NoError(t, err)
	commit.Signatures[3] = vote.CommitSig()

	err = valSet.VerifyCommit(chainID, blockID, h, commit)
	if assert.Error(t, err) {
		assert.Contains(t, err.Error(), "wrong signature (#3)")
	}
}

func TestValidatorSet_VerifyCommitLight_ReturnsAsSoonAsMajorityOfVotingPowerSigned(t *testing.T) {
	var (
		chainID = "test_chain_id"
		h       = int64(3)
		blockID = makeBlockIDRandom()
	)

	voteSet, valSet, vals := randVoteSet(h, 0, PrecommitType, 4, 10)
	commit, err := MakeCommit(blockID, h, 0, voteSet, vals, time.Now())
	require.NoError(t, err)

	// malleate 4th signature (3 signatures are enough for 2/3+)
	vote := voteSet.GetByIndex(3)
	err = vals[3].SignVote("CentaurusA", vote)
	require.NoError(t, err)
	commit.Signatures[3] = vote.CommitSig()

	err = valSet.VerifyCommitLight(chainID, blockID, h, commit)
	assert.NoError(t, err)
}

func TestValidatorSet_VerifyCommitLightTrusting_ReturnsAsSoonAsTrustLevelOfVotingPowerSigned(t *testing.T) {
	var (
		chainID = "test_chain_id"
		h       = int64(3)
		blockID = makeBlockIDRandom()
	)

	voteSet, valSet, vals := randVoteSet(h, 0, PrecommitType, 4, 10)
	commit, err := MakeCommit(blockID, h, 0, voteSet, vals, time.Now())
	require.NoError(t, err)

	// malleate 3rd signature (2 signatures are enough for 1/3+ trust level)
	vote := voteSet.GetByIndex(2)
	err = vals[2].SignVote("CentaurusA", vote)
	require.NoError(t, err)
	commit.Signatures[2] = vote.CommitSig()

	err = valSet.VerifyCommitLightTrusting(chainID, blockID, h, commit, tmmath.Fraction{Numerator: 1, Denominator: 3})
	assert.NoError(t, err)
}

func TestEmptySet(t *testing.T) {

	var valList []*Validator
	valSet := NewValidatorSet(valList)
	assert.Panics(t, func() { valSet.IncrementProposerPriority(1) })
	assert.Panics(t, func() { valSet.RescalePriorities(100) })
	assert.Panics(t, func() { valSet.shiftByAvgProposerPriority() })
	assert.Panics(t, func() { assert.Zero(t, computeMaxMinPriorityDiff(valSet)) })

	// Add to empty set
	v1 := newValidator([]byte("v1"), 100)
	v2 := newValidator([]byte("v2"), 100)
	valList = []*Validator{v1, v2}
	assert.NoError(t, valSet.UpdateWithChangeSet(valList))
	verifyValidatorSet(t, valSet)

	// Delete all validators from set
	v1 = newValidator([]byte("v1"), 0)
	v2 = newValidator([]byte("v2"), 0)
	delList := []*Validator{v1, v2}
	assert.Error(t, valSet.UpdateWithChangeSet(delList))

	// Attempt delete from empty set
	assert.Error(t, valSet.UpdateWithChangeSet(delList))

}

func TestUpdatesForNewValidatorSet(t *testing.T) {
	v1 := newValidator([]byte("v1"), 100)
	v2 := newValidator([]byte("v2"), 100)
	valList := []*Validator{v1, v2}
	valSet := NewValidatorSet(valList)
	verifyValidatorSet(t, valSet)

	// Verify duplicates are caught in NewValidatorSet() and it panics
	v111 := newValidator([]byte("v1"), 100)
	v112 := newValidator([]byte("v1"), 123)
	v113 := newValidator([]byte("v1"), 234)
	valList = []*Validator{v111, v112, v113}
	assert.Panics(t, func() { NewValidatorSet(valList) })

	// Verify set including validator with voting power 0 cannot be created
	v1 = newValidator([]byte("v1"), 0)
	v2 = newValidator([]byte("v2"), 22)
	v3 := newValidator([]byte("v3"), 33)
	valList = []*Validator{v1, v2, v3}
	assert.Panics(t, func() { NewValidatorSet(valList) })

	// Verify set including validator with negative voting power cannot be created
	v1 = newValidator([]byte("v1"), 10)
	v2 = newValidator([]byte("v2"), -20)
	v3 = newValidator([]byte("v3"), 30)
	valList = []*Validator{v1, v2, v3}
	assert.Panics(t, func() { NewValidatorSet(valList) })

}

type testVal struct {
	name  string
	power int64
}

func permutation(valList []testVal) []testVal {
	if len(valList) == 0 {
		return nil
	}
	permList := make([]testVal, len(valList))
	perm := tmrand.Perm(len(valList))
	for i, v := range perm {
		permList[v] = valList[i]
	}
	return permList
}

func createNewValidatorList(testValList []testVal) []*Validator {
	valList := make([]*Validator, 0, len(testValList))
	for _, val := range testValList {
		valList = append(valList, newValidator([]byte(val.name), val.power))
	}
	return valList
}

func createNewValidatorSet(testValList []testVal) *ValidatorSet {
	return NewValidatorSet(createNewValidatorList(testValList))
}

func valSetTotalProposerPriority(valSet *ValidatorSet) int64 {
	sum := int64(0)
	for _, val := range valSet.Validators {
		// mind overflow
		sum = safeAddClip(sum, val.ProposerPriority)
	}
	return sum
}

func verifyValidatorSet(t *testing.T, valSet *ValidatorSet) {
	// verify that the capacity and length of validators is the same
	assert.Equal(t, len(valSet.Validators), cap(valSet.Validators))

	// verify that the set's total voting power has been updated
	tvp := valSet.totalStakingPower
	valSet.updateTotalStakingPower()
	expectedTvp := valSet.TotalStakingPower()
	assert.Equal(t, expectedTvp, tvp,
		"expected TVP %d. Got %d, voterSet=%s", expectedTvp, tvp, valSet)

	// verify that validator priorities are centered
	valsCount := int64(len(valSet.Validators))
	tpp := valSetTotalProposerPriority(valSet)
	assert.True(t, tpp < valsCount && tpp > -valsCount,
		"expected total priority in (-%d, %d). Got %d", valsCount, valsCount, tpp)

	// verify that priorities are scaled
	dist := computeMaxMinPriorityDiff(valSet)
	assert.True(t, dist <= PriorityWindowSizeFactor*tvp,
		"expected priority distance < %d. Got %d", PriorityWindowSizeFactor*tvp, dist)
}

func toTestValList(valList []*Validator) []testVal {
	testList := make([]testVal, len(valList))
	for i, val := range valList {
		testList[i].name = string(val.Address)
		testList[i].power = val.StakingPower
	}
	return testList
}

func testValSet(nVals int, power int64) []testVal {
	vals := make([]testVal, nVals)
	for i := 0; i < nVals; i++ {
		vals[i] = testVal{fmt.Sprintf("v%d", i+1), power}
	}
	return vals
}

type valSetErrTestCase struct {
	startVals  []testVal
	updateVals []testVal
}

func executeValSetErrTestCase(t *testing.T, idx int, tt valSetErrTestCase) {
	// create a new set and apply updates, keeping copies for the checks
	valSet := createNewValidatorSet(tt.startVals)
	valSetCopy := valSet.Copy()
	valList := createNewValidatorList(tt.updateVals)
	valListCopy := validatorListCopy(valList)
	err := valSet.UpdateWithChangeSet(valList)

	// for errors check the validator set has not been changed
	assert.Error(t, err, "test %d", idx)
	assert.Equal(t, valSet, valSetCopy, "test %v", idx)

	// check the parameter list has not changed
	assert.Equal(t, valList, valListCopy, "test %v", idx)
}

func TestValSetUpdatesDuplicateEntries(t *testing.T) {
	testCases := []valSetErrTestCase{
		// Duplicate entries in changes
		{ // first entry is duplicated change
			testValSet(2, 10),
			[]testVal{{"v1", 11}, {"v1", 22}},
		},
		{ // second entry is duplicated change
			testValSet(2, 10),
			[]testVal{{"v2", 11}, {"v2", 22}},
		},
		{ // change duplicates are separated by a valid change
			testValSet(2, 10),
			[]testVal{{"v1", 11}, {"v2", 22}, {"v1", 12}},
		},
		{ // change duplicates are separated by a valid change
			testValSet(3, 10),
			[]testVal{{"v1", 11}, {"v3", 22}, {"v1", 12}},
		},

		// Duplicate entries in remove
		{ // first entry is duplicated remove
			testValSet(2, 10),
			[]testVal{{"v1", 0}, {"v1", 0}},
		},
		{ // second entry is duplicated remove
			testValSet(2, 10),
			[]testVal{{"v2", 0}, {"v2", 0}},
		},
		{ // remove duplicates are separated by a valid remove
			testValSet(2, 10),
			[]testVal{{"v1", 0}, {"v2", 0}, {"v1", 0}},
		},
		{ // remove duplicates are separated by a valid remove
			testValSet(3, 10),
			[]testVal{{"v1", 0}, {"v3", 0}, {"v1", 0}},
		},

		{ // remove and update same val
			testValSet(2, 10),
			[]testVal{{"v1", 0}, {"v2", 20}, {"v1", 30}},
		},
		{ // duplicate entries in removes + changes
			testValSet(2, 10),
			[]testVal{{"v1", 0}, {"v2", 20}, {"v2", 30}, {"v1", 0}},
		},
		{ // duplicate entries in removes + changes
			testValSet(3, 10),
			[]testVal{{"v1", 0}, {"v3", 5}, {"v2", 20}, {"v2", 30}, {"v1", 0}},
		},
	}

	for i, tt := range testCases {
		executeValSetErrTestCase(t, i, tt)
	}
}

func TestValSetUpdatesOverflows(t *testing.T) {
	maxVP := MaxTotalStakingPower
	testCases := []valSetErrTestCase{
		{ // single update leading to overflow
			testValSet(2, 10),
			[]testVal{{"v1", math.MaxInt64}},
		},
		{ // single update leading to overflow
			testValSet(2, 10),
			[]testVal{{"v2", math.MaxInt64}},
		},
		{ // add validator leading to overflow
			testValSet(1, maxVP),
			[]testVal{{"v2", math.MaxInt64}},
		},
		{ // add validator leading to exceed Max
			testValSet(1, maxVP-1),
			[]testVal{{"v2", 5}},
		},
		{ // add validator leading to exceed Max
			testValSet(2, maxVP/3),
			[]testVal{{"v3", maxVP / 2}},
		},
		{ // add validator leading to exceed Max
			testValSet(1, maxVP),
			[]testVal{{"v2", maxVP}},
		},
	}

	for i, tt := range testCases {
		executeValSetErrTestCase(t, i, tt)
	}
}

func TestValSetUpdatesOtherErrors(t *testing.T) {
	testCases := []valSetErrTestCase{
		{ // update with negative voting power
			testValSet(2, 10),
			[]testVal{{"v1", -123}},
		},
		{ // update with negative voting power
			testValSet(2, 10),
			[]testVal{{"v2", -123}},
		},
		{ // remove non-existing validator
			testValSet(2, 10),
			[]testVal{{"v3", 0}},
		},
		{ // delete all validators
			[]testVal{{"v1", 10}, {"v2", 20}, {"v3", 30}},
			[]testVal{{"v1", 0}, {"v2", 0}, {"v3", 0}},
		},
	}

	for i, tt := range testCases {
		executeValSetErrTestCase(t, i, tt)
	}
}

func TestValSetUpdatesBasicTestsExecute(t *testing.T) {
	valSetUpdatesBasicTests := []struct {
		startVals    []testVal
		updateVals   []testVal
		expectedVals []testVal
	}{
		{ // no changes
			testValSet(2, 10),
			[]testVal{},
			testValSet(2, 10),
		},
		{ // voting power changes
			testValSet(2, 10),
			[]testVal{{"v1", 11}, {"v2", 22}},
			[]testVal{{"v1", 11}, {"v2", 22}},
		},
		{ // add new validators
			[]testVal{{"v1", 10}, {"v2", 20}},
			[]testVal{{"v3", 30}, {"v4", 40}},
			[]testVal{{"v1", 10}, {"v2", 20}, {"v3", 30}, {"v4", 40}},
		},
		{ // add new validator to middle
			[]testVal{{"v1", 10}, {"v3", 20}},
			[]testVal{{"v2", 30}},
			[]testVal{{"v1", 10}, {"v2", 30}, {"v3", 20}},
		},
		{ // add new validator to beginning
			[]testVal{{"v2", 10}, {"v3", 20}},
			[]testVal{{"v1", 30}},
			[]testVal{{"v1", 30}, {"v2", 10}, {"v3", 20}},
		},
		{ // delete validators
			[]testVal{{"v1", 10}, {"v2", 20}, {"v3", 30}},
			[]testVal{{"v2", 0}},
			[]testVal{{"v1", 10}, {"v3", 30}},
		},
	}

	for i, tt := range valSetUpdatesBasicTests {
		// create a new set and apply updates, keeping copies for the checks
		valSet := createNewValidatorSet(tt.startVals)
		valList := createNewValidatorList(tt.updateVals)
		err := valSet.UpdateWithChangeSet(valList)
		assert.NoError(t, err, "test %d", i)

		valListCopy := validatorListCopy(valSet.Validators)
		// check that the voting power in the set's validators is not changing if the voting power
		// is changed in the list of validators previously passed as parameter to UpdateWithChangeSet.
		// this is to make sure copies of the validators are made by UpdateWithChangeSet.
		if len(valList) > 0 {
			valList[0].StakingPower++
			assert.Equal(t, toTestValList(valListCopy), toTestValList(valSet.Validators), "test %v", i)

		}

		// check the final validator list is as expected and the set is properly scaled and centered.
		assert.Equal(t, tt.expectedVals, toTestValList(valSet.Validators), "test %v", i)
		verifyValidatorSet(t, valSet)
	}
}

// Test that different permutations of an update give the same result.
func TestValSetUpdatesOrderIndependenceTestsExecute(t *testing.T) {
	// FIXME
	t.Skip("Temporarily excluded because this a case that doesn't end due to Proposer selection changes.")

	// startVals - initial validators to create the set with
	// updateVals - a sequence of updates to be applied to the set.
	// updateVals is shuffled a number of times during testing to check for same resulting validator set.
	valSetUpdatesOrderTests := []struct {
		startVals  []testVal
		updateVals []testVal
	}{
		0: { // order of changes should not matter, the final validator sets should be the same
			[]testVal{{"v1", 10}, {"v2", 10}, {"v3", 30}, {"v4", 40}},
			[]testVal{{"v1", 11}, {"v2", 22}, {"v3", 33}, {"v4", 44}}},

		1: { // order of additions should not matter
			[]testVal{{"v1", 10}, {"v2", 20}},
			[]testVal{{"v3", 30}, {"v4", 40}, {"v5", 50}, {"v6", 60}}},

		2: { // order of removals should not matter
			[]testVal{{"v1", 10}, {"v2", 20}, {"v3", 30}, {"v4", 40}},
			[]testVal{{"v1", 0}, {"v3", 0}, {"v4", 0}}},

		3: { // order of mixed operations should not matter
			[]testVal{{"v1", 10}, {"v2", 20}, {"v3", 30}, {"v4", 40}},
			[]testVal{{"v1", 0}, {"v3", 0}, {"v2", 22}, {"v5", 50}, {"v4", 44}}},
	}

	for i, tt := range valSetUpdatesOrderTests {
		// create a new set and apply updates
		valSet := createNewValidatorSet(tt.startVals)
		valSetCopy := valSet.Copy()
		valList := createNewValidatorList(tt.updateVals)
		assert.NoError(t, valSetCopy.UpdateWithChangeSet(valList))

		// save the result as expected for next updates
		valSetExp := valSetCopy.Copy()

		// perform at most 20 permutations on the updates and call UpdateWithChangeSet()
		n := len(tt.updateVals)
		maxNumPerms := tmmath.MinInt(20, n*n)
		for j := 0; j < maxNumPerms; j++ {
			// create a copy of original set and apply a random permutation of updates
			valSetCopy := valSet.Copy()
			valList := createNewValidatorList(permutation(tt.updateVals))

			// check there was no error and the set is properly scaled and centered.
			assert.NoError(t, valSetCopy.UpdateWithChangeSet(valList),
				"test %v failed for permutation %v", i, valList)
			verifyValidatorSet(t, valSetCopy)

			// verify the resulting test is same as the expected
			assert.Equal(t, valSetCopy, valSetExp,
				"test %v failed for permutation %v", i, valList)
		}
	}
}

// This tests the private function validator_set.go:applyUpdates() function, used only for additions and changes.
// Should perform a proper merge of updatedVals and startVals
func TestValSetApplyUpdatesTestsExecute(t *testing.T) {
	valSetUpdatesBasicTests := []struct {
		startVals    []testVal
		updateVals   []testVal
		expectedVals []testVal
	}{
		// additions
		0: { // prepend
			[]testVal{{"v4", 44}, {"v5", 55}},
			[]testVal{{"v1", 11}},
			[]testVal{{"v1", 11}, {"v4", 44}, {"v5", 55}}},
		1: { // append
			[]testVal{{"v4", 44}, {"v5", 55}},
			[]testVal{{"v6", 66}},
			[]testVal{{"v4", 44}, {"v5", 55}, {"v6", 66}}},
		2: { // insert
			[]testVal{{"v4", 44}, {"v6", 66}},
			[]testVal{{"v5", 55}},
			[]testVal{{"v4", 44}, {"v5", 55}, {"v6", 66}}},
		3: { // insert multi
			[]testVal{{"v4", 44}, {"v6", 66}, {"v9", 99}},
			[]testVal{{"v5", 55}, {"v7", 77}, {"v8", 88}},
			[]testVal{{"v4", 44}, {"v5", 55}, {"v6", 66}, {"v7", 77}, {"v8", 88}, {"v9", 99}}},
		// changes
		4: { // head
			[]testVal{{"v1", 111}, {"v2", 22}},
			[]testVal{{"v1", 11}},
			[]testVal{{"v1", 11}, {"v2", 22}}},
		5: { // tail
			[]testVal{{"v1", 11}, {"v2", 222}},
			[]testVal{{"v2", 22}},
			[]testVal{{"v1", 11}, {"v2", 22}}},
		6: { // middle
			[]testVal{{"v1", 11}, {"v2", 222}, {"v3", 33}},
			[]testVal{{"v2", 22}},
			[]testVal{{"v1", 11}, {"v2", 22}, {"v3", 33}}},
		7: { // multi
			[]testVal{{"v1", 111}, {"v2", 222}, {"v3", 333}},
			[]testVal{{"v1", 11}, {"v2", 22}, {"v3", 33}},
			[]testVal{{"v1", 11}, {"v2", 22}, {"v3", 33}}},
		// additions and changes
		8: {
			[]testVal{{"v1", 111}, {"v2", 22}},
			[]testVal{{"v1", 11}, {"v3", 33}, {"v4", 44}},
			[]testVal{{"v1", 11}, {"v2", 22}, {"v3", 33}, {"v4", 44}}},
	}

	for i, tt := range valSetUpdatesBasicTests {
		// create a new validator set with the start values
		valSet := createNewValidatorSet(tt.startVals)

		// applyUpdates() with the update values
		valList := createNewValidatorList(tt.updateVals)
		valSet.applyUpdates(valList)

		// check the new list of validators for proper merge
		assert.Equal(t, toTestValList(valSet.Validators), tt.expectedVals, "test %v", i)
	}
}

type testVSetCfg struct {
	name         string
	startVals    []testVal
	deletedVals  []testVal
	updatedVals  []testVal
	addedVals    []testVal
	expectedVals []testVal
	wantErr      bool
}

func randTestVSetCfg(t *testing.T, nBase, nAddMax int) testVSetCfg {
	if nBase <= 0 || nAddMax < 0 {
		panic(fmt.Sprintf("bad parameters %v %v", nBase, nAddMax))
	}

	const maxPower = 1000
	var nOld, nDel, nChanged, nAdd int

	nOld = int(tmrand.Uint()%uint(nBase)) + 1
	if nBase-nOld > 0 {
		nDel = int(tmrand.Uint() % uint(nBase-nOld))
	}
	nChanged = nBase - nOld - nDel

	if nAddMax > 0 {
		nAdd = tmrand.Int()%nAddMax + 1
	}

	cfg := testVSetCfg{}

	cfg.startVals = make([]testVal, nBase)
	cfg.deletedVals = make([]testVal, nDel)
	cfg.addedVals = make([]testVal, nAdd)
	cfg.updatedVals = make([]testVal, nChanged)
	cfg.expectedVals = make([]testVal, nBase-nDel+nAdd)

	for i := 0; i < nBase; i++ {
		cfg.startVals[i] = testVal{fmt.Sprintf("v%d", i), int64(tmrand.Uint()%maxPower + 1)}
		if i < nOld {
			cfg.expectedVals[i] = cfg.startVals[i]
		}
		if i >= nOld && i < nOld+nChanged {
			cfg.updatedVals[i-nOld] = testVal{fmt.Sprintf("v%d", i), int64(tmrand.Uint()%maxPower + 1)}
			cfg.expectedVals[i] = cfg.updatedVals[i-nOld]
		}
		if i >= nOld+nChanged {
			cfg.deletedVals[i-nOld-nChanged] = testVal{fmt.Sprintf("v%d", i), 0}
		}
	}

	for i := nBase; i < nBase+nAdd; i++ {
		cfg.addedVals[i-nBase] = testVal{fmt.Sprintf("v%d", i), int64(tmrand.Uint()%maxPower + 1)}
		cfg.expectedVals[i-nDel] = cfg.addedVals[i-nBase]
	}

	sort.Sort(testValsByAddress(cfg.startVals))
	sort.Sort(testValsByAddress(cfg.deletedVals))
	sort.Sort(testValsByAddress(cfg.updatedVals))
	sort.Sort(testValsByAddress(cfg.addedVals))
	sort.Sort(testValsByAddress(cfg.expectedVals))

	return cfg

}

func applyChangesToValSet(t *testing.T, wantErr bool, valSet *ValidatorSet, valsLists ...[]testVal) {
	changes := make([]testVal, 0)
	for _, valsList := range valsLists {
		changes = append(changes, valsList...)
	}
	valList := createNewValidatorList(changes)
	err := valSet.UpdateWithChangeSet(valList)
	assert.Equal(t, wantErr, err != nil, "got error %v", err)
}

func TestValSetUpdatePriorityOrderTests(t *testing.T) {
	const nMaxElections = 5000

	testCases := []testVSetCfg{
		0: { // remove high power validator, keep old equal lower power validators
			startVals:    []testVal{{"v1", 1}, {"v2", 1}, {"v3", 1000}},
			deletedVals:  []testVal{{"v3", 0}},
			updatedVals:  []testVal{},
			addedVals:    []testVal{},
			expectedVals: []testVal{{"v1", 1}, {"v2", 1}},
		},
		1: { // remove high power validator, keep old different power validators
			startVals:    []testVal{{"v1", 1}, {"v2", 10}, {"v3", 1000}},
			deletedVals:  []testVal{{"v3", 0}},
			updatedVals:  []testVal{},
			addedVals:    []testVal{},
			expectedVals: []testVal{{"v1", 1}, {"v2", 10}},
		},
		2: { // remove high power validator, add new low power validators, keep old lower power
			startVals:    []testVal{{"v1", 1}, {"v2", 2}, {"v3", 1000}},
			deletedVals:  []testVal{{"v3", 0}},
			updatedVals:  []testVal{{"v2", 1}},
			addedVals:    []testVal{{"v4", 40}, {"v5", 50}},
			expectedVals: []testVal{{"v1", 1}, {"v2", 1}, {"v4", 40}, {"v5", 50}},
		},

		// generate a configuration with 100 validators,
		// randomly select validators for updates and deletes, and
		// generate 10 new validators to be added
		3: randTestVSetCfg(t, 100, 10),

		4: randTestVSetCfg(t, 1000, 100),

		5: randTestVSetCfg(t, 10, 100),

		6: randTestVSetCfg(t, 100, 1000),

		7: randTestVSetCfg(t, 1000, 1000),

		8: randTestVSetCfg(t, 10000, 1000),

		9: randTestVSetCfg(t, 1000, 10000),
	}

	for _, cfg := range testCases {

		// create a new validator set
		valSet := createNewValidatorSet(cfg.startVals)
		verifyValidatorSet(t, valSet)

		// run election up to nMaxElections times, apply changes and verify that the priority order is correct
		verifyValSetUpdatePriorityOrder(t, valSet, cfg, nMaxElections)
	}
}

func verifyValSetUpdatePriorityOrder(t *testing.T, valSet *ValidatorSet, cfg testVSetCfg, nMaxElections int) {
	// Run election up to nMaxElections times, sort validators by priorities
	valSet.IncrementProposerPriority(tmrand.Int()%nMaxElections + 1)
	origValsPriSorted := validatorListCopy(valSet.Validators)
	sort.Sort(validatorsByPriority(origValsPriSorted))

	// apply the changes, get the updated validators, sort by priorities
	applyChangesToValSet(t, false, valSet, cfg.addedVals, cfg.updatedVals, cfg.deletedVals)
	updatedValsPriSorted := validatorListCopy(valSet.Validators)
	sort.Sort(validatorsByPriority(updatedValsPriSorted))

	// basic checks
	assert.Equal(t, cfg.expectedVals, toTestValList(valSet.Validators))
	verifyValidatorSet(t, valSet)

	// verify that the added validators have the smallest priority:
	//  - they should be at the beginning of valListNewPriority since it is sorted by priority
	if len(cfg.addedVals) > 0 {
		addedValsPriSlice := updatedValsPriSorted[:len(cfg.addedVals)]
		sort.Sort(ValidatorsByAddress(addedValsPriSlice))
		assert.Equal(t, cfg.addedVals, toTestValList(addedValsPriSlice))

		//  - and should all have the same priority
		expectedPri := addedValsPriSlice[0].ProposerPriority
		for _, val := range addedValsPriSlice[1:] {
			assert.Equal(t, expectedPri, val.ProposerPriority)
		}
	}
}

func TestValSetUpdateOverflowRelated(t *testing.T) {
	testCases := []testVSetCfg{
		{
			name:         "1 no false overflow error messages for updates",
			startVals:    []testVal{{"v1", 1}, {"v2", MaxTotalStakingPower - 1}},
			updatedVals:  []testVal{{"v1", MaxTotalStakingPower - 1}, {"v2", 1}},
			expectedVals: []testVal{{"v1", MaxTotalStakingPower - 1}, {"v2", 1}},
			wantErr:      false,
		},
		{
			// this test shows that it is important to apply the updates in the order of the change in power
			// i.e. apply first updates with decreases in power, v2 change in this case.
			name:         "2 no false overflow error messages for updates",
			startVals:    []testVal{{"v1", 1}, {"v2", MaxTotalStakingPower - 1}},
			updatedVals:  []testVal{{"v1", MaxTotalStakingPower/2 - 1}, {"v2", MaxTotalStakingPower / 2}},
			expectedVals: []testVal{{"v1", MaxTotalStakingPower/2 - 1}, {"v2", MaxTotalStakingPower / 2}},
			wantErr:      false,
		},
		{
			name:         "3 no false overflow error messages for deletes",
			startVals:    []testVal{{"v1", MaxTotalStakingPower - 2}, {"v2", 1}, {"v3", 1}},
			deletedVals:  []testVal{{"v1", 0}},
			addedVals:    []testVal{{"v4", MaxTotalStakingPower - 2}},
			expectedVals: []testVal{{"v2", 1}, {"v3", 1}, {"v4", MaxTotalStakingPower - 2}},
			wantErr:      false,
		},
		{
			name: "4 no false overflow error messages for adds, updates and deletes",
			startVals: []testVal{
				{"v1", MaxTotalStakingPower / 4}, {"v2", MaxTotalStakingPower / 4},
				{"v3", MaxTotalStakingPower / 4}, {"v4", MaxTotalStakingPower / 4}},
			deletedVals: []testVal{{"v2", 0}},
			updatedVals: []testVal{
				{"v1", MaxTotalStakingPower/2 - 2}, {"v3", MaxTotalStakingPower/2 - 3}, {"v4", 2}},
			addedVals: []testVal{{"v5", 3}},
			expectedVals: []testVal{
				{"v1", MaxTotalStakingPower/2 - 2}, {"v3", MaxTotalStakingPower/2 - 3}, {"v4", 2}, {"v5", 3}},
			wantErr: false,
		},
		{
			name: "5 check panic on overflow is prevented: update 8 validators with power int64(math.MaxInt64)/8",
			startVals: []testVal{
				{"v1", 1}, {"v2", 1}, {"v3", 1}, {"v4", 1}, {"v5", 1},
				{"v6", 1}, {"v7", 1}, {"v8", 1}, {"v9", 1}},
			updatedVals: []testVal{
				{"v1", MaxTotalStakingPower}, {"v2", MaxTotalStakingPower}, {"v3", MaxTotalStakingPower},
				{"v4", MaxTotalStakingPower}, {"v5", MaxTotalStakingPower}, {"v6", MaxTotalStakingPower},
				{"v7", MaxTotalStakingPower}, {"v8", MaxTotalStakingPower}, {"v9", 8}},
			expectedVals: []testVal{
				{"v1", 1}, {"v2", 1}, {"v3", 1}, {"v4", 1}, {"v5", 1},
				{"v6", 1}, {"v7", 1}, {"v8", 1}, {"v9", 1}},
			wantErr: true,
		},
	}

	for _, tt := range testCases {
		tt := tt
		t.Run(tt.name, func(t *testing.T) {
			valSet := createNewValidatorSet(tt.startVals)
			verifyValidatorSet(t, valSet)

			// execute update and verify returned error is as expected
			applyChangesToValSet(t, tt.wantErr, valSet, tt.addedVals, tt.updatedVals, tt.deletedVals)

			// verify updated validator set is as expected
			assert.Equal(t, tt.expectedVals, toTestValList(valSet.Validators))
			verifyValidatorSet(t, valSet)
		})
	}
}

func TestValidatorSet_VerifyCommitLightTrusting(t *testing.T) {
	var (
		blockID                                      = makeBlockIDRandom()
		voteSet, _, originalVoterSet, privValidators = randVoteSet(1, 1, PrecommitType, 6, 1)
		commit, err                                  = MakeCommit(blockID, 1, 1, voteSet, privValidators, time.Now())
		_, newVoterSet, _                            = RandVoterSet(2, 1)
	)
	require.NoError(t, err)

	testCases := []struct {
		//valSet *ValidatorSet
		voterSet *VoterSet
		err      bool
	}{
		// good
		0: {
			//valSet: originalValset,
			voterSet: originalVoterSet,
			err:      false,
		},
		// bad - no overlap between validator sets
		1: {
			voterSet: newVoterSet,
			err:      true,
		},
		// good - first two are different but the rest of the same -> >1/3
		2: {
			//voterSet: WrapValidatorsToVoterSet(append(newValSet.Validators, originalValset.Validators...)),
			voterSet: WrapValidatorsToVoterSet(append(newVoterSet.Voters, originalVoterSet.Voters...)),
			err:      false,
		},
	}

	for _, tc := range testCases {
<<<<<<< HEAD
		err = tc.voterSet.VerifyCommitTrusting("test_chain_id", blockID, commit.Height, commit,
=======
		err = tc.valSet.VerifyCommitLightTrusting("test_chain_id", blockID, commit.Height, commit,
>>>>>>> 606d0a89
			tmmath.Fraction{Numerator: 1, Denominator: 3})
		if tc.err {
			assert.Error(t, err)
		} else {
			assert.NoError(t, err)
		}
	}
}

func TestValidatorSet_VerifyCommitLightTrustingErrorsOnOverflow(t *testing.T) {
	var (
		blockID                    = makeBlockIDRandom()
		voteSet, _, voterSet, vals = randVoteSet(1, 1, PrecommitType, 1, MaxTotalStakingPower)
		commit, err                = MakeCommit(blockID, 1, 1, voteSet, vals, time.Now())
	)
	require.NoError(t, err)

<<<<<<< HEAD
	err = voterSet.VerifyCommitTrusting("test_chain_id", blockID, commit.Height, commit,
=======
	err = valSet.VerifyCommitLightTrusting("test_chain_id", blockID, commit.Height, commit,
>>>>>>> 606d0a89
		tmmath.Fraction{Numerator: 25, Denominator: 55})
	if assert.Error(t, err) {
		assert.Contains(t, err.Error(), "int64 overflow")
	}
}

func TestSafeMul(t *testing.T) {
	testCases := []struct {
		a        int64
		b        int64
		c        int64
		overflow bool
	}{
		0: {0, 0, 0, false},
		1: {1, 0, 0, false},
		2: {2, 3, 6, false},
		3: {2, -3, -6, false},
		4: {-2, -3, 6, false},
		5: {-2, 3, -6, false},
		6: {math.MaxInt64, 1, math.MaxInt64, false},
		7: {math.MaxInt64 / 2, 2, math.MaxInt64 - 1, false},
		8: {math.MaxInt64 / 2, 3, -1, true},
		9: {math.MaxInt64, 2, -1, true},
	}

	for i, tc := range testCases {
		c, overflow := safeMul(tc.a, tc.b)
		assert.Equal(t, tc.c, c, "#%d", i)
		assert.Equal(t, tc.overflow, overflow, "#%d", i)
	}
}

func TestValidatorSetProtoBuf(t *testing.T) {
	valset, _ := RandValidatorSet(10, 100)
	valset2, _ := RandValidatorSet(10, 100)
	valset2.Validators[0] = &Validator{}

	testCases := []struct {
		msg      string
		v1       *ValidatorSet
		expPass1 bool
		expPass2 bool
	}{
		{"success", valset, true, true},
		{"fail valSet2, pubkey empty", valset2, false, false},
		// TODO I don't know why this is not occurred error.
		//{"fail empty valSet", &ValidatorSet{}, false, false},
		{"false nil", nil, false, false},
	}
	for _, tc := range testCases {
		protoValSet, err := tc.v1.ToProto()
		if tc.expPass1 {
			require.NoError(t, err, tc.msg)
		} else {
			require.Error(t, err, tc.msg)
		}

		valSet, err := ValidatorSetFromProto(protoValSet)
		if tc.expPass2 {
			require.NoError(t, err, tc.msg)
			require.EqualValues(t, tc.v1, valSet, tc.msg)
		} else {
			require.Error(t, err, tc.msg)
		}
	}
}

//---------------------
// Sort validators by priority and address
type validatorsByPriority []*Validator

func (valz validatorsByPriority) Len() int {
	return len(valz)
}

func (valz validatorsByPriority) Less(i, j int) bool {
	if valz[i].ProposerPriority < valz[j].ProposerPriority {
		return true
	}
	if valz[i].ProposerPriority > valz[j].ProposerPriority {
		return false
	}
	return bytes.Compare(valz[i].Address, valz[j].Address) < 0
}

func (valz validatorsByPriority) Swap(i, j int) {
	it := valz[i]
	valz[i] = valz[j]
	valz[j] = it
}

//-------------------------------------
// Sort testVal-s by address.
type testValsByAddress []testVal

func (tvals testValsByAddress) Len() int {
	return len(tvals)
}

func (tvals testValsByAddress) Less(i, j int) bool {
	return bytes.Compare([]byte(tvals[i].name), []byte(tvals[j].name)) == -1
}

func (tvals testValsByAddress) Swap(i, j int) {
	it := tvals[i]
	tvals[i] = tvals[j]
	tvals[j] = it
}

//-------------------------------------
// Benchmark tests
//
func BenchmarkUpdates(b *testing.B) {
	const (
		n = 100
		m = 2000
	)
	// Init with n validators
	vs := make([]*Validator, n)
	for j := 0; j < n; j++ {
		vs[j] = newValidator([]byte(fmt.Sprintf("v%d", j)), 100)
	}
	valSet := NewValidatorSet(vs)
	l := len(valSet.Validators)

	// Make m new validators
	newValList := make([]*Validator, m)
	for j := 0; j < m; j++ {
		newValList[j] = newValidator([]byte(fmt.Sprintf("v%d", j+l)), 1000)
	}
	b.ResetTimer()

	for i := 0; i < b.N; i++ {
		// Add m validators to valSetCopy
		valSetCopy := valSet.Copy()
		assert.NoError(b, valSetCopy.UpdateWithChangeSet(newValList))
	}
}<|MERGE_RESOLUTION|>--- conflicted
+++ resolved
@@ -599,24 +599,14 @@
 
 //-------------------------------------------------------------------
 
-<<<<<<< HEAD
-func TestValidatorSetVerifyCommit(t *testing.T) {
-	privKey := ed25519.GenPrivKey()
-	pubKey := privKey.PubKey()
-	v1 := NewValidator(pubKey, 1000)
-	vset := ToVoterAll([]*Validator{v1})
-
-	// good
-=======
 // Check VerifyCommit, VerifyCommitLight and VerifyCommitLightTrusting basic
 // verification.
 func TestValidatorSet_VerifyCommit_All(t *testing.T) {
->>>>>>> 606d0a89
 	var (
 		privKey = ed25519.GenPrivKey()
 		pubKey  = privKey.PubKey()
 		v1      = NewValidator(pubKey, 1000)
-		vset    = NewValidatorSet([]*Validator{v1})
+		vset    = ToVoterAll([]*Validator{v1})
 
 		chainID = "Lalande21185"
 	)
@@ -694,7 +684,7 @@
 		blockID = makeBlockIDRandom()
 	)
 
-	voteSet, valSet, vals := randVoteSet(h, 0, PrecommitType, 4, 10)
+	voteSet, _, vset, vals := randVoteSet(h, 0, PrecommitType, 4, 10)
 	commit, err := MakeCommit(blockID, h, 0, voteSet, vals, time.Now())
 	require.NoError(t, err)
 
@@ -704,7 +694,7 @@
 	require.NoError(t, err)
 	commit.Signatures[3] = vote.CommitSig()
 
-	err = valSet.VerifyCommit(chainID, blockID, h, commit)
+	err = vset.VerifyCommit(chainID, blockID, h, commit)
 	if assert.Error(t, err) {
 		assert.Contains(t, err.Error(), "wrong signature (#3)")
 	}
@@ -717,7 +707,7 @@
 		blockID = makeBlockIDRandom()
 	)
 
-	voteSet, valSet, vals := randVoteSet(h, 0, PrecommitType, 4, 10)
+	voteSet, _, vset, vals := randVoteSet(h, 0, PrecommitType, 4, 10)
 	commit, err := MakeCommit(blockID, h, 0, voteSet, vals, time.Now())
 	require.NoError(t, err)
 
@@ -727,7 +717,7 @@
 	require.NoError(t, err)
 	commit.Signatures[3] = vote.CommitSig()
 
-	err = valSet.VerifyCommitLight(chainID, blockID, h, commit)
+	err = vset.VerifyCommitLight(chainID, blockID, h, commit)
 	assert.NoError(t, err)
 }
 
@@ -738,7 +728,7 @@
 		blockID = makeBlockIDRandom()
 	)
 
-	voteSet, valSet, vals := randVoteSet(h, 0, PrecommitType, 4, 10)
+	voteSet, _, vset, vals := randVoteSet(h, 0, PrecommitType, 4, 10)
 	commit, err := MakeCommit(blockID, h, 0, voteSet, vals, time.Now())
 	require.NoError(t, err)
 
@@ -748,7 +738,7 @@
 	require.NoError(t, err)
 	commit.Signatures[2] = vote.CommitSig()
 
-	err = valSet.VerifyCommitLightTrusting(chainID, blockID, h, commit, tmmath.Fraction{Numerator: 1, Denominator: 3})
+	err = vset.VerifyCommitLightTrusting(chainID, blockID, h, commit, tmmath.Fraction{Numerator: 1, Denominator: 3})
 	assert.NoError(t, err)
 }
 
@@ -1471,11 +1461,7 @@
 	}
 
 	for _, tc := range testCases {
-<<<<<<< HEAD
 		err = tc.voterSet.VerifyCommitTrusting("test_chain_id", blockID, commit.Height, commit,
-=======
-		err = tc.valSet.VerifyCommitLightTrusting("test_chain_id", blockID, commit.Height, commit,
->>>>>>> 606d0a89
 			tmmath.Fraction{Numerator: 1, Denominator: 3})
 		if tc.err {
 			assert.Error(t, err)
@@ -1493,11 +1479,7 @@
 	)
 	require.NoError(t, err)
 
-<<<<<<< HEAD
 	err = voterSet.VerifyCommitTrusting("test_chain_id", blockID, commit.Height, commit,
-=======
-	err = valSet.VerifyCommitLightTrusting("test_chain_id", blockID, commit.Height, commit,
->>>>>>> 606d0a89
 		tmmath.Fraction{Numerator: 25, Denominator: 55})
 	if assert.Error(t, err) {
 		assert.Contains(t, err.Error(), "int64 overflow")

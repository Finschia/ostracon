package types

import (
	"bytes"
	"encoding/binary"
	"fmt"
	"math"
	"math/big"
	"sort"
	"strings"
	"testing"
	"testing/quick"
	"time"

	"github.com/stretchr/testify/assert"
<<<<<<< HEAD
	"github.com/stretchr/testify/require"

=======
>>>>>>> c2dfa91d
	"github.com/tendermint/tendermint/crypto"
	"github.com/tendermint/tendermint/crypto/ed25519"
	tmmath "github.com/tendermint/tendermint/libs/math"
	tmrand "github.com/tendermint/tendermint/libs/rand"
	tmtime "github.com/tendermint/tendermint/types/time"
)

func TestValidatorSetBasic(t *testing.T) {
	// empty or nil validator lists are allowed,
	// but attempting to IncrementProposerPriority on them will panic.
	vset := NewValidatorSet([]*Validator{})
	assert.Panics(t, func() { vset.IncrementProposerPriority(1) })
	assert.Panics(t, func() { SelectProposer(vset, []byte{}, 1, 0) })

	vset = NewValidatorSet(nil)
	assert.Panics(t, func() { vset.IncrementProposerPriority(1) })
	assert.Panics(t, func() { SelectProposer(vset, []byte{}, 1, 0) })

	assert.EqualValues(t, vset, vset.Copy())
	assert.False(t, vset.HasAddress([]byte("some val")))
	idx, val := vset.GetByAddress([]byte("some val"))
	assert.Equal(t, -1, idx)
	assert.Nil(t, val)
	addr, val := vset.GetByIndex(-100)
	assert.Nil(t, addr)
	assert.Nil(t, val)
	addr, val = vset.GetByIndex(0)
	assert.Nil(t, addr)
	assert.Nil(t, val)
	addr, val = vset.GetByIndex(100)
	assert.Nil(t, addr)
	assert.Nil(t, val)
	assert.Zero(t, vset.Size())
	assert.Equal(t, int64(0), vset.TotalVotingPower())
	assert.Nil(t, vset.Hash())

	// add
	val = randValidator(vset.TotalVotingPower())
	assert.NoError(t, vset.UpdateWithChangeSet([]*Validator{val}))

	assert.True(t, vset.HasAddress(val.Address))
	idx, _ = vset.GetByAddress(val.Address)
	assert.Equal(t, 0, idx)
	addr, _ = vset.GetByIndex(0)
	assert.Equal(t, []byte(val.Address), addr)
	assert.Equal(t, 1, vset.Size())
	assert.Equal(t, val.VotingPower, vset.TotalVotingPower())
	assert.NotNil(t, vset.Hash())
	assert.NotPanics(t, func() { vset.IncrementProposerPriority(1) })
	assert.Equal(t, val.Address, SelectProposer(vset, []byte{}, 1, 0).Address)

	// update
	val = randValidator(vset.TotalVotingPower())
	assert.NoError(t, vset.UpdateWithChangeSet([]*Validator{val}))
	_, val = vset.GetByAddress(val.Address)
	val.VotingPower += 100
	proposerPriority := val.ProposerPriority

	val.ProposerPriority = 0
	assert.NoError(t, vset.UpdateWithChangeSet([]*Validator{val}))
	_, val = vset.GetByAddress(val.Address)
	assert.Equal(t, proposerPriority, val.ProposerPriority)

}

func TestCopy(t *testing.T) {
	vset := randValidatorSet(10)
	vsetHash := vset.Hash()
	if len(vsetHash) == 0 {
		t.Fatalf("ValidatorSet had unexpected zero hash")
	}

	vsetCopy := vset.Copy()
	vsetCopyHash := vsetCopy.Hash()

	if !bytes.Equal(vsetHash, vsetCopyHash) {
		t.Fatalf("ValidatorSet copy had wrong hash. Orig: %X, Copy: %X", vsetHash, vsetCopyHash)
	}
}

// Test that IncrementProposerPriority requires positive times.
func TestIncrementProposerPriorityPositiveTimes(t *testing.T) {
	vset := NewValidatorSet([]*Validator{
		newValidator([]byte("foo"), 1000),
		newValidator([]byte("bar"), 300),
		newValidator([]byte("baz"), 330),
	})

	assert.Panics(t, func() { vset.IncrementProposerPriority(-1) })
	assert.Panics(t, func() { vset.IncrementProposerPriority(0) })
	vset.IncrementProposerPriority(1)
}

func BenchmarkValidatorSetCopy(b *testing.B) {
	b.StopTimer()
	vset := NewValidatorSet([]*Validator{})
	for i := 0; i < 1000; i++ {
		privKey := ed25519.GenPrivKey()
		pubKey := privKey.PubKey()
		val := NewValidator(pubKey, 10)
		err := vset.UpdateWithChangeSet([]*Validator{val})
		if err != nil {
			panic("Failed to add validator")
		}
	}
	b.StartTimer()

	for i := 0; i < b.N; i++ {
		vset.Copy()
	}
}

//-------------------------------------------------------------------

//nolint:unused,deadcode
func intToBytes(i int) []byte {
	hash := make([]byte, 64)
	binary.LittleEndian.PutUint64(hash, uint64(i))
	return hash
}

func bytesToInt(b []byte) int {
	i := big.Int{}
	i.SetBytes(b)
	return int(i.Int64())
}

func verifyWinningRate(t *testing.T, vals *ValidatorSet, tries int, error float64) {
	selected := make([]int, len(vals.Validators))
	for i := 0; i < tries; i++ {
		prop := SelectProposer(vals, []byte{}, int64(i), 0)
		for j := 0; j < len(vals.Validators); j++ {
			if bytes.Equal(prop.Address, vals.Validators[j].Address) {
				selected[j]++
				break
			}
		}
	}
	actual := make([]float64, len(vals.Validators))
	for i := 0; i < len(selected); i++ {
		actual[i] = float64(selected[i]) / float64(tries)
	}

	for i := 0; i < len(actual); i++ {
		expected := float64(vals.Validators[i].VotingPower) / float64(vals.TotalVotingPower())
		if math.Abs(expected-actual[i]) > expected*error {
			t.Errorf("The winning rate is too far off from expected: %f ∉ %f±%f",
				actual[i], expected, expected*error)
		}
	}
}

func TestProposerSelection1(t *testing.T) {
	vset := NewValidatorSet([]*Validator{
		newValidator([]byte("foo"), 1000),
		newValidator([]byte("bar"), 300),
		newValidator([]byte("baz"), 330),
	})
	var proposers []string
	for i := 0; i < 99; i++ {
		val := SelectProposer(vset, []byte{}, int64(i), 0)
		proposers = append(proposers, string(val.Address))
	}
	expected := `foo foo foo foo bar bar foo bar foo baz bar foo baz baz baz foo foo bar foo bar baz bar foo baz foo ` +
		`foo baz foo foo baz foo foo baz bar foo foo foo baz foo baz baz bar foo foo foo foo baz bar bar bar bar foo ` +
		`foo foo baz foo foo foo foo foo foo baz foo foo baz bar bar foo bar foo foo baz bar foo foo baz foo foo baz ` +
		`foo foo bar foo foo baz foo foo foo bar foo foo baz baz foo foo bar baz foo baz`
	if expected != strings.Join(proposers, " ") {
		t.Errorf("expected sequence of proposers was\n%v\nbut got \n%v", expected, strings.Join(proposers, " "))
	}
}

func TestProposerSelection2(t *testing.T) {
	addr0 := []byte{0, 0, 0, 0, 0, 0, 0, 0, 0, 0, 0, 0, 0, 0, 0, 0, 0, 0, 0, 0}
	addr1 := []byte{0, 0, 0, 0, 0, 0, 0, 0, 0, 0, 0, 0, 0, 0, 0, 0, 0, 0, 0, 1}
	addr2 := []byte{0, 0, 0, 0, 0, 0, 0, 0, 0, 0, 0, 0, 0, 0, 0, 0, 0, 0, 0, 2}

	// when all voting power is same, the order is random but deterministic
	val0, val1, val2 := newValidator(addr0, 100), newValidator(addr1, 100), newValidator(addr2, 100)
	valList := []*Validator{val0, val1, val2}
	vals := NewValidatorSet(valList)
	expected := []int{0, 1, 0, 0, 2, 2, 0, 2, 1, 2, 2, 1, 2, 2, 2}
	for i := 0; i < len(valList)*5; i++ {
		prop := SelectProposer(vals, []byte{}, int64(i), 0)
		if bytesToInt(prop.Address) != expected[i] {
			t.Fatalf("(%d): Expected %d. Got %d", i, expected[i], bytesToInt(prop.Address))
		}
	}
	verifyWinningRate(t, vals, 10000, 0.01)

	// One validator has more than the others
	*val2 = *newValidator(addr2, 400)
	vals = NewValidatorSet(valList)
	verifyWinningRate(t, vals, 10000, 0.01)

	// One validator has more than the others
	*val2 = *newValidator(addr2, 401)
	vals = NewValidatorSet(valList)
	verifyWinningRate(t, vals, 100000, 0.01)

	// each validator should be the proposer a proportional number of times
	val0, val1, val2 = newValidator(addr0, 4), newValidator(addr1, 5), newValidator(addr2, 3)
	valList = []*Validator{val0, val1, val2}
	propCount := make([]int, 3)
	vals = NewValidatorSet(valList)
	N := 4 + 5 + 3
	for i := 0; i < 10000*N; i++ {
		prop := SelectProposer(vals, []byte{}, int64(i), 0)
		propCount[bytesToInt(prop.Address)]++
	}
	fmt.Printf("%v", propCount)

	if propCount[0] != 40257 {
		t.Fatalf(
			"Expected prop count for validator with 4/12 of voting power to be %d/%d. Got %d/%d",
			40185,
			10000*N,
			propCount[0],
			10000*N,
		)
	}
	if propCount[1] != 50017 {
		t.Fatalf(
			"Expected prop count for validator with 5/12 of voting power to be %d/%d. Got %d/%d",
			40185,
			10000*N,
			propCount[1],
			10000*N,
		)
	}
	if propCount[2] != 29726 {
		t.Fatalf(
			"Expected prop count for validator with 3/12 of voting power to be %d/%d. Got %d/%d",
			40185,
			10000*N,
			propCount[2],
			10000*N,
		)
	}
}

func newValidator(address []byte, power int64) *Validator {
	return &Validator{Address: address, VotingPower: power, PubKey: randPubKey()}
}

func randPubKey() crypto.PubKey {
	var pubKey [32]byte
	copy(pubKey[:], tmrand.Bytes(32))
	return ed25519.PubKeyEd25519(pubKey)
}

func randValidator(totalVotingPower int64) *Validator {
	// this modulo limits the ProposerPriority/VotingPower to stay in the
	// bounds of MaxTotalVotingPower minus the already existing voting power:
	val := NewValidator(randPubKey(), int64(tmrand.Uint64()%uint64(MaxTotalVotingPower-totalVotingPower)))
	val.ProposerPriority = tmrand.Int64() % (MaxTotalVotingPower - totalVotingPower)
	return val
}

func randValidatorSet(numValidators int) *ValidatorSet {
	validators := make([]*Validator, numValidators)
	totalVotingPower := int64(0)
	for i := 0; i < numValidators; i++ {
		validators[i] = randValidator(totalVotingPower)
		totalVotingPower += validators[i].VotingPower
	}
	return NewValidatorSet(validators)
}

func (vals *ValidatorSet) toBytes() []byte {
	bz, err := cdc.MarshalBinaryLengthPrefixed(vals)
	if err != nil {
		panic(err)
	}
	return bz
}

func (vals *ValidatorSet) fromBytes(b []byte) {
	err := cdc.UnmarshalBinaryLengthPrefixed(b, &vals)
	if err != nil {
		// DATA HAS BEEN CORRUPTED OR THE SPEC HAS CHANGED
		panic(err)
	}
}

//-------------------------------------------------------------------

func TestValidatorSetTotalVotingPowerPanicsOnOverflow(t *testing.T) {
	// NewValidatorSet calls IncrementProposerPriority which calls TotalVotingPower()
	// which should panic on overflows:
	shouldPanic := func() {
		NewValidatorSet([]*Validator{
			{Address: []byte("a"), VotingPower: math.MaxInt64, ProposerPriority: 0},
			{Address: []byte("b"), VotingPower: math.MaxInt64, ProposerPriority: 0},
			{Address: []byte("c"), VotingPower: math.MaxInt64, ProposerPriority: 0},
		})
	}

	assert.Panics(t, shouldPanic)
}

func TestAvgProposerPriority(t *testing.T) {
	// Create Validator set without calling IncrementProposerPriority:
	tcs := []struct {
		vs   ValidatorSet
		want int64
	}{
		0: {ValidatorSet{Validators: []*Validator{{ProposerPriority: 0}, {ProposerPriority: 0}, {ProposerPriority: 0}}}, 0},
		1: {
			ValidatorSet{
				Validators: []*Validator{{ProposerPriority: math.MaxInt64}, {ProposerPriority: 0}, {ProposerPriority: 0}},
			}, math.MaxInt64 / 3,
		},
		2: {
			ValidatorSet{
				Validators: []*Validator{{ProposerPriority: math.MaxInt64}, {ProposerPriority: 0}},
			}, math.MaxInt64 / 2,
		},
		3: {
			ValidatorSet{
				Validators: []*Validator{{ProposerPriority: math.MaxInt64}, {ProposerPriority: math.MaxInt64}},
			}, math.MaxInt64,
		},
		4: {
			ValidatorSet{
				Validators: []*Validator{{ProposerPriority: math.MinInt64}, {ProposerPriority: math.MinInt64}},
			}, math.MinInt64,
		},
	}
	for i, tc := range tcs {
		got := tc.vs.computeAvgProposerPriority()
		assert.Equal(t, tc.want, got, "test case: %v", i)
	}
}

func TestAveragingInIncrementProposerPriority(t *testing.T) {
	// FIXME
	t.Skip("The ProposerPriority validated in this test case is excluded because it is not used in VRF.")

	// Test that the averaging works as expected inside of IncrementProposerPriority.
	// Each validator comes with zero voting power which simplifies reasoning about
	// the expected ProposerPriority.
	tcs := []struct {
		vs    ValidatorSet
		times int
		avg   int64
	}{
		0: {ValidatorSet{
			Validators: []*Validator{
				{Address: []byte("a"), ProposerPriority: 1},
				{Address: []byte("b"), ProposerPriority: 2},
				{Address: []byte("c"), ProposerPriority: 3}}},
			1, 2},
		1: {ValidatorSet{
			Validators: []*Validator{
				{Address: []byte("a"), ProposerPriority: 10},
				{Address: []byte("b"), ProposerPriority: -10},
				{Address: []byte("c"), ProposerPriority: 1}}},
			// this should average twice but the average should be 0 after the first iteration
			// (voting power is 0 -> no changes)
			11, 1 / 3},
		2: {ValidatorSet{
			Validators: []*Validator{
				{Address: []byte("a"), ProposerPriority: 100},
				{Address: []byte("b"), ProposerPriority: -10},
				{Address: []byte("c"), ProposerPriority: 1}}},
			1, 91 / 3},
	}
	for i, tc := range tcs {
		// work on copy to have the old ProposerPriorities:
		newVset := tc.vs.Copy()
		for _, val := range tc.vs.Validators {
			_, updatedVal := newVset.GetByAddress(val.Address)
			assert.Equal(t, updatedVal.ProposerPriority, val.ProposerPriority-tc.avg, "test case: %v", i)
		}
	}
}

func TestAveragingInIncrementProposerPriorityWithVotingPower(t *testing.T) {
	// Other than TestAveragingInIncrementProposerPriority this is a more complete test showing
	// how each ProposerPriority changes in relation to the validator's voting power respectively.
	// average is zero in each round:
	vp0 := int64(10)
	vp1 := int64(1)
	vp2 := int64(1)
	total := vp0 + vp1 + vp2
	avg := (vp0 + vp1 + vp2 - total) / 3
	vals := ValidatorSet{Validators: []*Validator{
		{Address: []byte{0}, ProposerPriority: 0, VotingPower: vp0},
		{Address: []byte{1}, ProposerPriority: 0, VotingPower: vp1},
		{Address: []byte{2}, ProposerPriority: 0, VotingPower: vp2}}}
	tcs := []struct {
		vals                  *ValidatorSet
		wantProposerPrioritys []int64
		times                 int
		wantProposer          *Validator
	}{

		0: {
			vals.Copy(),
			[]int64{
				// Acumm+VotingPower-Avg:
				0 + vp0 - total - avg, // mostest will be subtracted by total voting power (12)
				0 + vp1,
				0 + vp2},
			1,
			vals.Validators[0]},
		1: {
			vals.Copy(),
			[]int64{
				(0 + vp0 - total) + vp0 - total - avg, // this will be mostest on 2nd iter, too
				(0 + vp1) + vp1,
				(0 + vp2) + vp2},
			2,
			vals.Validators[0]}, // increment twice -> expect average to be subtracted twice
		2: {
			vals.Copy(),
			[]int64{
				0 + 3*(vp0-total) - avg, // still mostest
				0 + 3*vp1,
				0 + 3*vp2},
			3,
			vals.Validators[0]},
		3: {
			vals.Copy(),
			[]int64{
				0 + 4*(vp0-total), // still mostest
				0 + 4*vp1,
				0 + 4*vp2},
			4,
			vals.Validators[0]},
		4: {
			vals.Copy(),
			[]int64{
				0 + 4*(vp0-total) + vp0, // 4 iters was mostest
				0 + 5*vp1 - total,       // now this val is mostest for the 1st time (hence -12==totalVotingPower)
				0 + 5*vp2},
			5,
			vals.Validators[2]},
		5: {
			vals.Copy(),
			[]int64{
				0 + 6*vp0 - 5*total, // mostest again
				0 + 6*vp1 - total,   // mostest once up to here
				0 + 6*vp2},
			6,
			vals.Validators[2]},
		6: {
			vals.Copy(),
			[]int64{
				0 + 7*vp0 - 6*total, // in 7 iters this val is mostest 6 times
				0 + 7*vp1 - total,   // in 7 iters this val is mostest 1 time
				0 + 7*vp2},
			7,
			vals.Validators[0]},
		7: {
			vals.Copy(),
			[]int64{
				0 + 8*vp0 - 7*total, // mostest again
				0 + 8*vp1 - total,
				0 + 8*vp2},
			8,
			vals.Validators[2]},
		8: {
			vals.Copy(),
			[]int64{
				0 + 9*vp0 - 7*total,
				0 + 9*vp1 - total,
				0 + 9*vp2 - total}, // mostest
			9,
			vals.Validators[0]},
		9: {
			vals.Copy(),
			[]int64{
				0 + 10*vp0 - 8*total, // after 10 iters this is mostest again
				0 + 10*vp1 - total,   // after 6 iters this val is "mostest" once and not in between
				0 + 10*vp2 - total},  // in between 10 iters this val is "mostest" once
			10,
			vals.Validators[0]},
		10: {
			vals.Copy(),
			[]int64{
				0 + 11*vp0 - 9*total,
				0 + 11*vp1 - total,  // after 6 iters this val is "mostest" once and not in between
				0 + 11*vp2 - total}, // after 10 iters this val is "mostest" once
			11,
			vals.Validators[1]},
	}
	for i, tc := range tcs {
		tc.vals.IncrementProposerPriority(tc.times)

		assert.Equal(t, tc.wantProposer.Address, SelectProposer(tc.vals, []byte{}, int64(i), 0).Address,
			"test case: %v",
			i)
		for valIdx, val := range tc.vals.Validators {
			assert.Equal(t,
				tc.wantProposerPrioritys[valIdx],
				val.ProposerPriority,
				"test case: %v, validator: %v",
				i,
				valIdx)
		}
	}
}

func TestSafeAdd(t *testing.T) {
	f := func(a, b int64) bool {
		c, overflow := safeAdd(a, b)
		return overflow || (!overflow && c == a+b)
	}
	if err := quick.Check(f, nil); err != nil {
		t.Error(err)
	}
}

func TestSafeAddClip(t *testing.T) {
	assert.EqualValues(t, math.MaxInt64, safeAddClip(math.MaxInt64, 10))
	assert.EqualValues(t, math.MaxInt64, safeAddClip(math.MaxInt64, math.MaxInt64))
	assert.EqualValues(t, math.MinInt64, safeAddClip(math.MinInt64, -10))
}

func TestSafeSubClip(t *testing.T) {
	assert.EqualValues(t, math.MinInt64, safeSubClip(math.MinInt64, 10))
	assert.EqualValues(t, 0, safeSubClip(math.MinInt64, math.MinInt64))
	assert.EqualValues(t, math.MinInt64, safeSubClip(math.MinInt64, math.MaxInt64))
	assert.EqualValues(t, math.MaxInt64, safeSubClip(math.MaxInt64, -10))
}

//-------------------------------------------------------------------

func TestValidatorSetVerifyCommit(t *testing.T) {
	privKey := ed25519.GenPrivKey()
	pubKey := privKey.PubKey()
	v1 := NewValidator(pubKey, 1000)
	vset := NewValidatorSet([]*Validator{v1})

	// good
	var (
		chainID = "mychainID"
		blockID = makeBlockIDRandom()
		height  = int64(5)
	)
	vote := &Vote{
		ValidatorAddress: v1.Address,
		ValidatorIndex:   0,
		Height:           height,
		Round:            0,
		Timestamp:        tmtime.Now(),
		Type:             PrecommitType,
		BlockID:          blockID,
	}
	sig, err := privKey.Sign(vote.SignBytes(chainID))
	assert.NoError(t, err)
	vote.Signature = sig
	commit := NewCommit(vote.Height, vote.Round, blockID, []CommitSig{vote.CommitSig()})

	// bad
	var (
		badChainID = "notmychainID"
		badBlockID = BlockID{Hash: []byte("goodbye")}
		badHeight  = height + 1
		badCommit  = NewCommit(badHeight, 0, blockID, []CommitSig{{BlockIDFlag: BlockIDFlagAbsent}})
	)

	// test some error cases
	// TODO: test more cases!
	cases := []struct {
		chainID string
		blockID BlockID
		height  int64
		commit  *Commit
	}{
		{badChainID, blockID, height, commit},
		{chainID, badBlockID, height, commit},
		{chainID, blockID, badHeight, commit},
		{chainID, blockID, height, badCommit},
	}

	for i, c := range cases {
		err := vset.VerifyCommit(c.chainID, c.blockID, c.height, c.commit)
		assert.NotNil(t, err, i)
	}

	// test a good one
	err = vset.VerifyCommit(chainID, blockID, height, commit)
	assert.Nil(t, err)
}

func TestEmptySet(t *testing.T) {

	var valList []*Validator
	valSet := NewValidatorSet(valList)
	assert.Panics(t, func() { valSet.IncrementProposerPriority(1) })
	assert.Panics(t, func() { valSet.RescalePriorities(100) })
	assert.Panics(t, func() { valSet.shiftByAvgProposerPriority() })
	assert.Panics(t, func() { assert.Zero(t, computeMaxMinPriorityDiff(valSet)) })

	// Add to empty set
	v1 := newValidator([]byte("v1"), 100)
	v2 := newValidator([]byte("v2"), 100)
	valList = []*Validator{v1, v2}
	assert.NoError(t, valSet.UpdateWithChangeSet(valList))
	verifyValidatorSet(t, valSet)

	// Delete all validators from set
	v1 = newValidator([]byte("v1"), 0)
	v2 = newValidator([]byte("v2"), 0)
	delList := []*Validator{v1, v2}
	assert.Error(t, valSet.UpdateWithChangeSet(delList))

	// Attempt delete from empty set
	assert.Error(t, valSet.UpdateWithChangeSet(delList))

}

func TestUpdatesForNewValidatorSet(t *testing.T) {
	v1 := newValidator([]byte("v1"), 100)
	v2 := newValidator([]byte("v2"), 100)
	valList := []*Validator{v1, v2}
	valSet := NewValidatorSet(valList)
	verifyValidatorSet(t, valSet)

	// Verify duplicates are caught in NewValidatorSet() and it panics
	v111 := newValidator([]byte("v1"), 100)
	v112 := newValidator([]byte("v1"), 123)
	v113 := newValidator([]byte("v1"), 234)
	valList = []*Validator{v111, v112, v113}
	assert.Panics(t, func() { NewValidatorSet(valList) })

	// Verify set including validator with voting power 0 cannot be created
	v1 = newValidator([]byte("v1"), 0)
	v2 = newValidator([]byte("v2"), 22)
	v3 := newValidator([]byte("v3"), 33)
	valList = []*Validator{v1, v2, v3}
	assert.Panics(t, func() { NewValidatorSet(valList) })

	// Verify set including validator with negative voting power cannot be created
	v1 = newValidator([]byte("v1"), 10)
	v2 = newValidator([]byte("v2"), -20)
	v3 = newValidator([]byte("v3"), 30)
	valList = []*Validator{v1, v2, v3}
	assert.Panics(t, func() { NewValidatorSet(valList) })

}

type testVal struct {
	name  string
	power int64
}

func permutation(valList []testVal) []testVal {
	if len(valList) == 0 {
		return nil
	}
	permList := make([]testVal, len(valList))
	perm := tmrand.Perm(len(valList))
	for i, v := range perm {
		permList[v] = valList[i]
	}
	return permList
}

func createNewValidatorList(testValList []testVal) []*Validator {
	valList := make([]*Validator, 0, len(testValList))
	for _, val := range testValList {
		valList = append(valList, newValidator([]byte(val.name), val.power))
	}
	return valList
}

func createNewValidatorSet(testValList []testVal) *ValidatorSet {
	return NewValidatorSet(createNewValidatorList(testValList))
}

func valSetTotalProposerPriority(valSet *ValidatorSet) int64 {
	sum := int64(0)
	for _, val := range valSet.Validators {
		// mind overflow
		sum = safeAddClip(sum, val.ProposerPriority)
	}
	return sum
}

func verifyValidatorSet(t *testing.T, valSet *ValidatorSet) {
	// verify that the capacity and length of validators is the same
	assert.Equal(t, len(valSet.Validators), cap(valSet.Validators))

	// verify that the set's total voting power has been updated
	tvp := valSet.totalVotingPower
	valSet.updateTotalVotingPower()
	expectedTvp := valSet.TotalVotingPower()
	assert.Equal(t, expectedTvp, tvp,
		"expected TVP %d. Got %d, valSet=%s", expectedTvp, tvp, valSet)

	// verify that validator priorities are centered
	valsCount := int64(len(valSet.Validators))
	tpp := valSetTotalProposerPriority(valSet)
	assert.True(t, tpp < valsCount && tpp > -valsCount,
		"expected total priority in (-%d, %d). Got %d", valsCount, valsCount, tpp)

	// verify that priorities are scaled
	dist := computeMaxMinPriorityDiff(valSet)
	assert.True(t, dist <= PriorityWindowSizeFactor*tvp,
		"expected priority distance < %d. Got %d", PriorityWindowSizeFactor*tvp, dist)
}

func toTestValList(valList []*Validator) []testVal {
	testList := make([]testVal, len(valList))
	for i, val := range valList {
		testList[i].name = string(val.Address)
		testList[i].power = val.VotingPower
	}
	return testList
}

func testValSet(nVals int, power int64) []testVal {
	vals := make([]testVal, nVals)
	for i := 0; i < nVals; i++ {
		vals[i] = testVal{fmt.Sprintf("v%d", i+1), power}
	}
	return vals
}

type valSetErrTestCase struct {
	startVals  []testVal
	updateVals []testVal
}

func executeValSetErrTestCase(t *testing.T, idx int, tt valSetErrTestCase) {
	// create a new set and apply updates, keeping copies for the checks
	valSet := createNewValidatorSet(tt.startVals)
	valSetCopy := valSet.Copy()
	valList := createNewValidatorList(tt.updateVals)
	valListCopy := validatorListCopy(valList)
	err := valSet.UpdateWithChangeSet(valList)

	// for errors check the validator set has not been changed
	assert.Error(t, err, "test %d", idx)
	assert.Equal(t, valSet, valSetCopy, "test %v", idx)

	// check the parameter list has not changed
	assert.Equal(t, valList, valListCopy, "test %v", idx)
}

func TestValSetUpdatesDuplicateEntries(t *testing.T) {
	testCases := []valSetErrTestCase{
		// Duplicate entries in changes
		{ // first entry is duplicated change
			testValSet(2, 10),
			[]testVal{{"v1", 11}, {"v1", 22}},
		},
		{ // second entry is duplicated change
			testValSet(2, 10),
			[]testVal{{"v2", 11}, {"v2", 22}},
		},
		{ // change duplicates are separated by a valid change
			testValSet(2, 10),
			[]testVal{{"v1", 11}, {"v2", 22}, {"v1", 12}},
		},
		{ // change duplicates are separated by a valid change
			testValSet(3, 10),
			[]testVal{{"v1", 11}, {"v3", 22}, {"v1", 12}},
		},

		// Duplicate entries in remove
		{ // first entry is duplicated remove
			testValSet(2, 10),
			[]testVal{{"v1", 0}, {"v1", 0}},
		},
		{ // second entry is duplicated remove
			testValSet(2, 10),
			[]testVal{{"v2", 0}, {"v2", 0}},
		},
		{ // remove duplicates are separated by a valid remove
			testValSet(2, 10),
			[]testVal{{"v1", 0}, {"v2", 0}, {"v1", 0}},
		},
		{ // remove duplicates are separated by a valid remove
			testValSet(3, 10),
			[]testVal{{"v1", 0}, {"v3", 0}, {"v1", 0}},
		},

		{ // remove and update same val
			testValSet(2, 10),
			[]testVal{{"v1", 0}, {"v2", 20}, {"v1", 30}},
		},
		{ // duplicate entries in removes + changes
			testValSet(2, 10),
			[]testVal{{"v1", 0}, {"v2", 20}, {"v2", 30}, {"v1", 0}},
		},
		{ // duplicate entries in removes + changes
			testValSet(3, 10),
			[]testVal{{"v1", 0}, {"v3", 5}, {"v2", 20}, {"v2", 30}, {"v1", 0}},
		},
	}

	for i, tt := range testCases {
		executeValSetErrTestCase(t, i, tt)
	}
}

func TestValSetUpdatesOverflows(t *testing.T) {
	maxVP := MaxTotalVotingPower
	testCases := []valSetErrTestCase{
		{ // single update leading to overflow
			testValSet(2, 10),
			[]testVal{{"v1", math.MaxInt64}},
		},
		{ // single update leading to overflow
			testValSet(2, 10),
			[]testVal{{"v2", math.MaxInt64}},
		},
		{ // add validator leading to overflow
			testValSet(1, maxVP),
			[]testVal{{"v2", math.MaxInt64}},
		},
		{ // add validator leading to exceed Max
			testValSet(1, maxVP-1),
			[]testVal{{"v2", 5}},
		},
		{ // add validator leading to exceed Max
			testValSet(2, maxVP/3),
			[]testVal{{"v3", maxVP / 2}},
		},
		{ // add validator leading to exceed Max
			testValSet(1, maxVP),
			[]testVal{{"v2", maxVP}},
		},
	}

	for i, tt := range testCases {
		executeValSetErrTestCase(t, i, tt)
	}
}

func TestValSetUpdatesOtherErrors(t *testing.T) {
	testCases := []valSetErrTestCase{
		{ // update with negative voting power
			testValSet(2, 10),
			[]testVal{{"v1", -123}},
		},
		{ // update with negative voting power
			testValSet(2, 10),
			[]testVal{{"v2", -123}},
		},
		{ // remove non-existing validator
			testValSet(2, 10),
			[]testVal{{"v3", 0}},
		},
		{ // delete all validators
			[]testVal{{"v1", 10}, {"v2", 20}, {"v3", 30}},
			[]testVal{{"v1", 0}, {"v2", 0}, {"v3", 0}},
		},
	}

	for i, tt := range testCases {
		executeValSetErrTestCase(t, i, tt)
	}
}

func TestValSetUpdatesBasicTestsExecute(t *testing.T) {
	valSetUpdatesBasicTests := []struct {
		startVals    []testVal
		updateVals   []testVal
		expectedVals []testVal
	}{
		{ // no changes
			testValSet(2, 10),
			[]testVal{},
			testValSet(2, 10),
		},
		{ // voting power changes
			testValSet(2, 10),
			[]testVal{{"v1", 11}, {"v2", 22}},
			[]testVal{{"v1", 11}, {"v2", 22}},
		},
		{ // add new validators
			[]testVal{{"v1", 10}, {"v2", 20}},
			[]testVal{{"v3", 30}, {"v4", 40}},
			[]testVal{{"v1", 10}, {"v2", 20}, {"v3", 30}, {"v4", 40}},
		},
		{ // add new validator to middle
			[]testVal{{"v1", 10}, {"v3", 20}},
			[]testVal{{"v2", 30}},
			[]testVal{{"v1", 10}, {"v2", 30}, {"v3", 20}},
		},
		{ // add new validator to beginning
			[]testVal{{"v2", 10}, {"v3", 20}},
			[]testVal{{"v1", 30}},
			[]testVal{{"v1", 30}, {"v2", 10}, {"v3", 20}},
		},
		{ // delete validators
			[]testVal{{"v1", 10}, {"v2", 20}, {"v3", 30}},
			[]testVal{{"v2", 0}},
			[]testVal{{"v1", 10}, {"v3", 30}},
		},
	}

	for i, tt := range valSetUpdatesBasicTests {
		// create a new set and apply updates, keeping copies for the checks
		valSet := createNewValidatorSet(tt.startVals)
		valList := createNewValidatorList(tt.updateVals)
		err := valSet.UpdateWithChangeSet(valList)
		assert.NoError(t, err, "test %d", i)

		valListCopy := validatorListCopy(valSet.Validators)
		// check that the voting power in the set's validators is not changing if the voting power
		// is changed in the list of validators previously passed as parameter to UpdateWithChangeSet.
		// this is to make sure copies of the validators are made by UpdateWithChangeSet.
		if len(valList) > 0 {
			valList[0].VotingPower++
			assert.Equal(t, toTestValList(valListCopy), toTestValList(valSet.Validators), "test %v", i)

		}

		// check the final validator list is as expected and the set is properly scaled and centered.
		assert.Equal(t, tt.expectedVals, toTestValList(valSet.Validators), "test %v", i)
		verifyValidatorSet(t, valSet)
	}
}

// Test that different permutations of an update give the same result.
func TestValSetUpdatesOrderIndependenceTestsExecute(t *testing.T) {
	// FIXME
	t.Skip("Temporarily excluded because this a case that doesn't end due to Proposer selection changes.")

	// startVals - initial validators to create the set with
	// updateVals - a sequence of updates to be applied to the set.
	// updateVals is shuffled a number of times during testing to check for same resulting validator set.
	valSetUpdatesOrderTests := []struct {
		startVals  []testVal
		updateVals []testVal
	}{
		0: { // order of changes should not matter, the final validator sets should be the same
			[]testVal{{"v1", 10}, {"v2", 10}, {"v3", 30}, {"v4", 40}},
			[]testVal{{"v1", 11}, {"v2", 22}, {"v3", 33}, {"v4", 44}}},

		1: { // order of additions should not matter
			[]testVal{{"v1", 10}, {"v2", 20}},
			[]testVal{{"v3", 30}, {"v4", 40}, {"v5", 50}, {"v6", 60}}},

		2: { // order of removals should not matter
			[]testVal{{"v1", 10}, {"v2", 20}, {"v3", 30}, {"v4", 40}},
			[]testVal{{"v1", 0}, {"v3", 0}, {"v4", 0}}},

		3: { // order of mixed operations should not matter
			[]testVal{{"v1", 10}, {"v2", 20}, {"v3", 30}, {"v4", 40}},
			[]testVal{{"v1", 0}, {"v3", 0}, {"v2", 22}, {"v5", 50}, {"v4", 44}}},
	}

	for i, tt := range valSetUpdatesOrderTests {
		// create a new set and apply updates
		valSet := createNewValidatorSet(tt.startVals)
		valSetCopy := valSet.Copy()
		valList := createNewValidatorList(tt.updateVals)
		assert.NoError(t, valSetCopy.UpdateWithChangeSet(valList))

		// save the result as expected for next updates
		valSetExp := valSetCopy.Copy()

		// perform at most 20 permutations on the updates and call UpdateWithChangeSet()
		n := len(tt.updateVals)
		maxNumPerms := tmmath.MinInt(20, n*n)
		for j := 0; j < maxNumPerms; j++ {
			// create a copy of original set and apply a random permutation of updates
			valSetCopy := valSet.Copy()
			valList := createNewValidatorList(permutation(tt.updateVals))

			// check there was no error and the set is properly scaled and centered.
			assert.NoError(t, valSetCopy.UpdateWithChangeSet(valList),
				"test %v failed for permutation %v", i, valList)
			verifyValidatorSet(t, valSetCopy)

			// verify the resulting test is same as the expected
			assert.Equal(t, valSetCopy, valSetExp,
				"test %v failed for permutation %v", i, valList)
		}
	}
}

// This tests the private function validator_set.go:applyUpdates() function, used only for additions and changes.
// Should perform a proper merge of updatedVals and startVals
func TestValSetApplyUpdatesTestsExecute(t *testing.T) {
	valSetUpdatesBasicTests := []struct {
		startVals    []testVal
		updateVals   []testVal
		expectedVals []testVal
	}{
		// additions
		0: { // prepend
			[]testVal{{"v4", 44}, {"v5", 55}},
			[]testVal{{"v1", 11}},
			[]testVal{{"v1", 11}, {"v4", 44}, {"v5", 55}}},
		1: { // append
			[]testVal{{"v4", 44}, {"v5", 55}},
			[]testVal{{"v6", 66}},
			[]testVal{{"v4", 44}, {"v5", 55}, {"v6", 66}}},
		2: { // insert
			[]testVal{{"v4", 44}, {"v6", 66}},
			[]testVal{{"v5", 55}},
			[]testVal{{"v4", 44}, {"v5", 55}, {"v6", 66}}},
		3: { // insert multi
			[]testVal{{"v4", 44}, {"v6", 66}, {"v9", 99}},
			[]testVal{{"v5", 55}, {"v7", 77}, {"v8", 88}},
			[]testVal{{"v4", 44}, {"v5", 55}, {"v6", 66}, {"v7", 77}, {"v8", 88}, {"v9", 99}}},
		// changes
		4: { // head
			[]testVal{{"v1", 111}, {"v2", 22}},
			[]testVal{{"v1", 11}},
			[]testVal{{"v1", 11}, {"v2", 22}}},
		5: { // tail
			[]testVal{{"v1", 11}, {"v2", 222}},
			[]testVal{{"v2", 22}},
			[]testVal{{"v1", 11}, {"v2", 22}}},
		6: { // middle
			[]testVal{{"v1", 11}, {"v2", 222}, {"v3", 33}},
			[]testVal{{"v2", 22}},
			[]testVal{{"v1", 11}, {"v2", 22}, {"v3", 33}}},
		7: { // multi
			[]testVal{{"v1", 111}, {"v2", 222}, {"v3", 333}},
			[]testVal{{"v1", 11}, {"v2", 22}, {"v3", 33}},
			[]testVal{{"v1", 11}, {"v2", 22}, {"v3", 33}}},
		// additions and changes
		8: {
			[]testVal{{"v1", 111}, {"v2", 22}},
			[]testVal{{"v1", 11}, {"v3", 33}, {"v4", 44}},
			[]testVal{{"v1", 11}, {"v2", 22}, {"v3", 33}, {"v4", 44}}},
	}

	for i, tt := range valSetUpdatesBasicTests {
		// create a new validator set with the start values
		valSet := createNewValidatorSet(tt.startVals)

		// applyUpdates() with the update values
		valList := createNewValidatorList(tt.updateVals)
		valSet.applyUpdates(valList)

		// check the new list of validators for proper merge
		assert.Equal(t, toTestValList(valSet.Validators), tt.expectedVals, "test %v", i)
	}
}

type testVSetCfg struct {
	name         string
	startVals    []testVal
	deletedVals  []testVal
	updatedVals  []testVal
	addedVals    []testVal
	expectedVals []testVal
	wantErr      bool
}

func randTestVSetCfg(t *testing.T, nBase, nAddMax int) testVSetCfg {
	if nBase <= 0 || nAddMax < 0 {
		panic(fmt.Sprintf("bad parameters %v %v", nBase, nAddMax))
	}

	const maxPower = 1000
	var nOld, nDel, nChanged, nAdd int

	nOld = int(tmrand.Uint()%uint(nBase)) + 1
	if nBase-nOld > 0 {
		nDel = int(tmrand.Uint() % uint(nBase-nOld))
	}
	nChanged = nBase - nOld - nDel

	if nAddMax > 0 {
		nAdd = tmrand.Int()%nAddMax + 1
	}

	cfg := testVSetCfg{}

	cfg.startVals = make([]testVal, nBase)
	cfg.deletedVals = make([]testVal, nDel)
	cfg.addedVals = make([]testVal, nAdd)
	cfg.updatedVals = make([]testVal, nChanged)
	cfg.expectedVals = make([]testVal, nBase-nDel+nAdd)

	for i := 0; i < nBase; i++ {
		cfg.startVals[i] = testVal{fmt.Sprintf("v%d", i), int64(tmrand.Uint()%maxPower + 1)}
		if i < nOld {
			cfg.expectedVals[i] = cfg.startVals[i]
		}
		if i >= nOld && i < nOld+nChanged {
			cfg.updatedVals[i-nOld] = testVal{fmt.Sprintf("v%d", i), int64(tmrand.Uint()%maxPower + 1)}
			cfg.expectedVals[i] = cfg.updatedVals[i-nOld]
		}
		if i >= nOld+nChanged {
			cfg.deletedVals[i-nOld-nChanged] = testVal{fmt.Sprintf("v%d", i), 0}
		}
	}

	for i := nBase; i < nBase+nAdd; i++ {
		cfg.addedVals[i-nBase] = testVal{fmt.Sprintf("v%d", i), int64(tmrand.Uint()%maxPower + 1)}
		cfg.expectedVals[i-nDel] = cfg.addedVals[i-nBase]
	}

	sort.Sort(testValsByAddress(cfg.startVals))
	sort.Sort(testValsByAddress(cfg.deletedVals))
	sort.Sort(testValsByAddress(cfg.updatedVals))
	sort.Sort(testValsByAddress(cfg.addedVals))
	sort.Sort(testValsByAddress(cfg.expectedVals))

	return cfg

}

func applyChangesToValSet(t *testing.T, wantErr bool, valSet *ValidatorSet, valsLists ...[]testVal) {
	changes := make([]testVal, 0)
	for _, valsList := range valsLists {
		changes = append(changes, valsList...)
	}
	valList := createNewValidatorList(changes)
	err := valSet.UpdateWithChangeSet(valList)
	assert.Equal(t, wantErr, err != nil, "got error %v", err)
}

func TestValSetUpdatePriorityOrderTests(t *testing.T) {
	const nMaxElections = 5000

	testCases := []testVSetCfg{
		0: { // remove high power validator, keep old equal lower power validators
			startVals:    []testVal{{"v1", 1}, {"v2", 1}, {"v3", 1000}},
			deletedVals:  []testVal{{"v3", 0}},
			updatedVals:  []testVal{},
			addedVals:    []testVal{},
			expectedVals: []testVal{{"v1", 1}, {"v2", 1}},
		},
		1: { // remove high power validator, keep old different power validators
			startVals:    []testVal{{"v1", 1}, {"v2", 10}, {"v3", 1000}},
			deletedVals:  []testVal{{"v3", 0}},
			updatedVals:  []testVal{},
			addedVals:    []testVal{},
			expectedVals: []testVal{{"v1", 1}, {"v2", 10}},
		},
		2: { // remove high power validator, add new low power validators, keep old lower power
			startVals:    []testVal{{"v1", 1}, {"v2", 2}, {"v3", 1000}},
			deletedVals:  []testVal{{"v3", 0}},
			updatedVals:  []testVal{{"v2", 1}},
			addedVals:    []testVal{{"v4", 40}, {"v5", 50}},
			expectedVals: []testVal{{"v1", 1}, {"v2", 1}, {"v4", 40}, {"v5", 50}},
		},

		// generate a configuration with 100 validators,
		// randomly select validators for updates and deletes, and
		// generate 10 new validators to be added
		3: randTestVSetCfg(t, 100, 10),

		4: randTestVSetCfg(t, 1000, 100),

		5: randTestVSetCfg(t, 10, 100),

		6: randTestVSetCfg(t, 100, 1000),

		7: randTestVSetCfg(t, 1000, 1000),

		8: randTestVSetCfg(t, 10000, 1000),

		9: randTestVSetCfg(t, 1000, 10000),
	}

	for _, cfg := range testCases {

		// create a new validator set
		valSet := createNewValidatorSet(cfg.startVals)
		verifyValidatorSet(t, valSet)

		// run election up to nMaxElections times, apply changes and verify that the priority order is correct
		verifyValSetUpdatePriorityOrder(t, valSet, cfg, nMaxElections)
	}
}

func verifyValSetUpdatePriorityOrder(t *testing.T, valSet *ValidatorSet, cfg testVSetCfg, nMaxElections int) {
	// Run election up to nMaxElections times, sort validators by priorities
	valSet.IncrementProposerPriority(tmrand.Int()%nMaxElections + 1)
	origValsPriSorted := validatorListCopy(valSet.Validators)
	sort.Sort(validatorsByPriority(origValsPriSorted))

	// apply the changes, get the updated validators, sort by priorities
	applyChangesToValSet(t, false, valSet, cfg.addedVals, cfg.updatedVals, cfg.deletedVals)
	updatedValsPriSorted := validatorListCopy(valSet.Validators)
	sort.Sort(validatorsByPriority(updatedValsPriSorted))

	// basic checks
	assert.Equal(t, cfg.expectedVals, toTestValList(valSet.Validators))
	verifyValidatorSet(t, valSet)

	// verify that the added validators have the smallest priority:
	//  - they should be at the beginning of valListNewPriority since it is sorted by priority
	if len(cfg.addedVals) > 0 {
		addedValsPriSlice := updatedValsPriSorted[:len(cfg.addedVals)]
		sort.Sort(ValidatorsByAddress(addedValsPriSlice))
		assert.Equal(t, cfg.addedVals, toTestValList(addedValsPriSlice))

		//  - and should all have the same priority
		expectedPri := addedValsPriSlice[0].ProposerPriority
		for _, val := range addedValsPriSlice[1:] {
			assert.Equal(t, expectedPri, val.ProposerPriority)
		}
	}
}

func TestValSetUpdateOverflowRelated(t *testing.T) {
	testCases := []testVSetCfg{
		{
			name:         "1 no false overflow error messages for updates",
			startVals:    []testVal{{"v1", 1}, {"v2", MaxTotalVotingPower - 1}},
			updatedVals:  []testVal{{"v1", MaxTotalVotingPower - 1}, {"v2", 1}},
			expectedVals: []testVal{{"v1", MaxTotalVotingPower - 1}, {"v2", 1}},
			wantErr:      false,
		},
		{
			// this test shows that it is important to apply the updates in the order of the change in power
			// i.e. apply first updates with decreases in power, v2 change in this case.
			name:         "2 no false overflow error messages for updates",
			startVals:    []testVal{{"v1", 1}, {"v2", MaxTotalVotingPower - 1}},
			updatedVals:  []testVal{{"v1", MaxTotalVotingPower/2 - 1}, {"v2", MaxTotalVotingPower / 2}},
			expectedVals: []testVal{{"v1", MaxTotalVotingPower/2 - 1}, {"v2", MaxTotalVotingPower / 2}},
			wantErr:      false,
		},
		{
			name:         "3 no false overflow error messages for deletes",
			startVals:    []testVal{{"v1", MaxTotalVotingPower - 2}, {"v2", 1}, {"v3", 1}},
			deletedVals:  []testVal{{"v1", 0}},
			addedVals:    []testVal{{"v4", MaxTotalVotingPower - 2}},
			expectedVals: []testVal{{"v2", 1}, {"v3", 1}, {"v4", MaxTotalVotingPower - 2}},
			wantErr:      false,
		},
		{
			name: "4 no false overflow error messages for adds, updates and deletes",
			startVals: []testVal{
				{"v1", MaxTotalVotingPower / 4}, {"v2", MaxTotalVotingPower / 4},
				{"v3", MaxTotalVotingPower / 4}, {"v4", MaxTotalVotingPower / 4}},
			deletedVals: []testVal{{"v2", 0}},
			updatedVals: []testVal{
				{"v1", MaxTotalVotingPower/2 - 2}, {"v3", MaxTotalVotingPower/2 - 3}, {"v4", 2}},
			addedVals: []testVal{{"v5", 3}},
			expectedVals: []testVal{
				{"v1", MaxTotalVotingPower/2 - 2}, {"v3", MaxTotalVotingPower/2 - 3}, {"v4", 2}, {"v5", 3}},
			wantErr: false,
		},
		{
			name: "5 check panic on overflow is prevented: update 8 validators with power int64(math.MaxInt64)/8",
			startVals: []testVal{
				{"v1", 1}, {"v2", 1}, {"v3", 1}, {"v4", 1}, {"v5", 1},
				{"v6", 1}, {"v7", 1}, {"v8", 1}, {"v9", 1}},
			updatedVals: []testVal{
				{"v1", MaxTotalVotingPower}, {"v2", MaxTotalVotingPower}, {"v3", MaxTotalVotingPower},
				{"v4", MaxTotalVotingPower}, {"v5", MaxTotalVotingPower}, {"v6", MaxTotalVotingPower},
				{"v7", MaxTotalVotingPower}, {"v8", MaxTotalVotingPower}, {"v9", 8}},
			expectedVals: []testVal{
				{"v1", 1}, {"v2", 1}, {"v3", 1}, {"v4", 1}, {"v5", 1},
				{"v6", 1}, {"v7", 1}, {"v8", 1}, {"v9", 1}},
			wantErr: true,
		},
	}

	for _, tt := range testCases {
		tt := tt
		t.Run(tt.name, func(t *testing.T) {
			valSet := createNewValidatorSet(tt.startVals)
			verifyValidatorSet(t, valSet)

			// execute update and verify returned error is as expected
			applyChangesToValSet(t, tt.wantErr, valSet, tt.addedVals, tt.updatedVals, tt.deletedVals)

			// verify updated validator set is as expected
			assert.Equal(t, tt.expectedVals, toTestValList(valSet.Validators))
			verifyValidatorSet(t, valSet)
		})
	}
}

func TestVerifyCommitTrusting(t *testing.T) {
	var (
		blockID                       = makeBlockIDRandom()
		voteSet, originalValset, vals = randVoteSet(1, 1, PrecommitType, 6, 1)
		commit, err                   = MakeCommit(blockID, 1, 1, voteSet, vals, time.Now())
		newValSet, _                  = RandValidatorSet(2, 1)
	)
	require.NoError(t, err)

	testCases := []struct {
		valSet *ValidatorSet
		err    bool
	}{
		// good
		0: {
			valSet: originalValset,
			err:    false,
		},
		// bad - no overlap between validator sets
		1: {
			valSet: newValSet,
			err:    true,
		},
		// good - first two are different but the rest of the same -> >1/3
		2: {
			valSet: NewValidatorSet(append(newValSet.Validators, originalValset.Validators...)),
			err:    false,
		},
	}

	for _, tc := range testCases {
		err = tc.valSet.VerifyCommitTrusting("test_chain_id", blockID, commit.Height, commit,
			tmmath.Fraction{Numerator: 1, Denominator: 3})
		if tc.err {
			assert.Error(t, err)
		} else {
			assert.NoError(t, err)
		}
	}

}

//---------------------
// Sort validators by priority and address
type validatorsByPriority []*Validator

func (valz validatorsByPriority) Len() int {
	return len(valz)
}

func (valz validatorsByPriority) Less(i, j int) bool {
	if valz[i].ProposerPriority < valz[j].ProposerPriority {
		return true
	}
	if valz[i].ProposerPriority > valz[j].ProposerPriority {
		return false
	}
	return bytes.Compare(valz[i].Address, valz[j].Address) < 0
}

func (valz validatorsByPriority) Swap(i, j int) {
	it := valz[i]
	valz[i] = valz[j]
	valz[j] = it
}

//-------------------------------------
// Sort testVal-s by address.
type testValsByAddress []testVal

func (tvals testValsByAddress) Len() int {
	return len(tvals)
}

func (tvals testValsByAddress) Less(i, j int) bool {
	return bytes.Compare([]byte(tvals[i].name), []byte(tvals[j].name)) == -1
}

func (tvals testValsByAddress) Swap(i, j int) {
	it := tvals[i]
	tvals[i] = tvals[j]
	tvals[j] = it
}

//-------------------------------------
// Benchmark tests
//
func BenchmarkUpdates(b *testing.B) {
	const (
		n = 100
		m = 2000
	)
	// Init with n validators
	vs := make([]*Validator, n)
	for j := 0; j < n; j++ {
		vs[j] = newValidator([]byte(fmt.Sprintf("v%d", j)), 100)
	}
	valSet := NewValidatorSet(vs)
	l := len(valSet.Validators)

	// Make m new validators
	newValList := make([]*Validator, m)
	for j := 0; j < m; j++ {
		newValList[j] = newValidator([]byte(fmt.Sprintf("v%d", j+l)), 1000)
	}
	b.ResetTimer()

	for i := 0; i < b.N; i++ {
		// Add m validators to valSetCopy
		valSetCopy := valSet.Copy()
		assert.NoError(b, valSetCopy.UpdateWithChangeSet(newValList))
	}
}<|MERGE_RESOLUTION|>--- conflicted
+++ resolved
@@ -13,11 +13,8 @@
 	"time"
 
 	"github.com/stretchr/testify/assert"
-<<<<<<< HEAD
 	"github.com/stretchr/testify/require"
 
-=======
->>>>>>> c2dfa91d
 	"github.com/tendermint/tendermint/crypto"
 	"github.com/tendermint/tendermint/crypto/ed25519"
 	tmmath "github.com/tendermint/tendermint/libs/math"
@@ -272,7 +269,7 @@
 func randValidator(totalVotingPower int64) *Validator {
 	// this modulo limits the ProposerPriority/VotingPower to stay in the
 	// bounds of MaxTotalVotingPower minus the already existing voting power:
-	val := NewValidator(randPubKey(), int64(tmrand.Uint64()%uint64(MaxTotalVotingPower-totalVotingPower)))
+	val := NewValidator(randPubKey(), int64(tmrand.Uint64()%uint64((MaxTotalVotingPower-totalVotingPower))))
 	val.ProposerPriority = tmrand.Int64() % (MaxTotalVotingPower - totalVotingPower)
 	return val
 }
@@ -512,6 +509,7 @@
 		assert.Equal(t, tc.wantProposer.Address, SelectProposer(tc.vals, []byte{}, int64(i), 0).Address,
 			"test case: %v",
 			i)
+
 		for valIdx, val := range tc.vals.Validators {
 			assert.Equal(t,
 				tc.wantProposerPrioritys[valIdx],

--- conflicted
+++ resolved
@@ -39,8 +39,7 @@
 
 // Block defines the atomic unit of a Tendermint blockchain.
 type Block struct {
-	mtx sync.Mutex
-
+	mtx        sync.Mutex
 	Header     `json:"header"`
 	Data       `json:"data"`
 	Evidence   EvidenceData `json:"evidence"`
@@ -88,29 +87,6 @@
 		)
 	}
 
-<<<<<<< HEAD
-=======
-	// Basic validation of hashes related to application data.
-	// Will validate fully against state in state#ValidateBlock.
-	if err := ValidateHash(b.VotersHash); err != nil {
-		return fmt.Errorf("wrong Header.VotersHash: %v", err)
-	}
-	if err := ValidateHash(b.NextVotersHash); err != nil {
-		return fmt.Errorf("wrong Header.NextVotersHash: %v", err)
-	}
-	if err := ValidateHash(b.ConsensusHash); err != nil {
-		return fmt.Errorf("wrong Header.ConsensusHash: %v", err)
-	}
-	// NOTE: AppHash is arbitrary length
-	if err := ValidateHash(b.LastResultsHash); err != nil {
-		return fmt.Errorf("wrong Header.LastResultsHash: %v", err)
-	}
-
-	// Validate evidence and its hash.
-	if err := ValidateHash(b.EvidenceHash); err != nil {
-		return fmt.Errorf("wrong Header.EvidenceHash: %v", err)
-	}
->>>>>>> 0c3a7c93
 	// NOTE: b.Evidence.Evidence may be nil, but we're just looping.
 	for i, ev := range b.Evidence.Evidence {
 		if err := ev.ValidateBasic(); err != nil {
@@ -401,10 +377,10 @@
 
 	// Basic validation of hashes related to application data.
 	// Will validate fully against state in state#ValidateBlock.
-	if err := ValidateHash(h.ValidatorsHash); err != nil {
+	if err := ValidateHash(h.VotersHash); err != nil {
 		return fmt.Errorf("wrong ValidatorsHash: %v", err)
 	}
-	if err := ValidateHash(h.NextValidatorsHash); err != nil {
+	if err := ValidateHash(h.NextVotersHash); err != nil {
 		return fmt.Errorf("wrong NextValidatorsHash: %v", err)
 	}
 	if err := ValidateHash(h.ConsensusHash); err != nil {
@@ -497,20 +473,20 @@
 		return nil
 	}
 	return &tmproto.Header{
-		Version:            tmversion.Consensus{Block: h.Version.App.Uint64(), App: h.Version.App.Uint64()},
-		ChainID:            h.ChainID,
-		Height:             h.Height,
-		Time:               h.Time,
-		LastBlockID:        h.LastBlockID.ToProto(),
-		ValidatorsHash:     h.ValidatorsHash,
-		NextValidatorsHash: h.NextValidatorsHash,
-		ConsensusHash:      h.ConsensusHash,
-		AppHash:            h.AppHash,
-		DataHash:           h.DataHash,
-		EvidenceHash:       h.EvidenceHash,
-		LastResultsHash:    h.LastResultsHash,
-		LastCommitHash:     h.LastCommitHash,
-		ProposerAddress:    h.ProposerAddress,
+		Version:         tmversion.Consensus{Block: h.Version.App.Uint64(), App: h.Version.App.Uint64()},
+		ChainID:         h.ChainID,
+		Height:          h.Height,
+		Time:            h.Time,
+		LastBlockID:     h.LastBlockID.ToProto(),
+		VotersHash:      h.VotersHash,
+		NextVotersHash:  h.NextVotersHash,
+		ConsensusHash:   h.ConsensusHash,
+		AppHash:         h.AppHash,
+		DataHash:        h.DataHash,
+		EvidenceHash:    h.EvidenceHash,
+		LastResultsHash: h.LastResultsHash,
+		LastCommitHash:  h.LastCommitHash,
+		ProposerAddress: h.ProposerAddress,
 	}
 }
 
@@ -534,8 +510,8 @@
 	h.Time = ph.Time
 	h.Height = ph.Height
 	h.LastBlockID = *bi
-	h.ValidatorsHash = ph.ValidatorsHash
-	h.NextValidatorsHash = ph.NextValidatorsHash
+	h.VotersHash = ph.VotersHash
+	h.NextVotersHash = ph.NextVotersHash
 	h.ConsensusHash = ph.ConsensusHash
 	h.AppHash = ph.AppHash
 	h.DataHash = ph.DataHash

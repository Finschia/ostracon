package types

import (
	"bytes"
	"fmt"
	"strings"

	"github.com/tendermint/tendermint/crypto"
	tmrand "github.com/tendermint/tendermint/libs/rand"
)

// Volatile state for each Validator
// NOTE: The ProposerPriority is not included in Validator.Hash();
// make sure to update that method if changes are made here
// StakingPower is the potential voting power proportional to the amount of stake,
// and VotingPower is the actual voting power granted by the election process.
// StakingPower is durable and can be changed by staking txs.
// VotingPower is volatile and can be changed at every height.
type Validator struct {
	Address      Address       `json:"address"`
	PubKey       crypto.PubKey `json:"pub_key"`
	StakingPower int64         `json:"staking_power"`

	VotingPower      int64 `json:"voting_power"`
	ProposerPriority int64 `json:"proposer_priority"`
}

func NewValidator(pubKey crypto.PubKey, stakingPower int64) *Validator {
	return &Validator{
		Address:          pubKey.Address(),
		PubKey:           pubKey,
		StakingPower:     stakingPower,
		VotingPower:      0,
		ProposerPriority: 0,
	}
}

// Creates a new copy of the validator so we can mutate ProposerPriority.
// Panics if the validator is nil.
func (v *Validator) Copy() *Validator {
	vCopy := *v
	return &vCopy
}

// Returns the one with higher ProposerPriority.
func (v *Validator) CompareProposerPriority(other *Validator) *Validator {
	if v == nil {
		return other
	}
	switch {
	case v.ProposerPriority > other.ProposerPriority:
		return v
	case v.ProposerPriority < other.ProposerPriority:
		return other
	default:
		result := bytes.Compare(v.Address, other.Address)
		switch {
		case result < 0:
			return v
		case result > 0:
			return other
		default:
			panic("Cannot compare identical validators")
		}
	}
}

func (v *Validator) String() string {
	if v == nil {
		return "nil-Validator"
	}
	return fmt.Sprintf("Validator{%v %v VP:%v A:%v}",
		v.Address,
		v.PubKey,
		v.StakingPower,
		v.ProposerPriority)
}

// ValidatorListString returns a prettified validator list for logging purposes.
func ValidatorListString(vals []*Validator) string {
	chunks := make([]string, len(vals))
	for i, val := range vals {
		chunks[i] = fmt.Sprintf("%s:%d", val.Address, val.StakingPower)
	}

	return strings.Join(chunks, ",")
}

// Bytes computes the unique encoding of a validator with a given voting power.
// These are the bytes that gets hashed in consensus. It excludes address
// as its redundant with the pubkey. This also excludes ProposerPriority
// which changes every round.
func (v *Validator) Bytes() []byte {
	return cdcEncode(struct {
		PubKey       crypto.PubKey
		StakingPower int64
	}{
		v.PubKey,
		v.StakingPower,
	})
}

//----------------------------------------
// RandValidator

// RandValidator returns a randomized validator, useful for testing.
// UNSTABLE
func RandValidator(randPower bool, minPower int64) (*Validator, PrivValidator) {
	privVal := NewMockPV()
	stakingPower := minPower
	if randPower {
		stakingPower += int64(tmrand.Uint32())
	}
<<<<<<< HEAD
	pubKey := privVal.GetPubKey()
	val := NewValidator(pubKey, stakingPower)
=======
	pubKey, err := privVal.GetPubKey()
	if err != nil {
		panic(fmt.Errorf("could not retrieve pubkey %w", err))
	}
	val := NewValidator(pubKey, votePower)
>>>>>>> cf0fbefe
	return val, privVal
}<|MERGE_RESOLUTION|>--- conflicted
+++ resolved
@@ -111,15 +111,10 @@
 	if randPower {
 		stakingPower += int64(tmrand.Uint32())
 	}
-<<<<<<< HEAD
-	pubKey := privVal.GetPubKey()
-	val := NewValidator(pubKey, stakingPower)
-=======
 	pubKey, err := privVal.GetPubKey()
 	if err != nil {
 		panic(fmt.Errorf("could not retrieve pubkey %w", err))
 	}
-	val := NewValidator(pubKey, votePower)
->>>>>>> cf0fbefe
+	val := NewValidator(pubKey, stakingPower)
 	return val, privVal
 }
package types

import (
	"bytes"
	"errors"
	"fmt"

<<<<<<< HEAD
	"github.com/tendermint/tendermint/crypto/bls"
	"github.com/tendermint/tendermint/crypto/composite"

=======
>>>>>>> 63be2e95
	"github.com/tendermint/tendermint/crypto"
	"github.com/tendermint/tendermint/crypto/composite"
	"github.com/tendermint/tendermint/crypto/ed25519"
)

// PrivValidator defines the functionality of a local Tendermint validator
// that signs votes and proposals, and never double signs.
type PrivValidator interface {
	GetPubKey() (crypto.PubKey, error)

	SignVote(chainID string, vote *Vote) error
	SignProposal(chainID string, proposal *Proposal) error

	GenerateVRFProof(message []byte) (crypto.Proof, error)
}

//----------------------------------------
// Misc.

type PrivValidatorsByAddress []PrivValidator

func (pvs PrivValidatorsByAddress) Len() int {
	return len(pvs)
}

func (pvs PrivValidatorsByAddress) Less(i, j int) bool {
	pvi, err := pvs[i].GetPubKey()
	if err != nil {
		panic(err)
	}
	pvj, err := pvs[j].GetPubKey()
	if err != nil {
		panic(err)
	}

	return bytes.Compare(pvi.Address(), pvj.Address()) == -1
}

func (pvs PrivValidatorsByAddress) Swap(i, j int) {
	it := pvs[i]
	pvs[i] = pvs[j]
	pvs[j] = it
}

//----------------------------------------
// MockPV

// MockPV implements PrivValidator without any safety or persistence.
// Only use it for testing.
type MockPV struct {
	PrivKey              crypto.PrivKey
	breakProposalSigning bool
	breakVoteSigning     bool
}

type PrivKeyType int

const (
	PrivKeyEd25519 PrivKeyType = iota
	PrivKeyComposite
	PrivKeyBLS
)

func NewMockPV(keyType PrivKeyType) MockPV {
	switch keyType {
	case PrivKeyEd25519:
		return MockPV{ed25519.GenPrivKey(), false, false}
	case PrivKeyComposite:
		return MockPV{composite.GenPrivKey(), false, false}
	case PrivKeyBLS:
		return MockPV{bls.GenPrivKey(), false, false}
	default:
		panic(fmt.Sprintf("known pv key type: %d", keyType))
	}
}

func PrivKeyTypeByPubKey(pubKey crypto.PubKey) PrivKeyType {
	switch pubKey.(type) {
	case ed25519.PubKeyEd25519:
		return PrivKeyEd25519
	case composite.PubKeyComposite:
		return PrivKeyComposite
	case bls.PubKeyBLS12:
		return PrivKeyBLS
	default:
		panic(fmt.Sprintf("unknown address len: %d", len(pubKey.Bytes())))
	}
}

// NewMockPVWithParams allows one to create a MockPV instance, but with finer
// grained control over the operation of the mock validator. This is useful for
// mocking test failures.
func NewMockPVWithParams(privKey crypto.PrivKey, breakProposalSigning, breakVoteSigning bool) MockPV {
	return MockPV{privKey, breakProposalSigning, breakVoteSigning}
}

// Implements PrivValidator.
func (pv MockPV) GetPubKey() (crypto.PubKey, error) {
	return pv.PrivKey.PubKey(), nil
}

// Implements PrivValidator.
func (pv MockPV) SignVote(chainID string, vote *Vote) error {
	useChainID := chainID
	if pv.breakVoteSigning {
		useChainID = "incorrect-chain-id"
	}
	signBytes := vote.SignBytes(useChainID)
	sig, err := pv.PrivKey.Sign(signBytes)
	if err != nil {
		return err
	}
	vote.Signature = sig
	return nil
}

// Implements PrivValidator.
func (pv MockPV) SignProposal(chainID string, proposal *Proposal) error {
	useChainID := chainID
	if pv.breakProposalSigning {
		useChainID = "incorrect-chain-id"
	}
	signBytes := proposal.SignBytes(useChainID)
	sig, err := pv.PrivKey.Sign(signBytes)
	if err != nil {
		return err
	}
	proposal.Signature = sig
	return nil
}

// Implements PrivValidator.
func (pv MockPV) GenerateVRFProof(message []byte) (crypto.Proof, error) {
	return pv.PrivKey.VRFProve(message)
}

// String returns a string representation of the MockPV.
func (pv MockPV) String() string {
	mpv, _ := pv.GetPubKey() // mockPV will never return an error, ignored here
	return fmt.Sprintf("MockPV{%v}", mpv.Address())
}

// XXX: Implement.
func (pv MockPV) DisableChecks() {
	// Currently this does nothing,
	// as MockPV has no safety checks at all.
}

type ErroringMockPV struct {
	MockPV
}

var ErroringMockPVErr = errors.New("erroringMockPV always returns an error")

// Implements PrivValidator.
func (pv *ErroringMockPV) SignVote(chainID string, vote *Vote) error {
	return ErroringMockPVErr
}

// Implements PrivValidator.
func (pv *ErroringMockPV) SignProposal(chainID string, proposal *Proposal) error {
	return ErroringMockPVErr
}

// NewErroringMockPV returns a MockPV that fails on each signing request. Again, for testing only.

func NewErroringMockPV() *ErroringMockPV {
	return &ErroringMockPV{MockPV{ed25519.GenPrivKey(), false, false}}
}<|MERGE_RESOLUTION|>--- conflicted
+++ resolved
@@ -5,15 +5,11 @@
 	"errors"
 	"fmt"
 
-<<<<<<< HEAD
+	"github.com/tendermint/tendermint/crypto"
 	"github.com/tendermint/tendermint/crypto/bls"
 	"github.com/tendermint/tendermint/crypto/composite"
-
-=======
->>>>>>> 63be2e95
-	"github.com/tendermint/tendermint/crypto"
-	"github.com/tendermint/tendermint/crypto/composite"
 	"github.com/tendermint/tendermint/crypto/ed25519"
+	"github.com/tendermint/tendermint/libs/rand"
 )
 
 // PrivValidator defines the functionality of a local Tendermint validator
@@ -95,9 +91,8 @@
 		return PrivKeyComposite
 	case bls.PubKeyBLS12:
 		return PrivKeyBLS
-	default:
-		panic(fmt.Sprintf("unknown address len: %d", len(pubKey.Bytes())))
 	}
+	panic(fmt.Sprintf("unknown public key type: %v", pubKey))
 }
 
 // NewMockPVWithParams allows one to create a MockPV instance, but with finer
@@ -179,4 +174,17 @@
 
 func NewErroringMockPV() *ErroringMockPV {
 	return &ErroringMockPV{MockPV{ed25519.GenPrivKey(), false, false}}
+}
+
+////////////////////////////////////////
+// For testing
+func RandomKeyType() PrivKeyType {
+	r := rand.Uint32() % 2
+	switch r {
+	case 0:
+		return PrivKeyEd25519
+	case 1:
+		return PrivKeyComposite
+	}
+	return PrivKeyEd25519
 }
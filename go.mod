--- conflicted
+++ resolved
@@ -46,13 +46,4 @@
 	google.golang.org/grpc v1.47.0
 	gopkg.in/yaml.v3 v3.0.1
 	gotest.tools v2.2.0+incompatible // indirect
-)
-<<<<<<< HEAD
-=======
-
-// `runc` is referenced by `github.com/adlio/schema`.
-// This is a temporary fix for a security vulnerability of `runc`.
-// So, remove this `replace` when `github.com/adlio/schema` releases a version that references `runc 1.1.2`.
-// For details, see here https://nvd.nist.gov/vuln/detail/CVE-2022-29162.
-replace github.com/opencontainers/runc => github.com/opencontainers/runc v1.1.2
->>>>>>> 1ee1e4c0
+)
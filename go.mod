module github.com/Finschia/ostracon

go 1.20

require (
	github.com/BurntSushi/toml v1.3.2
	github.com/ChainSafe/go-schnorrkel v0.0.0-20200405005733-88cbf1b4c40d
	github.com/Workiva/go-datastructures v1.1.1
	github.com/adlio/schema v1.3.4
	github.com/btcsuite/btcd v0.22.1
	github.com/btcsuite/btcutil v1.0.3-0.20201208143702-a53e38424cce
	github.com/bufbuild/buf v1.27.0
	github.com/creachadair/taskgroup v0.6.1
	github.com/fortytw2/leaktest v1.3.0
	github.com/go-kit/kit v0.13.0
	github.com/go-kit/log v0.2.1
	github.com/go-logfmt/logfmt v0.6.0
	github.com/gofrs/uuid v4.4.0+incompatible
	github.com/gogo/protobuf v1.3.2
	github.com/golang/protobuf v1.5.3
	github.com/golangci/golangci-lint v1.54.2
	github.com/google/orderedcode v0.0.1
	github.com/gorilla/websocket v1.5.0
	github.com/gtank/merlin v0.1.1
	github.com/lib/pq v1.10.9
	github.com/libp2p/go-buffer-pool v0.1.0
	github.com/minio/highwayhash v1.0.2
	github.com/ory/dockertest v3.3.5+incompatible
	github.com/pkg/errors v0.9.1
	github.com/prometheus/client_golang v1.17.0
	github.com/rcrowley/go-metrics v0.0.0-20201227073835-cf1acfcdf475
	github.com/rs/cors v1.10.1
	github.com/sasha-s/go-deadlock v0.3.1
	github.com/snikch/goodman v0.0.0-20171125024755-10e37e294daa
	github.com/spf13/cobra v1.7.0
	github.com/spf13/viper v1.17.0
	github.com/stretchr/testify v1.8.4
	github.com/syndtr/goleveldb v1.0.1-0.20210819022825-2ae1ddf74ef7
)

// ========================================
// Added by Ostracon
require (
	github.com/Finschia/r2ishiguro_vrf v0.1.2
	github.com/miekg/dns v1.1.56
	github.com/oasisprotocol/curve25519-voi v0.0.0-20230110094441-db37f07504ce
	github.com/rs/zerolog v1.31.0
	github.com/tendermint/go-amino v0.16.0
	github.com/tendermint/tendermint v0.34.24
	gopkg.in/natefinch/lumberjack.v2 v2.2.1
	gopkg.in/yaml.v3 v3.0.1
)

// ========================================

require (
	github.com/google/uuid v1.3.1
	github.com/tendermint/tm-db v0.6.7
	golang.org/x/crypto v0.14.0
<<<<<<< HEAD
	golang.org/x/net v0.17.0
	google.golang.org/grpc v1.58.2
=======
	golang.org/x/net v0.15.0
	google.golang.org/grpc v1.58.3
>>>>>>> 3097aeaf
)

require github.com/vektra/mockery/v2 v2.35.4

require (
	github.com/informalsystems/tm-load-test v1.3.0
	gonum.org/v1/gonum v0.14.0
	google.golang.org/protobuf v1.31.0
)

require (
	4d63.com/gocheckcompilerdirectives v1.2.1 // indirect
	4d63.com/gochecknoglobals v0.2.1 // indirect
	connectrpc.com/connect v1.11.1 // indirect
	connectrpc.com/otelconnect v0.5.0 // indirect
	github.com/4meepo/tagalign v1.3.2 // indirect
	github.com/Abirdcfly/dupword v0.0.12 // indirect
	github.com/Antonboom/errname v0.1.12 // indirect
	github.com/Antonboom/nilnil v0.1.7 // indirect
	github.com/Azure/go-ansiterm v0.0.0-20230124172434-306776ec8161 // indirect
	github.com/DataDog/zstd v1.4.1 // indirect
	github.com/Djarvur/go-err113 v0.0.0-20210108212216-aea10b59be24 // indirect
	github.com/GaijinEntertainment/go-exhaustruct/v3 v3.1.0 // indirect
	github.com/Masterminds/semver v1.5.0 // indirect
	github.com/Microsoft/go-winio v0.6.1 // indirect
	github.com/Nvveen/Gotty v0.0.0-20120604004816-cd527374f1e5 // indirect
	github.com/OpenPeeDeeP/depguard/v2 v2.1.0 // indirect
	github.com/alexkohler/nakedret/v2 v2.0.2 // indirect
	github.com/alexkohler/prealloc v1.0.0 // indirect
	github.com/alingse/asasalint v0.0.11 // indirect
	github.com/ashanbrown/forbidigo v1.6.0 // indirect
	github.com/ashanbrown/makezero v1.1.1 // indirect
	github.com/beorn7/perks v1.0.1 // indirect
	github.com/bkielbasa/cyclop v1.2.1 // indirect
	github.com/blizzy78/varnamelen v0.8.0 // indirect
	github.com/bombsimon/wsl/v3 v3.4.0 // indirect
	github.com/breml/bidichk v0.2.4 // indirect
	github.com/breml/errchkjson v0.3.1 // indirect
	github.com/bufbuild/protocompile v0.6.0 // indirect
	github.com/butuzov/ireturn v0.2.0 // indirect
	github.com/butuzov/mirror v1.1.0 // indirect
	github.com/ccojocar/zxcvbn-go v1.0.1 // indirect
	github.com/cenkalti/backoff v2.2.1+incompatible // indirect
	github.com/cespare/xxhash v1.1.0 // indirect
	github.com/cespare/xxhash/v2 v2.2.0 // indirect
	github.com/charithe/durationcheck v0.0.10 // indirect
	github.com/chavacava/garif v0.0.0-20230227094218-b8c73b2037b8 // indirect
	github.com/chigopher/pathlib v0.15.0 // indirect
	github.com/containerd/continuity v0.3.0 // indirect
	github.com/containerd/stargz-snapshotter/estargz v0.14.3 // indirect
	github.com/cosmos/go-bip39 v0.0.0-20180819234021-555e2067c45d // indirect
	github.com/cosmos/gorocksdb v1.2.0 // indirect
	github.com/cpuguy83/go-md2man/v2 v2.0.2 // indirect
	github.com/curioswitch/go-reassign v0.2.0 // indirect
	github.com/daixiang0/gci v0.11.0 // indirect
	github.com/davecgh/go-spew v1.1.2-0.20180830191138-d8f796af33cc // indirect
	github.com/denis-tingaikin/go-header v0.4.3 // indirect
	github.com/dgraph-io/badger/v2 v2.2007.2 // indirect
	github.com/dgraph-io/ristretto v0.0.3-0.20200630154024-f66de99634de // indirect
	github.com/dgryski/go-farm v0.0.0-20190423205320-6a90982ecee2 // indirect
	github.com/distribution/reference v0.5.0 // indirect
	github.com/docker/cli v24.0.6+incompatible // indirect
	github.com/docker/distribution v2.8.3+incompatible // indirect
	github.com/docker/docker v24.0.6+incompatible // indirect
	github.com/docker/docker-credential-helpers v0.8.0 // indirect
	github.com/docker/go-connections v0.4.0 // indirect
	github.com/docker/go-units v0.5.0 // indirect
	github.com/dustin/go-humanize v1.0.0 // indirect
	github.com/esimonov/ifshort v1.0.4 // indirect
	github.com/ettle/strcase v0.1.1 // indirect
	github.com/fatih/color v1.15.0 // indirect
	github.com/fatih/structtag v1.2.0 // indirect
	github.com/felixge/fgprof v0.9.3 // indirect
	github.com/firefart/nonamedreturns v1.0.4 // indirect
	github.com/fsnotify/fsnotify v1.6.0 // indirect
	github.com/fzipp/gocyclo v0.6.0 // indirect
	github.com/go-chi/chi/v5 v5.0.10 // indirect
	github.com/go-critic/go-critic v0.9.0 // indirect
	github.com/go-logr/logr v1.2.4 // indirect
	github.com/go-logr/stdr v1.2.2 // indirect
	github.com/go-toolsmith/astcast v1.1.0 // indirect
	github.com/go-toolsmith/astcopy v1.1.0 // indirect
	github.com/go-toolsmith/astequal v1.1.0 // indirect
	github.com/go-toolsmith/astfmt v1.1.0 // indirect
	github.com/go-toolsmith/astp v1.1.0 // indirect
	github.com/go-toolsmith/strparse v1.1.0 // indirect
	github.com/go-toolsmith/typep v1.1.0 // indirect
	github.com/go-xmlfmt/xmlfmt v1.1.2 // indirect
	github.com/gobwas/glob v0.2.3 // indirect
	github.com/gofrs/flock v0.8.1 // indirect
	github.com/gofrs/uuid/v5 v5.0.0 // indirect
	github.com/golang/snappy v0.0.4 // indirect
	github.com/golangci/check v0.0.0-20180506172741-cfe4005ccda2 // indirect
	github.com/golangci/dupl v0.0.0-20180902072040-3e9179ac440a // indirect
	github.com/golangci/go-misc v0.0.0-20220329215616-d24fe342adfe // indirect
	github.com/golangci/gofmt v0.0.0-20220901101216-f2edd75033f2 // indirect
	github.com/golangci/lint-1 v0.0.0-20191013205115-297bf364a8e0 // indirect
	github.com/golangci/maligned v0.0.0-20180506175553-b1d89398deca // indirect
	github.com/golangci/misspell v0.4.1 // indirect
	github.com/golangci/revgrep v0.0.0-20220804021717-745bb2f7c2e6 // indirect
	github.com/golangci/unconvert v0.0.0-20180507085042-28b1c447d1f4 // indirect
	github.com/google/btree v1.0.0 // indirect
	github.com/google/go-cmp v0.5.9 // indirect
	github.com/google/go-containerregistry v0.16.1 // indirect
	github.com/google/pprof v0.0.0-20230926050212-f7f687d19a98 // indirect
	github.com/gordonklaus/ineffassign v0.0.0-20230610083614-0e73809eb601 // indirect
	github.com/gostaticanalysis/analysisutil v0.7.1 // indirect
	github.com/gostaticanalysis/comment v1.4.2 // indirect
	github.com/gostaticanalysis/forcetypeassert v0.1.0 // indirect
	github.com/gostaticanalysis/nilerr v0.1.1 // indirect
	github.com/gotestyourself/gotestyourself v2.2.0+incompatible // indirect
	github.com/gtank/ristretto255 v0.1.2 // indirect
	github.com/hashicorp/errwrap v1.1.0 // indirect
	github.com/hashicorp/go-multierror v1.1.1 // indirect
	github.com/hashicorp/go-version v1.6.0 // indirect
	github.com/hashicorp/hcl v1.0.0 // indirect
	github.com/hexops/gotextdiff v1.0.3 // indirect
	github.com/huandu/xstrings v1.4.0 // indirect
	github.com/iancoleman/strcase v0.2.0 // indirect
	github.com/inconshreveable/mousetrap v1.1.0 // indirect
	github.com/jdx/go-netrc v1.0.0 // indirect
	github.com/jgautheron/goconst v1.5.1 // indirect
	github.com/jingyugao/rowserrcheck v1.1.1 // indirect
	github.com/jinzhu/copier v0.3.5 // indirect
	github.com/jirfag/go-printf-func-name v0.0.0-20200119135958-7558a9eaa5af // indirect
	github.com/jmhodges/levigo v1.0.0 // indirect
	github.com/julz/importas v0.1.0 // indirect
	github.com/kisielk/errcheck v1.6.3 // indirect
	github.com/kisielk/gotool v1.0.0 // indirect
	github.com/kkHAIKE/contextcheck v1.1.4 // indirect
	github.com/klauspost/compress v1.17.0 // indirect
	github.com/klauspost/pgzip v1.2.6 // indirect
	github.com/kulti/thelper v0.6.3 // indirect
	github.com/kunwardeep/paralleltest v1.0.8 // indirect
	github.com/kyoh86/exportloopref v0.1.11 // indirect
	github.com/ldez/gomoddirectives v0.2.3 // indirect
	github.com/ldez/tagliatelle v0.5.0 // indirect
	github.com/leonklingele/grouper v1.1.1 // indirect
	github.com/lufeee/execinquery v1.2.1 // indirect
	github.com/magiconair/properties v1.8.7 // indirect
	github.com/maratori/testableexamples v1.0.0 // indirect
	github.com/maratori/testpackage v1.1.1 // indirect
	github.com/matoous/godox v0.0.0-20230222163458-006bad1f9d26 // indirect
	github.com/mattn/go-colorable v0.1.13 // indirect
	github.com/mattn/go-isatty v0.0.19 // indirect
	github.com/mattn/go-runewidth v0.0.9 // indirect
	github.com/matttproud/golang_protobuf_extensions v1.0.4 // indirect
	github.com/mbilski/exhaustivestruct v1.2.0 // indirect
	github.com/mgechev/revive v1.3.2 // indirect
	github.com/mimoo/StrobeGo v0.0.0-20210601165009-122bf33a46e0 // indirect
	github.com/mitchellh/go-homedir v1.1.0 // indirect
	github.com/mitchellh/mapstructure v1.5.0 // indirect
	github.com/moby/term v0.5.0 // indirect
	github.com/moricho/tparallel v0.3.1 // indirect
	github.com/morikuni/aec v1.0.0 // indirect
	github.com/nakabonne/nestif v0.3.1 // indirect
	github.com/nishanths/exhaustive v0.11.0 // indirect
	github.com/nishanths/predeclared v0.2.2 // indirect
	github.com/nunnatsa/ginkgolinter v0.13.5 // indirect
	github.com/olekukonko/tablewriter v0.0.5 // indirect
	github.com/opencontainers/go-digest v1.0.0 // indirect
	github.com/opencontainers/image-spec v1.1.0-rc5 // indirect
	github.com/opencontainers/runc v1.1.5 // indirect
	github.com/pelletier/go-toml/v2 v2.1.0 // indirect
	github.com/petermattis/goid v0.0.0-20180202154549-b0b1615b78e5 // indirect
	github.com/pkg/browser v0.0.0-20210911075715-681adbf594b8 // indirect
	github.com/pkg/profile v1.7.0 // indirect
	github.com/pmezard/go-difflib v1.0.1-0.20181226105442-5d4384ee4fb2 // indirect
	github.com/polyfloyd/go-errorlint v1.4.4 // indirect
	github.com/prometheus/client_model v0.4.1-0.20230718164431-9a2bf3000d16 // indirect
	github.com/prometheus/common v0.44.0 // indirect
	github.com/prometheus/procfs v0.11.1 // indirect
	github.com/quasilyte/go-ruleguard v0.4.0 // indirect
	github.com/quasilyte/gogrep v0.5.0 // indirect
	github.com/quasilyte/regex/syntax v0.0.0-20210819130434-b3f0c404a727 // indirect
	github.com/quasilyte/stdinfo v0.0.0-20220114132959-f7386bf02567 // indirect
	github.com/russross/blackfriday/v2 v2.1.0 // indirect
	github.com/ryancurrah/gomodguard v1.3.0 // indirect
	github.com/ryanrolds/sqlclosecheck v0.4.0 // indirect
	github.com/sagikazarmark/locafero v0.3.0 // indirect
	github.com/sagikazarmark/slog-shim v0.1.0 // indirect
	github.com/sanposhiho/wastedassign/v2 v2.0.7 // indirect
	github.com/sashamelentyev/interfacebloat v1.1.0 // indirect
	github.com/sashamelentyev/usestdlibvars v1.24.0 // indirect
	github.com/satori/go.uuid v1.2.0 // indirect
	github.com/securego/gosec/v2 v2.17.0 // indirect
	github.com/shazow/go-diff v0.0.0-20160112020656-b6b7b6733b8c // indirect
	github.com/sirupsen/logrus v1.9.3 // indirect
	github.com/sivchari/containedctx v1.0.3 // indirect
	github.com/sivchari/nosnakecase v1.7.0 // indirect
	github.com/sivchari/tenv v1.7.1 // indirect
	github.com/sonatard/noctx v0.0.2 // indirect
	github.com/sourcegraph/conc v0.3.0 // indirect
	github.com/sourcegraph/go-diff v0.7.0 // indirect
	github.com/spf13/afero v1.10.0 // indirect
	github.com/spf13/cast v1.5.1 // indirect
	github.com/spf13/pflag v1.0.5 // indirect
	github.com/ssgreg/nlreturn/v2 v2.2.1 // indirect
	github.com/stbenjam/no-sprintf-host-port v0.1.1 // indirect
	github.com/stretchr/objx v0.5.0 // indirect
	github.com/subosito/gotenv v1.6.0 // indirect
	github.com/t-yuki/gocover-cobertura v0.0.0-20180217150009-aaee18c8195c // indirect
	github.com/tdakkota/asciicheck v0.2.0 // indirect
	github.com/tetafro/godot v1.4.14 // indirect
	github.com/tetratelabs/wazero v1.5.0 // indirect
	github.com/timakin/bodyclose v0.0.0-20230421092635-574207250966 // indirect
	github.com/timonwong/loggercheck v0.9.4 // indirect
	github.com/tomarrell/wrapcheck/v2 v2.8.1 // indirect
	github.com/tommy-muehle/go-mnd/v2 v2.5.1 // indirect
	github.com/ultraware/funlen v0.1.0 // indirect
	github.com/ultraware/whitespace v0.0.5 // indirect
	github.com/uudashr/gocognit v1.0.7 // indirect
	github.com/vbatts/tar-split v0.11.5 // indirect
	github.com/xen0n/gosmopolitan v1.2.1 // indirect
	github.com/yagipy/maintidx v1.0.0 // indirect
	github.com/yahoo/coname v0.0.0-20170609175141-84592ddf8673 // indirect
	github.com/yeya24/promlinter v0.2.0 // indirect
	github.com/ykadowak/zerologlint v0.1.3 // indirect
	gitlab.com/bosi/decorder v0.4.0 // indirect
	go.etcd.io/bbolt v1.3.6 // indirect
	go.opentelemetry.io/otel v1.19.0 // indirect
	go.opentelemetry.io/otel/metric v1.19.0 // indirect
	go.opentelemetry.io/otel/sdk v1.19.0 // indirect
	go.opentelemetry.io/otel/trace v1.19.0 // indirect
	go.tmz.dev/musttag v0.7.2 // indirect
	go.uber.org/atomic v1.11.0 // indirect
	go.uber.org/multierr v1.11.0 // indirect
	go.uber.org/zap v1.26.0 // indirect
	golang.org/x/exp v0.0.0-20230905200255-921286631fa9 // indirect
	golang.org/x/exp/typeparams v0.0.0-20230307190834-24139beb5833 // indirect
	golang.org/x/mod v0.12.0 // indirect
	golang.org/x/sync v0.3.0 // indirect
	golang.org/x/sys v0.13.0 // indirect
	golang.org/x/term v0.13.0 // indirect
	golang.org/x/text v0.13.0 // indirect
	golang.org/x/tools v0.13.0 // indirect
	google.golang.org/genproto/googleapis/rpc v0.0.0-20230920204549-e6e6cdab5c13 // indirect
	gopkg.in/ini.v1 v1.67.0 // indirect
	gopkg.in/yaml.v2 v2.4.0 // indirect
	gotest.tools v2.2.0+incompatible // indirect
	honnef.co/go/tools v0.4.5 // indirect
	mvdan.cc/gofumpt v0.5.0 // indirect
	mvdan.cc/interfacer v0.0.0-20180901003855-c20040233aed // indirect
	mvdan.cc/lint v0.0.0-20170908181259-adc824a0674b // indirect
	mvdan.cc/unparam v0.0.0-20221223090309-7455f1af531d // indirect
)<|MERGE_RESOLUTION|>--- conflicted
+++ resolved
@@ -57,13 +57,8 @@
 	github.com/google/uuid v1.3.1
 	github.com/tendermint/tm-db v0.6.7
 	golang.org/x/crypto v0.14.0
-<<<<<<< HEAD
 	golang.org/x/net v0.17.0
-	google.golang.org/grpc v1.58.2
-=======
-	golang.org/x/net v0.15.0
 	google.golang.org/grpc v1.58.3
->>>>>>> 3097aeaf
 )
 
 require github.com/vektra/mockery/v2 v2.35.4

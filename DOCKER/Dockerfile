FROM alpine:3.9
LABEL maintainer="hello@tendermint.com"

# Tendermint will be looking for the genesis file in /tendermint/config/genesis.json
# (unless you change `genesis_file` in config.toml). You can put your config.toml and
# private validator file into /tendermint/config.
#
# The /tendermint/data dir is used by tendermint to store state.
ENV TMHOME /tendermint

# OS environment setup
# Set user right away for determinism, create directory for persistence and give our user ownership
# jq and curl used for extracting `pub_key` from private validator while
# deploying tendermint with Kubernetes. It is nice to have bash so the users
# could execute bash commands.
RUN apk update && \
    apk upgrade && \
    apk --no-cache add git make gcc libc-dev build-base curl jq bash && \
<<<<<<< HEAD
    addgroup tmuser && \
    adduser -S -G tmuser tmuser -h "$TMHOME"
=======
    addgroup --g 503 tmuser && \
    adduser -S -G tmuser --uid 503 tmuser -h "$TMHOME"
>>>>>>> 6f8f870e

# Run the container with tmuser by default. (UID=100, GID=1000)
USER tmuser

WORKDIR $TMHOME

# p2p, rpc and prometheus port
EXPOSE 26656 26657 26660

ENTRYPOINT ["/usr/bin/tendermint"]
CMD ["node"]
STOPSIGNAL SIGTERM

ARG BINARY=tendermint
COPY $BINARY /usr/bin/tendermint

# Create default configuration for docker run.
RUN /usr/bin/tendermint init && \
    sed -i \
      -e 's/^proxy_app\s*=.*/proxy_app = "kvstore"/' \
      -e 's/^moniker\s*=.*/moniker = "dockernode"/' \
      -e 's/^addr_book_strict\s*=.*/addr_book_strict = false/' \
      -e 's/^timeout_commit\s*=.*/timeout_commit = "500ms"/' \
      -e 's/^index_all_tags\s*=.*/index_all_tags = true/' \
      -e 's,^laddr = "tcp://127.0.0.1:26657",laddr = "tcp://0.0.0.0:26657",' \
      -e 's/^prometheus\s*=.*/prometheus = true/' \
      $TMHOME/config/config.toml && \
    sed -i \
      -e 's/^\s*"chain_id":.*/  "chain_id": "dockerchain",/' \
      $TMHOME/config/genesis.json

# Expose the data directory as a volume since there's mutable state in there
VOLUME [ $TMHOME ]
<|MERGE_RESOLUTION|>--- conflicted
+++ resolved
@@ -16,13 +16,8 @@
 RUN apk update && \
     apk upgrade && \
     apk --no-cache add git make gcc libc-dev build-base curl jq bash && \
-<<<<<<< HEAD
-    addgroup tmuser && \
-    adduser -S -G tmuser tmuser -h "$TMHOME"
-=======
     addgroup --g 503 tmuser && \
     adduser -S -G tmuser --uid 503 tmuser -h "$TMHOME"
->>>>>>> 6f8f870e
 
 # Run the container with tmuser by default. (UID=100, GID=1000)
 USER tmuser

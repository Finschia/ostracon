package privval

import (
	"fmt"
	"testing"
	"time"

	"github.com/stretchr/testify/assert"
	"github.com/stretchr/testify/require"

	"github.com/tendermint/tendermint/crypto/ed25519"
	"github.com/tendermint/tendermint/libs/rand"
	"github.com/tendermint/tendermint/types"
)

type signerTestCase struct {
	chainID      string
	mockPV       types.PrivValidator
	signerClient *SignerClient
	signerServer *SignerServer
}

<<<<<<< HEAD
func getSignerTestCases(t *testing.T) []signerTestCase {
=======
func getSignerTestCases(t *testing.T, mockPV types.PrivValidator) []signerTestCase {
>>>>>>> 48a925f0
	testCases := make([]signerTestCase, 0)

	// Get test cases for each possible dialer (DialTCP / DialUnix / etc)
	for _, dtc := range getDialerTestCases(t) {
		chainID := rand.Str(12)
		mockKey := ed25519.GenPrivKey()
		if mockPV == nil {
			mockPV = types.NewMockPVWithParams(mockKey, false, false)
		}

		// get a pair of signer listener, signer dialer endpoints
		sl, sd := getMockEndpoints(t, dtc.addr, dtc.dialer)
		sc, err := NewSignerClient(sl)
		require.NoError(t, err)
		ss := NewSignerServer(sd, chainID, mockPV)

		err = ss.Start()
		require.NoError(t, err)

		tc := signerTestCase{
			chainID:      chainID,
			mockPV:       mockPV,
			signerClient: sc,
			signerServer: ss,
		}

		testCases = append(testCases, tc)
	}

	return testCases
}

func TestSignerClose(t *testing.T) {
<<<<<<< HEAD
	for _, tc := range getSignerTestCases(t) {
=======
	for _, tc := range getSignerTestCases(t, nil) {
>>>>>>> 48a925f0
		err := tc.signerClient.Close()
		assert.NoError(t, err)

		err = tc.signerServer.Stop()
		assert.NoError(t, err)
	}
}

func TestSignerPing(t *testing.T) {
<<<<<<< HEAD
	for _, tc := range getSignerTestCases(t) {
=======
	for _, tc := range getSignerTestCases(t, nil) {
>>>>>>> 48a925f0
		defer tc.signerServer.Stop()
		defer tc.signerClient.Close()

		err := tc.signerClient.Ping()
		assert.NoError(t, err)
	}
}

func TestSignerGetPubKey(t *testing.T) {
<<<<<<< HEAD
	for _, tc := range getSignerTestCases(t) {
=======
	for _, tc := range getSignerTestCases(t, nil) {
>>>>>>> 48a925f0
		defer tc.signerServer.Stop()
		defer tc.signerClient.Close()

		pubKey, err := tc.signerClient.GetPubKey()
		require.NoError(t, err)
		expectedPubKey, err := tc.mockPV.GetPubKey()
		require.NoError(t, err)

		assert.Equal(t, expectedPubKey, pubKey)

		pubKey, err = tc.signerClient.GetPubKey()
		require.NoError(t, err)
		expectedpk, err := tc.mockPV.GetPubKey()
		require.NoError(t, err)
		expectedAddr := expectedpk.Address()

		assert.Equal(t, expectedAddr, pubKey.Address())
	}
}

func TestSignerProposal(t *testing.T) {
<<<<<<< HEAD
	for _, tc := range getSignerTestCases(t) {
=======
	for _, tc := range getSignerTestCases(t, nil) {
>>>>>>> 48a925f0
		ts := time.Now()
		want := &types.Proposal{Timestamp: ts}
		have := &types.Proposal{Timestamp: ts}

		defer tc.signerServer.Stop()
		defer tc.signerClient.Close()

		require.NoError(t, tc.mockPV.SignProposal(tc.chainID, want))
		require.NoError(t, tc.signerClient.SignProposal(tc.chainID, have))

		assert.Equal(t, want.Signature, have.Signature)
	}
}

func TestSignerGenerateVRFProof(t *testing.T) {
	message := []byte("hello, world")
<<<<<<< HEAD
	for _, tc := range getSignerTestCases(t) {
=======
	for _, tc := range getSignerTestCases(t, nil) {
>>>>>>> 48a925f0
		defer tc.signerServer.Stop()
		defer tc.signerClient.Close()

		proof, err := tc.signerClient.GenerateVRFProof(message)
		require.Nil(t, err)
		pubKey, _ := tc.signerClient.GetPubKey()
		output, err := pubKey.VRFVerify(proof, message)
		require.Nil(t, err)
		require.NotNil(t, output)
	}
}

func TestSignerVote(t *testing.T) {
<<<<<<< HEAD
	for _, tc := range getSignerTestCases(t) {
=======
	for _, tc := range getSignerTestCases(t, nil) {
>>>>>>> 48a925f0
		ts := time.Now()
		want := &types.Vote{Timestamp: ts, Type: types.PrecommitType}
		have := &types.Vote{Timestamp: ts, Type: types.PrecommitType}

		defer tc.signerServer.Stop()
		defer tc.signerClient.Close()

		require.NoError(t, tc.mockPV.SignVote(tc.chainID, want))
		require.NoError(t, tc.signerClient.SignVote(tc.chainID, have))

		assert.Equal(t, want.Signature, have.Signature)
	}
}

func TestSignerVoteResetDeadline(t *testing.T) {
<<<<<<< HEAD
	for _, tc := range getSignerTestCases(t) {
=======
	for _, tc := range getSignerTestCases(t, nil) {
>>>>>>> 48a925f0
		ts := time.Now()
		want := &types.Vote{Timestamp: ts, Type: types.PrecommitType}
		have := &types.Vote{Timestamp: ts, Type: types.PrecommitType}

		defer tc.signerServer.Stop()
		defer tc.signerClient.Close()

		time.Sleep(testTimeoutReadWrite2o3)

		require.NoError(t, tc.mockPV.SignVote(tc.chainID, want))
		require.NoError(t, tc.signerClient.SignVote(tc.chainID, have))
		assert.Equal(t, want.Signature, have.Signature)

		// TODO(jleni): Clarify what is actually being tested

		// This would exceed the deadline if it was not extended by the previous message
		time.Sleep(testTimeoutReadWrite2o3)

		require.NoError(t, tc.mockPV.SignVote(tc.chainID, want))
		require.NoError(t, tc.signerClient.SignVote(tc.chainID, have))
		assert.Equal(t, want.Signature, have.Signature)
	}
}

func TestSignerVoteKeepAlive(t *testing.T) {
<<<<<<< HEAD
	for _, tc := range getSignerTestCases(t) {
=======
	for _, tc := range getSignerTestCases(t, nil) {
>>>>>>> 48a925f0
		ts := time.Now()
		want := &types.Vote{Timestamp: ts, Type: types.PrecommitType}
		have := &types.Vote{Timestamp: ts, Type: types.PrecommitType}

		defer tc.signerServer.Stop()
		defer tc.signerClient.Close()

		// Check that even if the client does not request a
		// signature for a long time. The service is still available

		// in this particular case, we use the dialer logger to ensure that
		// test messages are properly interleaved in the test logs
		tc.signerServer.Logger.Debug("TEST: Forced Wait -------------------------------------------------")
		time.Sleep(testTimeoutReadWrite * 3)
		tc.signerServer.Logger.Debug("TEST: Forced Wait DONE---------------------------------------------")

		require.NoError(t, tc.mockPV.SignVote(tc.chainID, want))
		require.NoError(t, tc.signerClient.SignVote(tc.chainID, have))

		assert.Equal(t, want.Signature, have.Signature)
	}
}

func TestSignerSignProposalErrors(t *testing.T) {
<<<<<<< HEAD
	for _, tc := range getSignerTestCases(t) {
=======
	for _, tc := range getSignerTestCases(t, nil) {
>>>>>>> 48a925f0
		// Replace service with a mock that always fails
		tc.signerServer.privVal = types.NewErroringMockPV()
		tc.mockPV = types.NewErroringMockPV()

		defer tc.signerServer.Stop()
		defer tc.signerClient.Close()

		ts := time.Now()
		proposal := &types.Proposal{Timestamp: ts}
		err := tc.signerClient.SignProposal(tc.chainID, proposal)
		require.Equal(t, err.(*RemoteSignerError).Description, types.ErroringMockPVErr.Error())

		err = tc.mockPV.SignProposal(tc.chainID, proposal)
		require.Error(t, err)

		err = tc.signerClient.SignProposal(tc.chainID, proposal)
		require.Error(t, err)
	}
}

func TestSignerSignVoteErrors(t *testing.T) {
<<<<<<< HEAD
	for _, tc := range getSignerTestCases(t) {
=======
	for _, tc := range getSignerTestCases(t, nil) {
>>>>>>> 48a925f0
		ts := time.Now()
		vote := &types.Vote{Timestamp: ts, Type: types.PrecommitType}

		// Replace signer service privval with one that always fails
		tc.signerServer.privVal = types.NewErroringMockPV()
		tc.mockPV = types.NewErroringMockPV()

		defer tc.signerServer.Stop()
		defer tc.signerClient.Close()

		err := tc.signerClient.SignVote(tc.chainID, vote)
		require.Equal(t, err.(*RemoteSignerError).Description, types.ErroringMockPVErr.Error())

		err = tc.mockPV.SignVote(tc.chainID, vote)
		require.Error(t, err)

		err = tc.signerClient.SignVote(tc.chainID, vote)
		require.Error(t, err)
	}
}

func brokenHandler(privVal types.PrivValidator, request SignerMessage, chainID string) (SignerMessage, error) {
	var res SignerMessage
	var err error

	switch r := request.(type) {

	// This is broken and will answer most requests with a pubkey response
	case *PubKeyRequest:
		res = &PubKeyResponse{nil, nil}
	case *SignVoteRequest:
		res = &PubKeyResponse{nil, nil}
	case *SignProposalRequest:
		res = &PubKeyResponse{nil, nil}

	case *PingRequest:
		err, res = nil, &PingResponse{}

	default:
		err = fmt.Errorf("unknown msg: %v", r)
	}

	return res, err
}

func TestSignerUnexpectedResponse(t *testing.T) {
<<<<<<< HEAD
	for _, tc := range getSignerTestCases(t) {

=======
	for _, tc := range getSignerTestCases(t, types.NewMockPV()) {
>>>>>>> 48a925f0
		tc.signerServer.SetRequestHandler(brokenHandler)

		defer tc.signerServer.Stop()
		defer tc.signerClient.Close()

		ts := time.Now()
		want := &types.Vote{Timestamp: ts, Type: types.PrecommitType}

		e := tc.signerClient.SignVote(tc.chainID, want)
		assert.EqualError(t, e, "received unexpected response")
	}
}<|MERGE_RESOLUTION|>--- conflicted
+++ resolved
@@ -20,20 +20,14 @@
 	signerServer *SignerServer
 }
 
-<<<<<<< HEAD
 func getSignerTestCases(t *testing.T) []signerTestCase {
-=======
-func getSignerTestCases(t *testing.T, mockPV types.PrivValidator) []signerTestCase {
->>>>>>> 48a925f0
 	testCases := make([]signerTestCase, 0)
 
 	// Get test cases for each possible dialer (DialTCP / DialUnix / etc)
 	for _, dtc := range getDialerTestCases(t) {
 		chainID := rand.Str(12)
 		mockKey := ed25519.GenPrivKey()
-		if mockPV == nil {
-			mockPV = types.NewMockPVWithParams(mockKey, false, false)
-		}
+		mockPV := types.NewMockPVWithParams(mockKey, false, false)
 
 		// get a pair of signer listener, signer dialer endpoints
 		sl, sd := getMockEndpoints(t, dtc.addr, dtc.dialer)
@@ -58,11 +52,7 @@
 }
 
 func TestSignerClose(t *testing.T) {
-<<<<<<< HEAD
-	for _, tc := range getSignerTestCases(t) {
-=======
-	for _, tc := range getSignerTestCases(t, nil) {
->>>>>>> 48a925f0
+	for _, tc := range getSignerTestCases(t) {
 		err := tc.signerClient.Close()
 		assert.NoError(t, err)
 
@@ -72,11 +62,7 @@
 }
 
 func TestSignerPing(t *testing.T) {
-<<<<<<< HEAD
-	for _, tc := range getSignerTestCases(t) {
-=======
-	for _, tc := range getSignerTestCases(t, nil) {
->>>>>>> 48a925f0
+	for _, tc := range getSignerTestCases(t) {
 		defer tc.signerServer.Stop()
 		defer tc.signerClient.Close()
 
@@ -86,11 +72,7 @@
 }
 
 func TestSignerGetPubKey(t *testing.T) {
-<<<<<<< HEAD
-	for _, tc := range getSignerTestCases(t) {
-=======
-	for _, tc := range getSignerTestCases(t, nil) {
->>>>>>> 48a925f0
+	for _, tc := range getSignerTestCases(t) {
 		defer tc.signerServer.Stop()
 		defer tc.signerClient.Close()
 
@@ -112,11 +94,7 @@
 }
 
 func TestSignerProposal(t *testing.T) {
-<<<<<<< HEAD
-	for _, tc := range getSignerTestCases(t) {
-=======
-	for _, tc := range getSignerTestCases(t, nil) {
->>>>>>> 48a925f0
+	for _, tc := range getSignerTestCases(t) {
 		ts := time.Now()
 		want := &types.Proposal{Timestamp: ts}
 		have := &types.Proposal{Timestamp: ts}
@@ -133,11 +111,7 @@
 
 func TestSignerGenerateVRFProof(t *testing.T) {
 	message := []byte("hello, world")
-<<<<<<< HEAD
-	for _, tc := range getSignerTestCases(t) {
-=======
-	for _, tc := range getSignerTestCases(t, nil) {
->>>>>>> 48a925f0
+	for _, tc := range getSignerTestCases(t) {
 		defer tc.signerServer.Stop()
 		defer tc.signerClient.Close()
 
@@ -151,11 +125,7 @@
 }
 
 func TestSignerVote(t *testing.T) {
-<<<<<<< HEAD
-	for _, tc := range getSignerTestCases(t) {
-=======
-	for _, tc := range getSignerTestCases(t, nil) {
->>>>>>> 48a925f0
+	for _, tc := range getSignerTestCases(t) {
 		ts := time.Now()
 		want := &types.Vote{Timestamp: ts, Type: types.PrecommitType}
 		have := &types.Vote{Timestamp: ts, Type: types.PrecommitType}
@@ -171,11 +141,7 @@
 }
 
 func TestSignerVoteResetDeadline(t *testing.T) {
-<<<<<<< HEAD
-	for _, tc := range getSignerTestCases(t) {
-=======
-	for _, tc := range getSignerTestCases(t, nil) {
->>>>>>> 48a925f0
+	for _, tc := range getSignerTestCases(t) {
 		ts := time.Now()
 		want := &types.Vote{Timestamp: ts, Type: types.PrecommitType}
 		have := &types.Vote{Timestamp: ts, Type: types.PrecommitType}
@@ -201,11 +167,7 @@
 }
 
 func TestSignerVoteKeepAlive(t *testing.T) {
-<<<<<<< HEAD
-	for _, tc := range getSignerTestCases(t) {
-=======
-	for _, tc := range getSignerTestCases(t, nil) {
->>>>>>> 48a925f0
+	for _, tc := range getSignerTestCases(t) {
 		ts := time.Now()
 		want := &types.Vote{Timestamp: ts, Type: types.PrecommitType}
 		have := &types.Vote{Timestamp: ts, Type: types.PrecommitType}
@@ -230,11 +192,7 @@
 }
 
 func TestSignerSignProposalErrors(t *testing.T) {
-<<<<<<< HEAD
-	for _, tc := range getSignerTestCases(t) {
-=======
-	for _, tc := range getSignerTestCases(t, nil) {
->>>>>>> 48a925f0
+	for _, tc := range getSignerTestCases(t) {
 		// Replace service with a mock that always fails
 		tc.signerServer.privVal = types.NewErroringMockPV()
 		tc.mockPV = types.NewErroringMockPV()
@@ -256,11 +214,7 @@
 }
 
 func TestSignerSignVoteErrors(t *testing.T) {
-<<<<<<< HEAD
-	for _, tc := range getSignerTestCases(t) {
-=======
-	for _, tc := range getSignerTestCases(t, nil) {
->>>>>>> 48a925f0
+	for _, tc := range getSignerTestCases(t) {
 		ts := time.Now()
 		vote := &types.Vote{Timestamp: ts, Type: types.PrecommitType}
 
@@ -307,12 +261,7 @@
 }
 
 func TestSignerUnexpectedResponse(t *testing.T) {
-<<<<<<< HEAD
-	for _, tc := range getSignerTestCases(t) {
-
-=======
-	for _, tc := range getSignerTestCases(t, types.NewMockPV()) {
->>>>>>> 48a925f0
+	for _, tc := range getSignerTestCases(t) {
 		tc.signerServer.SetRequestHandler(brokenHandler)
 
 		defer tc.signerServer.Stop()

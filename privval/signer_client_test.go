package privval

import (
	"fmt"
	"testing"
	"time"

	"github.com/stretchr/testify/assert"
	"github.com/stretchr/testify/require"

	"github.com/tendermint/tendermint/crypto/ed25519"
	"github.com/tendermint/tendermint/libs/rand"
	"github.com/tendermint/tendermint/types"
)

type signerTestCase struct {
	chainID      string
	mockPV       types.PrivValidator
	signerClient *SignerClient
	signerServer *SignerServer
}

func getSignerTestCases(t *testing.T) []signerTestCase {
	testCases := make([]signerTestCase, 0)

	// Get test cases for each possible dialer (DialTCP / DialUnix / etc)
	for _, dtc := range getDialerTestCases(t) {
		chainID := rand.Str(12)
		mockKey := ed25519.GenPrivKey()
		mockPV := types.NewMockPVWithParams(mockKey, false, false)

		// get a pair of signer listener, signer dialer endpoints
		sl, sd := getMockEndpoints(t, dtc.addr, dtc.dialer)
		sc, err := NewSignerClient(sl)
		require.NoError(t, err)
		ss := NewSignerServer(sd, chainID, mockPV)

		err = ss.Start()
		require.NoError(t, err)

		tc := signerTestCase{
			chainID:      chainID,
			mockPV:       mockPV,
			signerClient: sc,
			signerServer: ss,
		}

		testCases = append(testCases, tc)
	}

	return testCases
}

func TestSignerClose(t *testing.T) {
	for _, tc := range getSignerTestCases(t) {
		err := tc.signerClient.Close()
		assert.NoError(t, err)

		err = tc.signerServer.Stop()
		assert.NoError(t, err)
	}
}

func TestSignerPing(t *testing.T) {
	for _, tc := range getSignerTestCases(t) {
		defer tc.signerServer.Stop()
		defer tc.signerClient.Close()

		err := tc.signerClient.Ping()
		assert.NoError(t, err)
	}
}

func TestSignerGetPubKey(t *testing.T) {
	for _, tc := range getSignerTestCases(t) {
		defer tc.signerServer.Stop()
		defer tc.signerClient.Close()

		pubKey, err := tc.signerClient.GetPubKey()
		require.NoError(t, err)
		expectedPubKey, err := tc.mockPV.GetPubKey()
		require.NoError(t, err)

		assert.Equal(t, expectedPubKey, pubKey)

		pubKey, err = tc.signerClient.GetPubKey()
		require.NoError(t, err)
		expectedpk, err := tc.mockPV.GetPubKey()
		require.NoError(t, err)
		expectedAddr := expectedpk.Address()

		assert.Equal(t, expectedAddr, pubKey.Address())
	}
}

func TestSignerProposal(t *testing.T) {
	for _, tc := range getSignerTestCases(t) {
		ts := time.Now()
		want := &types.Proposal{Timestamp: ts}
		have := &types.Proposal{Timestamp: ts}

		defer tc.signerServer.Stop()
		defer tc.signerClient.Close()

		require.NoError(t, tc.mockPV.SignProposal(tc.chainID, want))
		require.NoError(t, tc.signerClient.SignProposal(tc.chainID, have))

		assert.Equal(t, want.Signature, have.Signature)
	}
}

func TestSignerGenerateVRFProof(t *testing.T) {
	message := []byte("hello, world")
	for _, tc := range getSignerTestCases(t) {
		defer tc.signerServer.Stop()
		defer tc.signerClient.Close()

		proof, err := tc.signerClient.GenerateVRFProof(message)
		require.Nil(t, err)
		pubKey, _ := tc.signerClient.GetPubKey()
		output, err := pubKey.VRFVerify(proof, message)
		require.Nil(t, err)
		require.NotNil(t, output)
	}
}

func TestSignerVote(t *testing.T) {
	for _, tc := range getSignerTestCases(t) {
		ts := time.Now()
		want := &types.Vote{Timestamp: ts, Type: types.PrecommitType}
		have := &types.Vote{Timestamp: ts, Type: types.PrecommitType}

		defer tc.signerServer.Stop()
		defer tc.signerClient.Close()

		require.NoError(t, tc.mockPV.SignVote(tc.chainID, want))
		require.NoError(t, tc.signerClient.SignVote(tc.chainID, have))

		assert.Equal(t, want.Signature, have.Signature)
	}
}

func TestSignerVoteResetDeadline(t *testing.T) {
	for _, tc := range getSignerTestCases(t) {
		ts := time.Now()
		want := &types.Vote{Timestamp: ts, Type: types.PrecommitType}
		have := &types.Vote{Timestamp: ts, Type: types.PrecommitType}

		defer tc.signerServer.Stop()
		defer tc.signerClient.Close()

		time.Sleep(testTimeoutReadWrite2o3)

		require.NoError(t, tc.mockPV.SignVote(tc.chainID, want))
		require.NoError(t, tc.signerClient.SignVote(tc.chainID, have))
		assert.Equal(t, want.Signature, have.Signature)

		// TODO(jleni): Clarify what is actually being tested

		// This would exceed the deadline if it was not extended by the previous message
		time.Sleep(testTimeoutReadWrite2o3)

		require.NoError(t, tc.mockPV.SignVote(tc.chainID, want))
		require.NoError(t, tc.signerClient.SignVote(tc.chainID, have))
		assert.Equal(t, want.Signature, have.Signature)
	}
}

func TestSignerVoteKeepAlive(t *testing.T) {
	for _, tc := range getSignerTestCases(t) {
		ts := time.Now()
		want := &types.Vote{Timestamp: ts, Type: types.PrecommitType}
		have := &types.Vote{Timestamp: ts, Type: types.PrecommitType}

		defer tc.signerServer.Stop()
		defer tc.signerClient.Close()

		// Check that even if the client does not request a
		// signature for a long time. The service is still available

		// in this particular case, we use the dialer logger to ensure that
		// test messages are properly interleaved in the test logs
		tc.signerServer.Logger.Debug("TEST: Forced Wait -------------------------------------------------")
		time.Sleep(testTimeoutReadWrite * 3)
		tc.signerServer.Logger.Debug("TEST: Forced Wait DONE---------------------------------------------")

		require.NoError(t, tc.mockPV.SignVote(tc.chainID, want))
		require.NoError(t, tc.signerClient.SignVote(tc.chainID, have))

		assert.Equal(t, want.Signature, have.Signature)
	}
}

func TestSignerSignProposalErrors(t *testing.T) {
	for _, tc := range getSignerTestCases(t) {
		// Replace service with a mock that always fails
		tc.signerServer.privVal = types.NewErroringMockPV()
		tc.mockPV = types.NewErroringMockPV()

		defer tc.signerServer.Stop()
		defer tc.signerClient.Close()

		ts := time.Now()
		proposal := &types.Proposal{Timestamp: ts}
		err := tc.signerClient.SignProposal(tc.chainID, proposal)
		require.Equal(t, err.(*RemoteSignerError).Description, types.ErroringMockPVErr.Error())

		err = tc.mockPV.SignProposal(tc.chainID, proposal)
		require.Error(t, err)

		err = tc.signerClient.SignProposal(tc.chainID, proposal)
		require.Error(t, err)
	}
}

func TestSignerSignVoteErrors(t *testing.T) {
	for _, tc := range getSignerTestCases(t) {
		ts := time.Now()
		vote := &types.Vote{Timestamp: ts, Type: types.PrecommitType}

		// Replace signer service privval with one that always fails
		tc.signerServer.privVal = types.NewErroringMockPV()
		tc.mockPV = types.NewErroringMockPV()

		defer tc.signerServer.Stop()
		defer tc.signerClient.Close()

		err := tc.signerClient.SignVote(tc.chainID, vote)
		require.Equal(t, err.(*RemoteSignerError).Description, types.ErroringMockPVErr.Error())

		err = tc.mockPV.SignVote(tc.chainID, vote)
		require.Error(t, err)

		err = tc.signerClient.SignVote(tc.chainID, vote)
		require.Error(t, err)
	}
}

func brokenHandler(privVal types.PrivValidator, request SignerMessage, chainID string) (SignerMessage, error) {
	var res SignerMessage
	var err error

	switch r := request.(type) {

	// This is broken and will answer most requests with a pubkey response
	case *PubKeyRequest:
		res = &PubKeyResponse{nil, nil}
	case *SignVoteRequest:
		res = &PubKeyResponse{nil, nil}
	case *SignProposalRequest:
		res = &PubKeyResponse{nil, nil}

	case *PingRequest:
		err, res = nil, &PingResponse{}

	default:
		err = fmt.Errorf("unknown msg: %v", r)
	}

	return res, err
}

func TestSignerUnexpectedResponse(t *testing.T) {
<<<<<<< HEAD
	for _, tc := range getSignerTestCases(t, false) {
		// this should be executed before SignerServer starts to avoid race condition
		tc.signerServer.privVal = types.NewMockPV(types.PrivKeyEd25519)
		tc.mockPV = types.NewMockPV(types.PrivKeyEd25519)

=======
	for _, tc := range getSignerTestCases(t) {
>>>>>>> 63be2e95
		tc.signerServer.SetRequestHandler(brokenHandler)

		defer tc.signerServer.Stop()
		defer tc.signerClient.Close()

		ts := time.Now()
		want := &types.Vote{Timestamp: ts, Type: types.PrecommitType}

		e := tc.signerClient.SignVote(tc.chainID, want)
		assert.EqualError(t, e, "received unexpected response")
	}
}<|MERGE_RESOLUTION|>--- conflicted
+++ resolved
@@ -261,15 +261,7 @@
 }
 
 func TestSignerUnexpectedResponse(t *testing.T) {
-<<<<<<< HEAD
-	for _, tc := range getSignerTestCases(t, false) {
-		// this should be executed before SignerServer starts to avoid race condition
-		tc.signerServer.privVal = types.NewMockPV(types.PrivKeyEd25519)
-		tc.mockPV = types.NewMockPV(types.PrivKeyEd25519)
-
-=======
-	for _, tc := range getSignerTestCases(t) {
->>>>>>> 63be2e95
+	for _, tc := range getSignerTestCases(t) {
 		tc.signerServer.SetRequestHandler(brokenHandler)
 
 		defer tc.signerServer.Stop()

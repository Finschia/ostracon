--- conflicted
+++ resolved
@@ -42,12 +42,7 @@
 		}
 
 	case *VRFProofRequest:
-<<<<<<< HEAD
-		message := r.Message
-		proof, err := privVal.GenerateVRFProof(message)
-=======
 		proof, err := privVal.GenerateVRFProof(r.Message)
->>>>>>> 0c3a7c93
 		if err != nil {
 			res = &VRFProofResponse{nil, &RemoteSignerError{0, err.Error()}}
 		} else {
